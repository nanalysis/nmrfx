--- conflicted
+++ resolved
@@ -2029,11 +2029,7 @@
         int vecSize = getSize();
         int winSize = 16;
         double ratio = 10.0;
-<<<<<<< HEAD
-        if (winSize > vecSize) {
-=======
         if (winSize > (vecSize / 4)) {
->>>>>>> 0cc3b0a2
             winSize = vecSize / 4;
         }
 
