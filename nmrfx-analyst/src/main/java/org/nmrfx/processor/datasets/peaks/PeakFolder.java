--- conflicted
+++ resolved
@@ -2,11 +2,11 @@
 
 import org.apache.commons.math3.distribution.MixtureMultivariateNormalDistribution;
 import org.nmrfx.chemistry.Atom;
+import org.nmrfx.chemistry.MoleculeBase;
 import org.nmrfx.peaks.Peak;
 import org.nmrfx.peaks.PeakList;
 import org.nmrfx.peaks.SpectralDim;
 import org.nmrfx.processor.datasets.Dataset;
-import org.nmrfx.structure.chemistry.Molecule;
 
 import java.io.BufferedReader;
 import java.io.IOException;
@@ -15,11 +15,7 @@
 import java.util.*;
 
 public class PeakFolder {
-<<<<<<< HEAD
-    public List<String> dimLabels = Arrays.asList("H", "C");
-=======
-    public List<String> DIMS = Arrays.asList("H","C");
->>>>>>> a22fe4cd
+    public List<String> DIMS = Arrays.asList("H", "C");
     HashMap<String, MixtureMultivariateNormalDistribution> MMVNs = new HashMap<>();
 
     public PeakFolder() {
@@ -89,11 +85,7 @@
         MMVNs.put(groupName, MVN);
     }
 
-<<<<<<< HEAD
-    public void unfoldPeakList(PeakList peakList, String[] dimToFold, boolean[] alias, boolean useAssign, Peak peak) {
-=======
-    public void unfoldPeakList(PeakList peakList, SpectralDim dimToFold) {
->>>>>>> a22fe4cd
+    public void unfoldPeakList(PeakList peakList, SpectralDim dimToFold, boolean useAssign, Peak peak) {
         Dataset dataset = Dataset.getDataset(peakList.getDatasetName());
         double[] bounds = new double[2];
         boolean alias = dimToFold.getFoldMode() == 'a';
@@ -108,170 +100,84 @@
 
 
             int[] peakListToCluster = new int[peakList.getNDim()]; //map peakList dims to mvn dims
-            peakList.getSpectralDims().forEach((peakDim) -> {
+            peakList.getSpectralDims().forEach(peakDim -> {
                         String nucleus = peakDim.getNucleus();
                         String nucleusName = nucleus.substring(nucleus.length() - 1);
-<<<<<<< HEAD
-                        peakListToCluster[peakDim.getIndex()] = dimLabels.indexOf(nucleusName);
+                        peakListToCluster[peakDim.getIndex()] = DIMS.indexOf(nucleusName);
                     }
             );
+            if (peak != null) {
+                unfoldPeak(peak, peakListToCluster, dimToFold, bondedDim, bounds, alias);
 
-            if (peak != null) {
-                foldPeak(peak, dimToFold, peakListToCluster, bondedDims, useAssign, bounds, alias);
             } else {
                 for (Peak foldPeak : peakList.peaks()) { //set shifts according to dimensions of dimLabels
-                    foldPeak(foldPeak, dimToFold, peakListToCluster, bondedDims, useAssign, bounds, alias);
+                    unfoldPeak(foldPeak, peakListToCluster, dimToFold, bondedDim, bounds, alias);
                 }
             }
         }
     }
 
+    void unfoldPeak(Peak peak, int[] peakListToCluster, SpectralDim dimToFold, int bondedDim, double[] bounds, boolean alias) {
+        double[] shifts = new double[DIMS.size()];
+        int pDim = peakListToCluster[peak.getPeakDim(dimToFold.getDimName()).getSpectralDim()];
+        int pBonded = peakListToCluster[peak.getPeakDim(bondedDim).getSpectralDim()];
+        shifts[pDim] = peak.getPeakDim(dimToFold.getDimName()).getChemShiftValue();
+        shifts[pBonded] = peak.getPeakDim(bondedDim).getChemShiftValue();
 
-    void foldPeak(Peak peak, String[] dimToFold, int[] peakListToCluster,
-                  int[] bondedDims, boolean useAssign, double[][] bounds, boolean[] alias) {
-        double[] shifts = new double[dimLabels.size()];
-        int hDim = 1;
-        int cDim = 0;
-        int iDim = 1;
-        for (int i = 0; i < dimToFold.length; i++) {
-            shifts[0] = peak.getPeakDim(hDim).getChemShiftValue();
-            shifts[1] = peak.getPeakDim(cDim).getChemShiftValue();
-//            String label = dimToFold[i];
-//            int iDim = peakListToCluster[peak.getPeakDim(label).getSpectralDim()];
-//            int bondedDim = peakListToCluster[peak.getPeakDim(bondedDims[i]).getSpectralDim()];
-//            shifts[iDim] = peak.getPeakDim(label).getChemShiftValue();
-//            shifts[bondedDim] = peak.getPeakDim(bondedDims[i]).getChemShiftValue();
-//
-            MixtureMultivariateNormalDistribution mvn = null;
-            if (useAssign) {
-                String assignment = peak.getPeakDim(cDim).getLabel();
-=======
-                        peakListToCluster[peakDim.getIndex()] = DIMS.indexOf(nucleusName);
-                    }
-            );
+        MixtureMultivariateNormalDistribution mvn = null;
+        String assignment = peak.getPeakDim(dimToFold.getDimName()).getLabel();
+        Atom atom = MoleculeBase.getAtomByName(assignment);
+        if (atom != null) {
+            String residueName = atom.getResidueName();
+            String atomName = atom.getName();
+            String groupName = getGroupName(residueName, atomName);
+            if (MMVNs.containsKey(groupName)) {
+                mvn = MMVNs.get(groupName);
+            }
+        }
+        double density = 1e-10;
+        if (mvn != null) {
+            density = mvn.density(shifts);
+        } else {
+            for (MixtureMultivariateNormalDistribution distribution : MMVNs.values()) {
+                double newDensity = distribution.density(shifts);
+                if (newDensity > density) {
+                    density = newDensity;
+                }
+            }
+        }
 
-            for (Peak peak : peakList.peaks()) { //set shifts according to dimensions of dimLabels
-                double[] shifts = new double[DIMS.size()];
-                int pDim = peakListToCluster[peak.getPeakDim(dimToFold.getDimName()).getSpectralDim()];
-                int pBonded = peakListToCluster[peak.getPeakDim(bondedDim).getSpectralDim()];
-                shifts[pDim] = peak.getPeakDim(dimToFold.getDimName()).getChemShiftValue();
-                shifts[pBonded] = peak.getPeakDim(bondedDim).getChemShiftValue();
+        double shift = shifts[pDim];
+        double lowerLim = bounds[0];
+        double upperLim = bounds[1];
+        double bestDensity = density;
+        double bestShift = shift;
+        double[] foldedShifts = new double[2]; //two possible positions to test
 
-                MixtureMultivariateNormalDistribution mvn = null;
-                String assignment = peak.getPeakDim(dimToFold.getDimName()).getLabel();
->>>>>>> a22fe4cd
-                Atom atom = Molecule.getAtomByName(assignment);
-                if (atom != null) {
-                    String residueName = atom.getResidueName();
-                    String atomName = atom.getName();
-                    String groupName = getGroupName(residueName, atomName);
-                    if (MMVNs.containsKey(groupName)) {
-                        mvn = MMVNs.get(groupName);
-                    }
+        foldedShifts[0] = alias ? upperLim - (lowerLim - shift) : upperLim - (shift - upperLim);
+        foldedShifts[1] = alias ? lowerLim + (shift - upperLim) : lowerLim + (lowerLim - shift);
+
+        for (double foldedShift : foldedShifts) {
+            shifts[pDim] = foldedShift;
+            if (mvn != null) {
+                double newDensity = mvn.density(shifts);
+                if (newDensity > bestDensity) {
+                    bestShift = shifts[pDim];
+                    bestDensity = newDensity;
                 }
-<<<<<<< HEAD
-            }
-            double density = 1e-10;
-            if (mvn != null) {
-                density = mvn.density(shifts);
             } else {
                 for (MixtureMultivariateNormalDistribution distribution : MMVNs.values()) {
                     double newDensity = distribution.density(shifts);
-                    if (newDensity > density) {
-                        density = newDensity;
+                    if (newDensity > bestDensity) {
+                        bestShift = shifts[pDim];
+                        bestDensity = newDensity;
                     }
                 }
             }
-            for (int j = 0;j<shifts.length;j++) {
-                System.out.println(shifts[j]);
-            }
+        }
 
-            double shift = shifts[iDim];
-            double lowerLim = bounds[i][0];
-            double upperLim = bounds[i][1];
-            double bestDensity = density;
-            double bestShift = shift;
-            double[] foldedShifts = new double[2]; //two possible positions to test
-            System.out.println(density + " " + shift + " " + useAssign + " " + mvn);
-
-            foldedShifts[0] = alias[i] ? upperLim - (lowerLim - shift) : upperLim - (shift - upperLim);
-            foldedShifts[1] = alias[i] ? lowerLim + (shift - upperLim) : lowerLim + (lowerLim - shift);
-
-            for (double foldedShift : foldedShifts) {
-                shifts[iDim] = foldedShift;
-                for (int j = 0;j<shifts.length;j++) {
-                    System.out.println(shifts[j]);
-                }
-                if (mvn != null) {
-                    double newDensity = mvn.density(shifts);
-                    if (newDensity > bestDensity) {
-                        bestShift = shifts[iDim];
-                        bestDensity = newDensity;
-                    }
-                    System.out.println(newDensity);
-                } else {
-   //                 for (MixtureMultivariateNormalDistribution distribution : MMVNs.values()) {
-                    for (var entry : MMVNs.entrySet()) {
-                        double newDensity = entry.getValue().density(shifts);
-                        if (newDensity > bestDensity) {
-                            bestShift = shifts[iDim];
-                            bestDensity = newDensity;
-                            System.out.println(bestDensity + " " + entry.getKey());
-                        }
-                    }
-                    System.out.println("best " + bestDensity);
-=======
-                double density = 1e-10;
-                if (mvn != null) {
-                    density = mvn.density(shifts);
-                } else {
-                    for (MixtureMultivariateNormalDistribution distribution : MMVNs.values()) {
-                        double newDensity = distribution.density(shifts);
-                        if (newDensity > density) {
-                            density = newDensity;
-                        }
-                    }
-                }
-
-                double shift = shifts[pDim];
-                double lowerLim = bounds[0];
-                double upperLim = bounds[1];
-                double bestDensity = density;
-                double bestShift = shift;
-                double[] foldedShifts = new double[2]; //two possible positions to test
-
-                foldedShifts[0] = alias ? upperLim - (lowerLim - shift) : upperLim - (shift - upperLim);
-                foldedShifts[1] = alias ? lowerLim + (shift - upperLim) : lowerLim + (lowerLim - shift);
-
-                for (double foldedShift : foldedShifts) {
-                    shifts[pDim] = foldedShift;
-                    if (mvn != null) {
-                        double newDensity = mvn.density(shifts);
-                        if (newDensity > bestDensity) {
-                            bestShift = shifts[pDim];
-                            bestDensity = newDensity;
-                        }
-                    } else {
-                        for (MixtureMultivariateNormalDistribution distribution : MMVNs.values()) {
-                            double newDensity = distribution.density(shifts);
-                            if (newDensity > bestDensity) {
-                                bestShift = shifts[pDim];
-                                bestDensity = newDensity;
-                            }
-                        }
-                    }
-                }
-
-                if (bestDensity != density) {
-                    peak.getPeakDim(dimToFold.getDimName()).setChemShiftValue((float) bestShift);
->>>>>>> a22fe4cd
-                }
-            }
-            System.out.println(bestDensity + " " + bestShift);
-
-            if (bestDensity != density) {
-                peak.getPeakDim(cDim).setChemShiftValue((float) bestShift);
-            }
+        if (bestDensity != density) {
+            peak.getPeakDim(dimToFold.getDimName()).setChemShiftValue((float) bestShift);
         }
     }
-}+}
