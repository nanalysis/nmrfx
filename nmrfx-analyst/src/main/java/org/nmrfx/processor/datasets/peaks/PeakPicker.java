/*
 * NMRFx Processor : A Program for Processing NMR Data
 * Copyright (C) 2004-2017 One Moon Scientific, Inc., Westfield, N.J., USA
 *
 * This program is free software: you can redistribute it and/or modify
 * it under the terms of the GNU General Public License as published by
 * the Free Software Foundation, either version 3 of the License, or
 * (at your option) any later version.
 *
 * This program is distributed in the hope that it will be useful,
 * but WITHOUT ANY WARRANTY; without even the implied warranty of
 * MERCHANTABILITY or FITNESS FOR A PARTICULAR PURPOSE.  See the
 * GNU General Public License for more details.
 *
 * You should have received a copy of the GNU General Public License
 * along with this program.  If not, see <http://www.gnu.org/licenses/>.
 */

/*
 * To change this license header, choose License Headers in Project Properties.
 * To change this template file, choose Tools | Templates
 * and open the template in the editor.
 */
package org.nmrfx.processor.datasets.peaks;

import org.apache.commons.math3.stat.descriptive.DescriptiveStatistics;
import org.apache.commons.math3.stat.descriptive.SummaryStatistics;
import org.nmrfx.annotations.PythonAPI;
import org.nmrfx.datasets.Nuclei;
import org.nmrfx.math.VecBase;
import org.nmrfx.peaks.Peak;
import org.nmrfx.peaks.PeakList;
import org.nmrfx.peaks.SpectralDim;
import org.nmrfx.processor.datasets.Dataset;
import org.nmrfx.processor.datasets.DimCounter;
import org.nmrfx.processor.math.ConvolutionFitter;
import org.nmrfx.processor.math.Vec;
import org.slf4j.Logger;
import org.slf4j.LoggerFactory;

import java.io.IOException;
import java.text.DecimalFormat;
import java.util.*;

import static org.nmrfx.datasets.Nuclei.*;

/**
 * @author brucejohnson
 */
@PythonAPI("dscript")
public class PeakPicker {
    private static final Logger log = LoggerFactory.getLogger(PeakPicker.class);

    private final Dataset dataset;
    private final PeakPickParameters peakPickPar;
    private final int nDataDim;
    private static final String MSG_PEAK_LIST = "Peak List ";
    Peak lastPeakPicked = null;
    int nPeaks;

    public PeakPicker(PeakPickParameters peakPickPar) {
        this.peakPickPar = peakPickPar;
        this.dataset = peakPickPar.theFile;
        nDataDim = dataset.getNDim();
        this.peakPickPar.fixLimits();
    }

    double readPoint(int[] pt, int[] dim) throws IOException {
        return dataset.readPoint(pt, dim);
    }

    double getSf(int i) {
        return dataset.getSf(i);
    }

    double getSw(int i) {
        return dataset.getSw(i);
    }

    int getSize(int i) {
        return dataset.getSizeReal(i);
    }

    public boolean checkForPeak(double centerValue, int[] pt,
                                int[] dimOrder, boolean findMax, boolean fixedPick, double regionSizeHz, int nPeakDim, int sign) {
        int[] checkPoint = new int[nDataDim];
        int[] deltaPoint = new int[nDataDim];
        int[] testPoint = new int[nDataDim];
        int[] regionSize = new int[nDataDim];
        boolean foundPeak = true;
        boolean ok;
        int i;
        boolean foundMax;
        double maxValue = Double.MIN_VALUE;
        if (fixedPick && (nDataDim == 1)) {
            return true;
        }
        if (fixedPick) {
            //myNDim = 1;
            // FIXME   should fixed pick search in "non-fixed" dimensions for max?
            //   code is mostly set up for this, but now I've got it set to just return true
            return true;
        }

        for (i = 0; i < nDataDim; i++) {
            if (regionSizeHz > 0.1) {
                regionSize[i] = (int) (regionSizeHz / dataset.getSw(i) * dataset.getSizeReal(i));
            } else {
                regionSize[i] = 2;
            }

            if (regionSize[i] < 1) {
                regionSize[i] = 1;
            }

            if (i >= nPeakDim) {
                regionSize[i] = 0;
            }

            testPoint[i] = pt[i];
        }
        do {
            ok = true;
            foundMax = false;

            for (i = 0; i < nDataDim; i++) {
                deltaPoint[i] = -regionSize[i];
                pt[i] = testPoint[i];
            }

            do {
                boolean isCenterPoint = true;
                for (i = 0; i < nDataDim; i++) {
                    if (deltaPoint[i] != 0) {
                        isCenterPoint = false;
                        checkPoint[i] = pt[i] + deltaPoint[i];
                        if (checkPoint[i] < 0) {
                            ok = false;
                        } else if (checkPoint[i] >= dataset.getSizeReal(dimOrder[i])) {
                            checkPoint[i] = checkPoint[i] - dataset.getSizeReal(dimOrder[i]);
                        }
                    } else {
                        checkPoint[i] = pt[i];
                    }
                }

                if (ok) {
                    double testValue = 0.0;
                    try {
                        testValue = sign * dataset.readPoint(checkPoint, dimOrder);
                    } catch (IOException | IllegalArgumentException e) {
                        log.error("{} {} {}", dimOrder[0], dimOrder[1], dimOrder[2]);
                        log.error("{} {} {} {}", checkPoint[0], checkPoint[1], checkPoint[2], e.getMessage(), e);
                        System.exit(1);
                    }

                    if (findMax) {
                        if (testValue > maxValue) {
                            foundMax = true;
                            maxValue = testValue;
                            System.arraycopy(checkPoint, 0, testPoint, 0, checkPoint.length);
                        }
                    } else if (!isCenterPoint && (testValue > centerValue)) {
                        foundPeak = false;
                        break;
                    }
                }

                for (i = 0; i < nDataDim; i++) {
                    deltaPoint[i]++;

                    if (deltaPoint[i] > regionSize[i]) {
                        deltaPoint[i] = -regionSize[i];
                    } else {
                        break;
                    }
                }

                if (i == nDataDim) {
                    break;
                }
            } while (true);
        } while (foundMax && foundPeak);
        return (foundPeak || fixedPick);
    }

    public boolean measurePeak(double threshold, int[] pt, double[] cpt,
                               int[] dimOrder, int[] dataToPk, boolean fixedPick, Peak peak, int nPeakDim,
                               double sDevN, int sign, boolean measurePeak) throws IOException {
        double testValue = 0.0;
        int[] checkPoint = new int[nDataDim];
        int[] maxWidth = new int[nDataDim];
        int[] minWidth = new int[nDataDim];
        double[] halfWidth = new double[2];
        double[] sideWidth = new double[2];
        int delta;
        boolean[] fold = new boolean[nDataDim];
        boolean[] f_ok = {false, false};
        double halfHeightValue;
        double[] f = {0.0, 0.0};
        double fPt;
        double centerValue;
        int i;
        int j;
        int iDir;

        centerValue = sign * readPoint(pt, dimOrder);
        if (!measurePeak) {
            for (i = 0; i < nDataDim; i++) {
                double bndHz = 15.0 * dataset.getSizeReal(dimOrder[i]) / dataset.getSw(dimOrder[i]);
                peak.peakDims[i].setLineWidthValue((float) dataset.ptWidthToPPM(dimOrder[i], bndHz / 2.0));
                peak.peakDims[i].setBoundsValue((float) dataset.ptWidthToPPM(dimOrder[i], bndHz));
                fPt = (float) cpt[i];
                peak.peakDims[i].setChemShiftValueNoCheck((float) dataset.pointToPPM(dimOrder[i], fPt));
            }
            peak.setIntensity((float) (sign * centerValue));
            return true;
        }

        for (i = 0; i < nDataDim; i++) {
            maxWidth[i] = (int) ((200.0 * dataset.getSizeReal(dimOrder[i])) / dataset.getSw(dimOrder[i]));

            if (maxWidth[i] < 3) {
                maxWidth[i] = 3;
            }

            fold[i] = true;

            if (nDataDim > 1) {
                minWidth[i] = 1;
            } else {
                minWidth[i] = 2;
            }
        }

        double minRequired = (centerValue * 0.95) - sDevN;
        halfHeightValue = (centerValue / 2.0);

        for (i = 0; i < nPeakDim; i++) {
            int dataDim = dimOrder[i];
            int peakDim = dataToPk[dataDim];
            peak.peakDims[peakDim].setLineWidthValue(0.0f);
            boolean[] widthOK = {true, true};
            for (iDir = 0; iDir < 2; iDir++) {
                sideWidth[iDir] = 0.0;
                halfWidth[iDir] = 0.0;

                if (iDir == 0) {
                    delta = -1;
                } else {
                    delta = 1;
                }

                boolean firstTime = true;
                boolean foundHalf = false;
                double previousValue = centerValue;

                System.arraycopy(pt, 0, checkPoint, 0, nDataDim);

                double minValue = centerValue;

                for (j = 1; j < maxWidth[i]; j++) {
                    checkPoint[i] += delta;

                    if (checkPoint[i] >= dataset.getSizeReal(dataDim)) {
                        if (fold[i] && firstTime) {
                            checkPoint[i] = 0;
                            firstTime = false;
                        } else {
                            break;
                        }
                    }

                    if (checkPoint[i] < 0) {
                        if (fold[i] && firstTime) {
                            checkPoint[i] = dataset.getSizeReal(dataDim) - 1;
                            firstTime = false;
                        } else {
                            break;
                        }
                    }

                    try {
                        testValue = sign * readPoint(checkPoint, dimOrder);
                    } catch (IOException e) {
                        log.warn("{} {} {} {} {}", i, delta, fold[i], dimOrder[i], checkPoint[i]);
                        log.warn("{} {} {} {}", checkPoint[0], checkPoint[1], checkPoint[2], e.getMessage(), e);
                        log.warn("{} {} {}", pt[0], pt[1], pt[2]);
                    }

                    if (testValue < minValue) {
                        minValue = testValue;
                    }

                    if (j == 1) {
                        f_ok[iDir] = true;
                        f[iDir] = testValue;
                    }

                    if (!foundHalf && (testValue < halfHeightValue)) {
                        halfWidth[iDir] = (j - 1) + ((previousValue - halfHeightValue) / (previousValue - testValue));
                        foundHalf = true;
                    }

                    if (testValue < threshold) {
                        if (j < minWidth[i]) {
                            widthOK[iDir] = false;
                        }

                        if (sideWidth[iDir] == 0.0) {
                            sideWidth[iDir] = (j - 1) + ((previousValue - threshold) / (previousValue - testValue));
                        }
                        if (foundHalf) {
                            break;
                        }
                    }

                    if ((testValue > centerValue)
                            || (testValue > (minValue + (0.05 * centerValue)
                            + sDevN))) {
                        sideWidth[iDir] = (j - 0.5);

                        if (!fixedPick && (minValue > minRequired)) {
                            return false;
                        }

                        break;
                    }

                    if (!fixedPick && (testValue > centerValue)) {
                        return false;
                    }

                    previousValue = testValue;
                }

                if (!fixedPick && (minValue > minRequired)) {
                    return false;
                }

                if (sideWidth[iDir] == 0.0) {
                    if (foundHalf) {
                        sideWidth[iDir] = halfWidth[iDir] / 0.7;
                    } else {
                        sideWidth[iDir] = maxWidth[i];
                    }
                }
            }
            if (!widthOK[0] && !widthOK[1]) {
                return false;
            }

            // when doing a fixedPick (where peak center is not located) use the largest side
            //  otherwise use the smaller side to keep from getting excessively wide peaks from
            //  a wide edge
            int useSide;

            if (sideWidth[0] > sideWidth[1]) {
                if (fixedPick) {
                    useSide = 0;
                } else {
                    useSide = 1;
                }
            } else if (fixedPick) {
                useSide = 1;
            } else {
                useSide = 0;
            }

            double bounds = sideWidth[0] + sideWidth[1];
            double bounds2 = 2.0 * sideWidth[useSide];
            if (bounds > 1.1 * bounds2) {
                bounds = 1.1 * bounds2;
            }

            peak.peakDims[peakDim].setBoundsValue((float) dataset.ptWidthToPPM(dataDim, bounds));

            double width = halfWidth[0] + halfWidth[1];
            double width2 = 2.0 * halfWidth[useSide];
            if (width > 1.1 * width2) {
                width = 1.1 * width2;
            }

            peak.peakDims[peakDim].setLineWidthValue((float) dataset.ptWidthToPPM(dataDim, width));

            if (peak.peakDims[peakDim].getLineWidthValue() < 1.0e-6) {
                peak.peakDims[peakDim].setLineWidthValue((float) (peak.peakDims[peakDim].getBoundsValue() * 0.7));
            }

            fPt = pt[i];

            if (!fixedPick) {
                if (f_ok[0] && f_ok[1]) {
                    fPt += ((f[1] - f[0]) / (2.0 * ((2.0 * centerValue) - f[1] - f[0])));
                }
            } else {
                fPt = (float) cpt[i];
            }

            peak.peakDims[peakDim].setChemShiftValueNoCheck((float) dataset.pointToPPM(dataDim, fPt));
        }

        peak.setIntensity((float) (sign * centerValue));

        return (true);
    }

    public void configureDim(SpectralDim sDim, int dDim) {
        sDim.setDimName(dataset.getLabel(dDim));
        sDim.setSf(getSf(dDim));
        sDim.setSw(getSw(dDim));
        sDim.setSize(getSize(dDim));
        double minTol = Math.round(100 * 2.0 * getSw(dDim) / getSf(dDim) / getSize(dDim)) / 100.0;
        double tol = minTol;
        Nuclei nuc = dataset.getNucleus(dDim);
        if (null != nuc) {
            tol = switch (nuc.getNameNumber()) {
                case "H1" -> 0.05;
                case "C13" -> 0.6;
                case "N15" -> 0.2;
                default -> minTol;
            };
        }
        tol = Math.min(tol, minTol);

        sDim.setIdTol(tol);
        sDim.setDataDim(dDim);
        sDim.setNucleus(dataset.getNucleus(dDim).getNumberName());

    }

    public PeakList refinePickWithLSCat() throws IOException, IllegalArgumentException {
        if (dataset.getLSCatalog() == null) {
            return null;
        }
        dataset.toBuffer("prepick");
        int[] rows = new int[dataset.getNDim()];  // only works if datset dims = peak list dims
        int nTries = 2;
        PeakList peakList = PeakList.get(peakPickPar.listName);
        PeakFitParameters fitPars = new PeakFitParameters();
        fitPars.lsFit(true);
        if (peakList != null) {
            for (int i = 0; i < nTries; i++) {
                try {
                    dataset.fromBuffer("prepick");
                    List<Peak> peaks = getPeaksInRegion();
                    PeakListTools.groupPeakListAndFit(peakList, dataset, rows, null, fitPars);
                    dataset.addPeakList(peakList, -1.0);
                    // split
                    // combine
                    purgeOverlappingPeaks(peaks);
                    purgeSmallPeaks(peaks);
                    purgeNarrowPeaks(peaks);

                    dataset.fromBuffer("prepick");
                    PeakListTools.groupPeakListAndFit(peakList, dataset, rows, null, fitPars);
                    dataset.addPeakList(peakList, -1.0);
                    if (i != (nTries - 1)) {
                        peakPickPar.mode = "append";
                        peakList = peakPick();
                    }
                } catch (PeakFitException ex) {
                    log.error(ex.getMessage(), ex);
                }
            }
        }
        dataset.fromBuffer("prepick");
        dataset.removeBuffer("prepick");
        return peakList;
    }

    private void purgeSmallPeaks(List<Peak> peaks) throws IOException {
        for (Peak peak : peaks) {
            boolean aboveThreshold = dataset.getLSCatalog().
                    addToDatasetInterpolated(dataset, peak, 1.0, peakPickPar.level);
            if (!aboveThreshold) {
                log.info("purge {}", peak.getName());
                peak.setStatus(-1);
            }
        }
        if (!peaks.isEmpty()) {
            peaks.get(0).getPeakList().compress();
        }
    }

    private void purgeOverlappingPeaks(List<Peak> peaks) {
        for (Peak peakA : peaks) {
            for (Peak peakB : peaks) {
                if ((peakA.getStatus() >= 0) && (peakB.getStatus() >= 0) && (peakA != peakB) && (peakA.getIntensity() > peakB.getIntensity())) {
                    boolean overlaps = true;
                    for (int iDim = 0; iDim < peakA.peakList.getNDim(); iDim++) {
                        if (!peakA.overlapsLineWidth(peakB, iDim, 0.75)) {
                            overlaps = false;
                            break;
                        }
                    }
                    if (overlaps) {
                        peakB.setStatus(-1);
                    }
                }
            }
        }
        if (!peaks.isEmpty()) {
            peaks.get(0).getPeakList().compress();
        }
    }

    private void purgeNarrowPeaks(List<Peak> peaks) {
        if (!peaks.isEmpty()) {
            PeakList peakList = peaks.get(0).getPeakList();

            for (int iDim = 0; iDim < peakList.getNDim(); iDim++) {
                DescriptiveStatistics stats = peakList.widthDStats(iDim);
                double mean = stats.getMean();
                double stdDev = stats.getStandardDeviation();
                double tol = mean - 3.0 * stdDev;
                if (log.isInfoEnabled()) {
                    DecimalFormat decimalFormatter = new DecimalFormat("#######.###");
                    log.info("purge {} {} {}", decimalFormatter.format(mean), decimalFormatter.format(stdDev), decimalFormatter.format(tol));
                }
                for (Peak peak : peaks) {
                    if (peak.getPeakDim(iDim).getLineWidthHz() < tol) {
                        peak.setStatus(-1);
                    }
                }
            }
            if (!peaks.isEmpty()) {
                peakList.compress();
            }
        }
    }

    public PeakList peakPick()
            throws IOException, IllegalArgumentException {
        int[][] pt;
<<<<<<< HEAD
        int[] pdim = new int[nDim];
        nPeaks = 0;
        int nMatch;
        dim = peakPickPar.dim;
=======
        int[] pkToData = new int[peakPickPar.nPeakDim];
        int[] dataToPk = new int[nDataDim];
        int[] dimOrder = peakPickPar.dim;
        int[] lastPoint = new int[nDataDim];
        nPeaks = 0;
        int nMatch;
        double checkValue;
>>>>>>> 4aa236aa
        pt = peakPickPar.pt;
        lastPeakPicked = null;

        for (int i = 0; i < peakPickPar.nPeakDim; i++) {
            pkToData[i] = i;
        }
        for (int i=0;i < nDataDim;i++) {
            if (i < pkToData.length){
                dataToPk[i] = pkToData[i];
            } else {
                dataToPk[i] = -1;
            }
        }
        PeakList peakList = PeakList.get(peakPickPar.listName);
        boolean listExists = (peakList != null);
        String mode = peakPickPar.mode;
        boolean alreadyPeaksInRegion = false;
        if (listExists) {
            alreadyPeaksInRegion = anyPeaksInRegion();
            if (alreadyPeaksInRegion && mode.startsWith("replace")) {
                removeExistingPeaks();
                peakList.compress();
                peakList.reNumber();
                alreadyPeaksInRegion = false;
            }
        }
        if (mode.equalsIgnoreCase("replaceif") && listExists) {
            mode = "replace";
        } else if (mode.equalsIgnoreCase("replaceif") && !listExists) {
            mode = "new";
        } else if (mode.equalsIgnoreCase("appendif") && !listExists) {
            mode = "new";
        } else if (mode.equalsIgnoreCase("appendif") && listExists) {
            mode = "append";
        } else if (mode.equalsIgnoreCase("appendregion") && !listExists) {
            mode = "new";
        } else if (mode.equalsIgnoreCase("appendregion") && alreadyPeaksInRegion) {
            mode = "replace";
        } else if (mode.equalsIgnoreCase("appendregion")) {
            mode = "append";
        }

        if (mode.equalsIgnoreCase("new")) {
            if (listExists) {
                throw new IllegalArgumentException(MSG_PEAK_LIST + peakPickPar.listName + " already exists");
            }

            peakList = new PeakList(peakPickPar.listName, peakPickPar.nPeakDim);
            peakList.fileName = dataset.getFileName();

            for (int i = 0; i < peakPickPar.nPeakDim; i++) {
                SpectralDim sDim = peakList.getSpectralDim(i);
                if (sDim == null) {
                    throw new IllegalArgumentException("Error picking list" + peakPickPar.listName + ", invalid dimension " + pkToData[i]);
                }
                configureDim(sDim, pkToData[i]);
            }
        } else if (mode.equalsIgnoreCase("append")) {
            if (peakList == null) {
                throw new IllegalArgumentException(MSG_PEAK_LIST + peakPickPar.listName + "doesn't exist");
            }

            if (peakList.nDim != peakPickPar.nPeakDim) {
                throw new IllegalArgumentException("Number of Peak List dimensions doesn't match pick parameters");
            }

            nMatch = 0;

            Arrays.fill(dataToPk, -1);
            for (int i = 0; i < peakList.nDim; i++) {
                for (int j = 0; j < dimOrder.length; j++) {
                    if (peakList.getSpectralDim(i).getDataDim() == dimOrder[j]) {
                        pkToData[i] = dimOrder[j];
                        dataToPk[dimOrder[j]] = i;
                        nMatch++;
                        break;
                    }
                }
            }

            if (nMatch != peakList.nDim) {
                throw new IllegalArgumentException("Dimensions not equal to those of peak list!");
            }
        } else if (mode.equalsIgnoreCase("replace")) {
            if (!listExists) {
                throw new IllegalArgumentException(MSG_PEAK_LIST + peakPickPar.listName + " doesn't exist");
            }

            PeakList.remove(peakPickPar.listName);
            peakList = new PeakList(peakPickPar.listName, peakPickPar.nPeakDim);
            peakList.fileName = dataset.getFileName();
            for (int i = 0; i < peakPickPar.nPeakDim; i++) {
                SpectralDim sDim = peakList.getSpectralDim(i);
                configureDim(sDim, pkToData[i]);
            }
        }

        if (peakList == null) {
            throw new IllegalArgumentException("nv_dataset peakPick: invalid mode");
        }
        pickRegion(peakList, pt, dim, pdim);
        if ((peakPickPar != null) && peakPickPar.convolutionPickPar.state()) {
            convolutionPick(peakList);
        }
        return peakList;
    }

    void convolutionPick(PeakList peakList) throws IOException {
        ConvolutionPickPar convolutionPickPar = peakPickPar.convolutionPickPar;
        double widthHz = convolutionPickPar.directWidth();
        widthHz *= convolutionPickPar.scale();
        int widthPt = (int) dataset.hzWidthToPoints(0, widthHz);
        int n = widthPt * 8 + 1;
        double shapeFactor = peakList.shapeFactorDStats(0).getPercentile(50);
        System.out.println("wid " + widthHz + " " + widthPt + " " + n + " " + shapeFactor);
        ConvolutionFitter convolutionFitter = new  ConvolutionFitter(n, widthPt, shapeFactor);
        peakList.clear();
        convolutionFitter.lr(dataset, peakList, peakPickPar.level,convolutionPickPar.iterations() );
    }

    void pickRegion(PeakList peakList, int[][] pt, int[] dim, int[] pdim) throws IOException {
        int[] checkPoint = new int[nDim];
        int[] lastPoint = new int[nDim];
        double checkValue;
        Double noiseLevel = dataset.getNoiseLevel();
        boolean findMax = !peakPickPar.fixedPick && peakPickPar.region.equalsIgnoreCase("point");

        SummaryStatistics stats = new SummaryStatistics();
        int nStatPoints = 1024;

        int[] counterSizes = new int[nDataDim];
        for (int i = 0; i < nDataDim; i++) {
            counterSizes[i] = pt[i][1] - pt[i][0] + 1;
        }
        int[] checkPoint = new int[nDataDim];
        Iterator<int[]> cIter;
        boolean filterMode = peakPickPar.filter && peakPickPar.filterList != null;
        int[] filtPkToData = null;
        if (filterMode) {
            filtPkToData = peakPickPar.filterList.getDimsForDataset(dataset, true);
            cIter =  (new PeakDimCounter(dataset, peakPickPar.filterList.peaks(), dimOrder, filtPkToData, pt, peakPickPar.filterWidth)).iterator();
        } else {
            cIter = (new DimCounter(counterSizes)).iterator();
        }
        while (cIter.hasNext()) {
            int[] points = cIter.next();
            for (int i = 0; i < nDataDim; i++) {
                if (!filterMode) {
                    points[i] += pt[i][0];
                }
                checkPoint[i] = points[i];
            }
            checkValue = readPoint(points, dimOrder);
            int sign = 1;
            if (nDataDim > 1) {
                stats.addValue(checkValue);
                if (stats.getN() == nStatPoints) {
                    double stDev = stats.getStandardDeviation();
                    if ((noiseLevel == null) || (stDev < noiseLevel)) {
                        noiseLevel = stDev;
                    }
                    stats.clear();
                }
            }
            boolean measurePeak = true;
            if (!peakPickPar.fixedPick) {
                if ((checkValue >= 0.0) && (checkValue < peakPickPar.level)) {
                    continue;
                }
                if ((checkValue < 0.0) && (checkValue > -peakPickPar.level)) {
                    continue;
                }

                if ((checkValue < 0.0) && ((peakPickPar.posNeg & 2) == 0)) {
                    continue;
                }

                if ((checkValue > 0.0) && ((peakPickPar.posNeg & 1) == 0)) {
                    continue;
                }
            } else {
                if ((checkValue >= 0.0) && (checkValue < peakPickPar.level)) {
                    measurePeak = false;
                }
                if ((checkValue < 0.0) && (checkValue > -peakPickPar.level)) {
                    measurePeak = false;
                }
            }

            if (checkValue < 0.0) {
                sign = -1;
                checkValue *= -1;
            }
            if (checkForPeak(checkValue, checkPoint, dimOrder, findMax, peakPickPar.fixedPick,
                    peakPickPar.regionWidth, peakPickPar.nPeakDim, sign)) {
                boolean aboveNoise = true;
                if (peakPickPar.useNoise && (peakPickPar.noiseLimit > 0.001)) {
                    double noiseRatio = dataset.checkNoiseLevel(checkValue, checkPoint, dimOrder);
                    if (noiseRatio < peakPickPar.noiseLimit) {
                        aboveNoise = false;
                    }
                }
                if (aboveNoise) {
                    boolean samePeak = false;
                    if (findMax || peakPickPar.fixedPick) {
                        samePeak = true;
                        for (int ii = 0; ii < checkPoint.length; ii++) {
                            if (lastPoint[ii] != checkPoint[ii]) {
                                samePeak = false;
                                break;
                            }
                        }
                    }
                    if (!samePeak) {
                        Peak peak = new Peak(peakList, peakPickPar.nPeakDim);
                        if (measurePeak(peakPickPar.level, checkPoint, peakPickPar.cpt, dimOrder, dataToPk,
                                peakPickPar.fixedPick, peak,
                                peakPickPar.nPeakDim, peakPickPar.sDevN, sign, measurePeak)) {
                            Peak pickedPeak = peakList.addPeak(peak);
                            if (pickedPeak != null) {
                                nPeaks++;
                                lastPeakPicked = pickedPeak;
                            } else {
                                peakList.idLast--;
                            }
                        } else {
                            peakList.idLast--;
                        }
                        if (findMax || peakPickPar.fixedPick) {
                            System.arraycopy(checkPoint, 0, lastPoint, 0, checkPoint.length);
                        }

                    }
                }
            }
        }

        if ((noiseLevel != null) && (noiseLevel > 0.0)) {
            peakList.setFOM(noiseLevel);
        }
        dataset.setNoiseLevel(noiseLevel);
        peakList.reIndex();
    }

    public boolean anyPeaksInRegion() {
        boolean foundAny = false;
        PeakList peakList = PeakList.get(peakPickPar.listName);
        if ((peakList != null) && (peakList.peaks() != null)) {
            double[][] limits = new double[nDataDim][2];
            int[] dimMap = new int[nDataDim];
            for (int i = 0; i < nDataDim; i++) {
                dimMap[i] = -1;
                int j = peakPickPar.dim[i];
                int[] pDims = peakList.getDimsForDataset(dataset);
                for (int k = 0; k < pDims.length; k++) {
                    if (pDims[k] == j) {
                        dimMap[i] = k;
                        break;
                    }
                }
                limits[i][1] = peakPickPar.theFile.pointToPPM(j, peakPickPar.pt[i][0]);
                limits[i][0] = peakPickPar.theFile.pointToPPM(j, peakPickPar.pt[i][1]);
            }
            Optional<Peak> firstPeak = peakList.peaks()
                    .stream()
                    .parallel()
                    .filter(peak -> peak.inRegion(limits, null, dimMap)).findFirst();
            foundAny = firstPeak.isPresent();
        }
        return foundAny;
    }

    void removeExistingPeaks() {
        getPeaksInRegion().forEach(Peak::delete);
    }

    public List<Peak> getPeaksInRegion() {
        List<Peak> peaks = Collections.emptyList();
        PeakList peakList = PeakList.get(peakPickPar.listName);
        if ((peakList != null) && (peakList.peaks() != null)) {
            double[][] limits = new double[nDataDim][2];
            for (int i = 0; i < nDataDim; i++) {
                int j = peakPickPar.dim[i];
                limits[i][1] = peakPickPar.theFile.pointToPPM(j, peakPickPar.pt[i][0]);
                limits[i][0] = peakPickPar.theFile.pointToPPM(j, peakPickPar.pt[i][1]);
            }
            peaks = peakList.peaks()
                    .stream()
                    .parallel()
                    .filter(p -> !p.isDeleted())
                    .filter(p -> p.inRegion(limits, null, peakPickPar.dim)).toList();
        }
        return peaks;
    }

    public Peak getLastPick() {
        return lastPeakPicked;
    }

    public static double calculateThreshold(Dataset dataset) {
        boolean scaleToLargest = true;
        int nWin = 32;
        double maxRatio = 20.0;
        double sdRatio = 30.0;
        return calculateThreshold(dataset, scaleToLargest, nWin, maxRatio, sdRatio);
    }

    public static double calculateThreshold(Dataset dataset, boolean scaleToLargest, int nWin, double maxRatio, double sdRatio) {
        Vec vec;
        double threshold;
        try {
            vec = dataset.readVector(0, 0);
        } catch (IOException ex) {
            log.error("Failed to get dataset vector", ex);
            return 0.0;
        }
        int size = vec.getSize();
        int sdevWin = Math.max(16, size / 64);
        double sDev = vec.sdev(sdevWin);
        threshold = 0.0;
        if (scaleToLargest) {
            int nIncr = size / nWin;
            List<Double> maxs = new ArrayList<>();
            for (int i = 0; i < size; i += nIncr) {
                int j = i + nIncr - 1;
                VecBase.IndexValue maxIndexVal = vec.maxIndex(i, j);
                double max = maxIndexVal.getValue();
                // Also get the smallest indexes, to account for negative peaks.
                VecBase.IndexValue minIndexVal = vec.minIndex(i, j);
                double min = minIndexVal.getValue();
                maxs.add(Math.max(Math.abs(max), Math.abs(min)));
            }
            Collections.sort(maxs);
            int nMax = maxs.size();
            double max = maxs.get(nMax - 3);

            double min = maxs.get(0);
            threshold = max / maxRatio;
        }
        if (threshold < sdRatio * sDev) {
            if (dataset.getNucleus(0) == H1) {
                threshold = sdRatio * sDev;
            } else {
                threshold = sdRatio / 3.0 * sDev;
            }
        }
        return threshold;
    }
}<|MERGE_RESOLUTION|>--- conflicted
+++ resolved
@@ -533,12 +533,6 @@
     public PeakList peakPick()
             throws IOException, IllegalArgumentException {
         int[][] pt;
-<<<<<<< HEAD
-        int[] pdim = new int[nDim];
-        nPeaks = 0;
-        int nMatch;
-        dim = peakPickPar.dim;
-=======
         int[] pkToData = new int[peakPickPar.nPeakDim];
         int[] dataToPk = new int[nDataDim];
         int[] dimOrder = peakPickPar.dim;
@@ -546,7 +540,7 @@
         nPeaks = 0;
         int nMatch;
         double checkValue;
->>>>>>> 4aa236aa
+
         pt = peakPickPar.pt;
         lastPeakPicked = null;
 
@@ -647,7 +641,7 @@
         if (peakList == null) {
             throw new IllegalArgumentException("nv_dataset peakPick: invalid mode");
         }
-        pickRegion(peakList, pt, dim, pdim);
+        pickRegion(peakList, pt, dataToPk, pkToData, dimOrder);
         if ((peakPickPar != null) && peakPickPar.convolutionPickPar.state()) {
             convolutionPick(peakList);
         }
@@ -667,9 +661,8 @@
         convolutionFitter.lr(dataset, peakList, peakPickPar.level,convolutionPickPar.iterations() );
     }
 
-    void pickRegion(PeakList peakList, int[][] pt, int[] dim, int[] pdim) throws IOException {
-        int[] checkPoint = new int[nDim];
-        int[] lastPoint = new int[nDim];
+    void pickRegion(PeakList peakList, int[][] pt, int[] dataToPk, int[] peakToData, int[] dimOrder) throws IOException {
+        int[] lastPoint = new int[nDataDim];
         double checkValue;
         Double noiseLevel = dataset.getNoiseLevel();
         boolean findMax = !peakPickPar.fixedPick && peakPickPar.region.equalsIgnoreCase("point");
