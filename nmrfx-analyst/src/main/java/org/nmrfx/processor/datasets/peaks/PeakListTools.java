--- conflicted
+++ resolved
@@ -1782,10 +1782,6 @@
         boolean[] floating = new boolean[guess.length];
         i = 0;
         for (GuessValue gVal : guessList) {
-<<<<<<< HEAD
-=======
-            log.debug(i + " " + gVal.toString());
->>>>>>> 4aa236aa
             guess[i] = gVal.value;
             lower[i] = gVal.lower;
             upper[i] = gVal.upper;
