/*
 * NMRFx Processor : A Program for Processing NMR Data
 * Copyright (C) 2004-2017 One Moon Scientific, Inc., Westfield, N.J., USA
 *
 * This program is free software: you can redistribute it and/or modify
 * it under the terms of the GNU General Public License as published by
 * the Free Software Foundation, either version 3 of the License, or
 * (at your option) any later version.
 *
 * This program is distributed in the hope that it will be useful,
 * but WITHOUT ANY WARRANTY; without even the implied warranty of
 * MERCHANTABILITY or FITNESS FOR A PARTICULAR PURPOSE.  See the
 * GNU General Public License for more details.
 *
 * You should have received a copy of the GNU General Public License
 * along with this program.  If not, see <http://www.gnu.org/licenses/>.
 */
package org.nmrfx.processor.datasets;

import org.apache.commons.math3.complex.Complex;
import org.apache.commons.math3.linear.Array2DRowRealMatrix;
import org.apache.commons.math3.linear.ArrayRealVector;
import org.apache.commons.math3.linear.RealMatrix;
import org.apache.commons.math3.stat.descriptive.rank.PSquarePercentile;
import org.apache.commons.math3.util.MultidimensionalCounter;
import org.nmrfx.annotations.PluginAPI;
import org.nmrfx.annotations.PythonAPI;
import org.nmrfx.datasets.*;
import org.nmrfx.math.VecBase;
import org.nmrfx.peaks.Peak;
import org.nmrfx.peaks.PeakList;
import org.nmrfx.processor.datasets.vendor.NMRData;
import org.nmrfx.processor.datasets.vendor.NMRDataUtil;
import org.nmrfx.processor.datasets.vendor.bruker.BrukerData;
import org.nmrfx.processor.datasets.vendor.jcamp.JCAMPData;
import org.nmrfx.processor.datasets.vendor.rs2d.RS2DData;
import org.nmrfx.processor.math.Matrix;
import org.nmrfx.processor.math.MatrixND;
import org.nmrfx.processor.math.Vec;
import org.nmrfx.processor.operations.IDBaseline2;
import org.nmrfx.processor.operations.Util;
import org.nmrfx.processor.processing.LineShapeCatalog;
import org.nmrfx.processor.processing.ProcessingException;
import org.nmrfx.project.ProjectBase;
import org.slf4j.Logger;
import org.slf4j.LoggerFactory;

import java.io.File;
import java.io.IOException;
import java.io.RandomAccessFile;
import java.nio.ByteOrder;
import java.nio.file.Files;
import java.util.*;
import java.util.stream.Collectors;
import java.util.stream.IntStream;

/**
 * Instances of this class represent NMR datasets. The class is typically used
 * for processed NMR spectra (rather than FID data). The actual data values are
 * either stored in random access file, a memory based representation of a file,
 * or an NMRView Vec object.
 *
 * @author brucejohnson
 */
@PythonAPI({"dscript", "nustest", "simfid"})
@PluginAPI("parametric")
public class Dataset extends DatasetBase implements Comparable<Dataset> {
    public enum ProjectionMode {
        OFF,
        VIEW,
        FULL
    }

    private static final Logger log = LoggerFactory.getLogger(Dataset.class);
    private static final long BIG_MAP_LIMIT = Integer.MAX_VALUE / 2;
    private static boolean useCacheFile = false;

    private boolean dirty = false;  // flag set if a vector has been written to dataset, should purge bufferVectors
    LineShapeCatalog simVecs = null;
    Map<String, double[]> buffers = new HashMap<>();
    Dataset[] projections = null;
    int[][] projectionLimits = null;
    ProjectionMode projectionViewMode = ProjectionMode.OFF;
    private Object analyzerObject = null;
    boolean memoryMode = false;
    String script = "";

    /**
     * Create a new Dataset object that refers to an existing random access file
     * in a format that can be described by this class.
     *
     * @param fullName     The full path to the file
     * @param name         The short name (and initial title) to be used for the
     *                     dataset.
     * @param writable     true if the file should be opened in a writable mode.
     * @param useCacheFile true if the file will use StorageCache rather than
     *                     memory mapping file. You should not use StorageCache if the file is to be
     *                     opened for drawing in NMRFx (as thread interrupts may cause it to be
     *                     closed)
     * @throws IOException if an I/O error occurs
     */
    public Dataset(String fullName, String name, boolean writable, boolean useCacheFile, boolean saveToProject)
            throws IOException {
        // fixme  FileUtil class needs to be public file = FileUtil.getFileObj(interp,fullName);
        super(fullName, name, writable, useCacheFile);

        RandomAccessFile raFile;
        if (file.canWrite()) {
            raFile = new RandomAccessFile(file, "rw");
        } else {
            raFile = new RandomAccessFile(file, "r");
        }

        title = fileName;

        scale = 1.0;
        lvl = 0.1;
        posDrawOn = true;
        negDrawOn = true;
        DatasetHeaderIO headerIO = new DatasetHeaderIO(this);
        if (fullName.contains(".ucsf")) {
            layout = headerIO.readHeaderUCSF(raFile);
        } else {
            layout = headerIO.readHeader(raFile);
        }
        memoryMode = false;
        //Only automatically set the freqDomains to true if they are all false
        boolean noFreqDomains = IntStream.range(0, freqDomain.length).noneMatch(i -> freqDomain[i]);
        // Datasets that were not generated in NMRFx don't
        // have freqDomain  attribute set so set freq domain
        // here
        boolean isFID = (getNFreqDims() == 0) && (!getFreqDomain(0) && (getComplex(0)));
        if (!isFID && noFreqDomains) {
            int nFreq = getNFreqDims() == 0 ? nDim : getNFreqDims();
            for (int i = 0; i < nFreq; i++) {
                setFreqDomain(i, true);
            }
        }

        DatasetParameterFile parFile = new DatasetParameterFile(this, layout);
        parFile.readFile();
        if (layout != null) {
            createDataFile(raFile, writable);
        }

        if (saveToProject) {
            addFile(fileName);
        }
        loadLSCatalog();
    }

    /**
     * Create a new Dataset object that refers to an existing random access file
     * in a format that can be described by this class.
     *
     * @param fullName      The full path to the file
     * @param name          The short name (and initial title) to be used for the
     *                      dataset.
     * @param datasetLayout contains information about layout (sizes, blocksizes
     *                      etc. of dataset to be created)
     * @param useCacheFile  true if the file will use StorageCache rather than
     *                      memory mapping file. You should not use StorageCache if the file is to be
     *                      opened for drawing in NMRFx (as thread interrupts may cause it to be
     *                      closed)
     * @param byteOrder     Spcify little or big endian
     * @param dataType      0 is float, 1 is integer
     * @throws IOException if an I/O error occurs
     */
    public Dataset(String fullName, String name, DatasetLayout datasetLayout,
                   boolean useCacheFile, ByteOrder byteOrder, int dataType)
            throws IOException {
        // fixme  FileUtil class needs to be public file = FileUtil.getFileObj(interp,fullName);
        super(fullName, name, false, useCacheFile);
        boolean writable = false;
        RandomAccessFile raFile;
        this.layout = datasetLayout;

        title = fileName;

        scale = 1.0;
        lvl = 0.1;
        posDrawOn = true;
        negDrawOn = true;
        memoryMode = false;
        setDataType(dataType);
        setByteOrder(byteOrder);
        DatasetParameterFile parFile = new DatasetParameterFile(this, layout);
        parFile.readFile();

        if (layout != null) {
            raFile = new RandomAccessFile(file, "r");
            setNDim(layout.nDim);
            createDataFile(raFile, writable);
        }
        addFile(fileName);
    }

    /**
     * Create a new Dataset object that uses data in the specified Vec object
     *
     * @param vector the vector containing data
     */
    public Dataset(VecBase vector) {

        this.vecMat = vector;
        fileName = vector.getName();
        canonicalName = vector.getName();
        dataFile = vector;
        title = fileName;
        nDim = 1;
        vsize = new int[1];
        vsize[0] = vector.getSize();
        vsize_r = new int[1];
        tdSize = new int[1];
        zfSize = new int[1];
        extFirst = new int[1];
        extLast = new int[1];
        tdSize[0] = vector.getTDSize();
        fileSize = vector.getSize();
        layout = DatasetLayout.createFullMatrix(getFileHeaderSize(title), vsize);
        newHeader();
        memoryMode = false;

        foldUp[0] = 0.0;
        foldDown[0] = 0.0;
        scale = 1.0;
        lvl = 0.1;
        posDrawOn = true;
        negDrawOn = true;
        sf[0] = vector.centerFreq;
        sw[0] = 1.0 / vector.dwellTime;
        sw_r[0] = sw[0];
        refValue[0] = vector.getRefValue();
        refValue_r[0] = refValue[0];
        ph0[0] = vector.getPH0();
        ph1[0] = vector.getPH1();
        ph0_r[0] = ph0[0];
        ph1_r[0] = ph1[0];
        refPt[0] = vector.getSize() / 2.0;
        refPt_r[0] = vector.getSize() / 2.0;
        complex[0] = vector.isComplex();
        complex_r[0] = vector.isComplex();
        freqDomain[0] = vector.freqDomain();
        freqDomain_r[0] = vector.freqDomain();
        refUnits[0] = 3;
        rmsd = new double[1][1];
        values = new double[1][];
        addFile(fileName);
    }

    private Dataset(String fullName, String fileName, String title,
                    int[] dimSizes, boolean closeDataset, boolean createFile) throws DatasetException {
        try {
            file = new File(fullName);

            canonicalName = file.getCanonicalPath();
            this.fileName = fileName;

            this.nDim = dimSizes.length;

            int i;
            this.vsize = new int[this.nDim];
            this.vsize_r = new int[this.nDim];
            this.tdSize = new int[this.nDim];
            this.zfSize = new int[this.nDim];
            this.extFirst = new int[this.nDim];
            this.extLast = new int[this.nDim];
            rmsd = new double[nDim][];
            values = new double[nDim][];
            fileSize = 1;
            memoryMode = false;

            for (i = 0; i < this.nDim; i++) {
                fileSize *= dimSizes[i];
            }
            if (createFile) {
                layout = new DatasetLayout(dimSizes);
                layout.setBlockSize((DatasetLayout.calculateBlockSize(dimSizes)));
                layout.dimDataset();
            }
            this.title = title;
            newHeader();
            int fileHeaderSize;
            if (fullName.contains(".ucsf")) {
                fileHeaderSize = UCSF_HEADER_SIZE + 128 * nDim;
            } else {
                fileHeaderSize = NV_HEADER_SIZE;
            }
            if (layout != null) {
                setLayout(layout, closeDataset);
            }
        } catch (IOException ioe) {
            throw new DatasetException("Can't create dataset " + ioe.getMessage());
        }
    }

    public void setFile(File file) throws IOException {
        ProjectBase.getActive().removeDataset(fileName, this);
        this.file = file;
        canonicalName = file.getCanonicalPath();
        fileName = file.getName().replace(' ', '_');
        ProjectBase.getActive().addDataset(this, fileName);
    }

    // create in memory file

    /**
     * Create a dataset in memory for fast access. The dataset is not
     * written to disk so can't be persisted.
     *
     * @param title    Dataset title
     * @param file     The file associated with the dataset, if null, the title will be used as the fileName
     * @param dimSizes Sizes of the dataset dimensions
     * @param addFile  Whether to add the dataset to the active projects
     * @throws DatasetException if an I/O error occurs
     */
    public Dataset(String title, File file, int[] dimSizes, boolean addFile) throws DatasetException {
        try {
            this.nDim = dimSizes.length;

            setNDim(nDim);

            layout = DatasetLayout.createFullMatrix(0, dimSizes);
            this.title = title;
            if (file != null) {
                setFile(file);
            } else {
                this.fileName = title;
            }
            newHeader();
            dataFile = new MemoryFile(this, layout, true);
            dataFile.zero();
            memoryMode = true;
        } catch (IOException ioe) {
            throw new DatasetException("Can't create dataset " + ioe.getMessage());
        }
        if (addFile) {
            addFile(this.fileName);
        }
    }

    public int length() {
        int length = 1;
        for (int i = 0; i < nDim; i++) {
            length *= layout.getSize(i);
        }
        return length;
    }

    @Override
    public int compareTo(Dataset o) {
        return getName().compareTo(o.getName());
    }

    // create in memory file

    /**
     * Create a dataset in memory for fast access. This is an experimental mode,
     * and the dataset is not currently written to disk so can't be persisted.
     *
     * @param fullName Dataset file path
     * @param nDim     Number of dataset dimensions
     * @throws DatasetException if an I/O error occurs
     */
    public Dataset(String fullName, int nDim) throws DatasetException {
        this.nDim = nDim;
        file = new File(fullName);

        setNDim(nDim);

        layout = null;
        this.fileName = file.getName();
        this.title = this.fileName;
        newHeader();
        dataFile = null;
        memoryMode = true;
    }

    public void setLayout(DatasetLayout layout, boolean closeDataset) throws IOException {
        int fileHeaderSize;
        String fullName = file.getCanonicalPath();
        if (fullName.contains(".ucsf")) {
            fileHeaderSize = UCSF_HEADER_SIZE + 128 * nDim;
        } else {
            fileHeaderSize = NV_HEADER_SIZE;
        }

        layout.setFileHeaderSize(fileHeaderSize);
        // Cannot close this here as it is used in places outside this try
        RandomAccessFile raFile = new RandomAccessFile(file, "rw");
        createDataFile(raFile, true);
        if (useCacheFile) {
            raFile.setLength(layout.getTotalSize());
        }
        writeHeader();
        if (closeDataset) {
            dataFile.zero();
            dataFile.close();
        } else {
            addFile(fileName);
        }
        DatasetParameterFile parFile = new DatasetParameterFile(this, layout);
        parFile.remove();

    }

    int getFileHeaderSize(String name) {
        int fileHeaderSize;

        if (name.contains(".ucsf")) {
            fileHeaderSize = UCSF_HEADER_SIZE + 128 * nDim;
        } else {
            fileHeaderSize = NV_HEADER_SIZE;
        }

        return fileHeaderSize;
    }

    public void resize(int directDimSize, int[] idSizes) throws DatasetException {
        int[] dimSizes = new int[nDim];
        dimSizes[0] = directDimSize;
        System.arraycopy(idSizes, 0, dimSizes, 1, nDim - 1);
        try {
            if (memoryMode) {
                layout = DatasetLayout.createFullMatrix(0, dimSizes);
                for (int i = 0; i < nDim; i++) {
                    refPt[i] = getSizeReal(i) / 2.0;
                    refPt_r[i] = getSizeReal(i) / 2.0;
                }
                dataFile = new MemoryFile(this, layout, true);
                dataFile.zero();
            } else {
                layout = DatasetLayout.createBlockMatrix(getFileHeaderSize(file.getName()), dimSizes);
                setLayout(layout, false);
            }
        } catch (IOException ioe) {
            throw new DatasetException("Can't create dataset " + ioe.getMessage());
        }
    }

    public void resizeDim(int iDim, int dimSize) throws DatasetException {
        int[] dimSizes = new int[nDim];
        for (int i = 0; i < nDim; i++) {
            dimSizes[i] = getSizeTotal(i);
            if (i == iDim) {
                dimSizes[i] = dimSize;
            }
        }
        try {
            dataFile = StorageResizer.resizeDim(this, layout, dataFile, dimSizes);
            layout = dataFile.getLayout();
            refPt[iDim] = getSizeReal(iDim) / 2.0;
            refPt_r[iDim] = getSizeReal(iDim) / 2.0;
            memoryMode = dataFile instanceof MemoryFile;
        } catch (IOException ioe) {
            log.error(ioe.getMessage(), ioe);
            throw new DatasetException("Can't resize dataset " + ioe.getMessage());
        }
    }

    public void resizeDims(int[] dimSizes) throws DatasetException {
        try {
            dataFile = StorageResizer.resizeDim(this, layout, dataFile, dimSizes);
            layout = dataFile.getLayout();
            for (int iDim = 0; iDim < dimSizes.length; iDim++) {
                refPt[iDim] = getSizeReal(iDim) / 2.0;
                refPt_r[iDim] = getSizeReal(iDim) / 2.0;
            }
            memoryMode = dataFile instanceof MemoryFile;
        } catch (IOException ioe) {
            log.error(ioe.getMessage(), ioe);
            throw new DatasetException("Can't resize dataset " + ioe.getMessage());
        }
    }

    private void createDataFile(RandomAccessFile raFile, boolean writable) throws IOException {
        dataFile = createDataFile(this, raFile, file, layout, writable);
    }

    public static DatasetStorageInterface createDataFile(Dataset dataset, RandomAccessFile raFile, File file, DatasetLayout newLayout, boolean writable) throws IOException {
        DatasetStorageInterface newDataFile;
        if (useCacheFile) {
            newDataFile = new SubMatrixFile(dataset, file, newLayout, raFile, writable);
        } else {
            if (newLayout.getNDataBytes() > BIG_MAP_LIMIT) {
                newDataFile = new BigMappedMatrixFile(dataset, file, newLayout, raFile, writable);
            } else {
                if (newLayout.isSubMatrix()) {
                    newDataFile = new MappedSubMatrixFile(dataset, file, newLayout, raFile, writable);
                } else {
                    newDataFile = new MappedMatrixFile(dataset, file, newLayout, raFile, writable);
                }
            }
        }
        dataset.layout = newLayout;
        return newDataFile;
    }

    @Override
    public String toString() {
        return fileName;
    }

    /**
     * Create a new dataset file in NMRView format.
     *
     * @param fullName     The full path to the new file
     * @param title        The title to be used for the new dataset
     * @param dimSizes     The sizes of the new dataset.
     * @param closeDataset If true, close dataset after creating
     * @return the created Dataset
     * @throws DatasetException if an I/O error occurred when writing out file
     */
    public static Dataset createDataset(String fullName, String fileName, String title, int[] dimSizes, boolean closeDataset, boolean createFile) throws DatasetException {
        Dataset dataset = new Dataset(fullName, fileName, title, dimSizes, closeDataset, createFile);
        if (closeDataset) {
            dataset.close();
            dataset = null;
        }
        return dataset;
    }

    /**
     * Create a new dataset file from the provided path by first loading as an NMRData and then converting to a dataset.
     *
     * @param name     The name of the new dataset.
     * @param fullName The name of the file containing the path to the dataset file.
     * @return A new dataset or null if no NMRData type was found.
     * @throws IOException      if an IO exception occurs.
     * @throws DatasetException if there is a problem creating the JCAMP dataset.
     */
    public static Dataset newLinkDataset(String name, String fullName) throws IOException, DatasetException {
        File linkFile = new File(fullName);
        log.info(fullName);
        String fileString = Files.readString(linkFile.toPath());
        log.info(fileString);
        NMRData nmrData = NMRDataUtil.getNMRData(new File(fileString));
        log.info("{}", nmrData);
        if (nmrData instanceof BrukerData brukerData) {
            return brukerData.toDataset(name);
        } else if (nmrData instanceof RS2DData rs2DData) {
            return rs2DData.toDataset(name);
        } else if (nmrData instanceof JCAMPData jcampData) {
            return jcampData.toDataset(name);
        }
        return null;
    }

    /**
     * Set cacheFile mode. If true data will be written to a Random access file
     * buffered through the Storage Cache. If false, data will be written to a
     * Random Access File using memory mapping.
     *
     * @param value the cacheFile mode
     */
    public static void useCacheFile(boolean value) {
        useCacheFile = value;
    }

    public boolean isCacheFile() {
        return dataFile instanceof SubMatrixFile;
    }

    /**
     * Return whether the dataset is writable. Datasets that store data in a Vec
     * object are always writable. Datasets that store data in a file are only
     * writable if the underlying file has been opened writable.
     *
     * @return true if the dataset can be written to.
     */
    public boolean isWritable() {
        boolean writable;
        if (vecMat != null) {
            writable = true;
        } else {
            writable = dataFile.isWritable();
        }
        return writable;
    }

    /**
     * Change the writable state of the file to the specified value
     *
     * @param writable The new writable state for the file
     * @throws java.io.IOException if datafile write state can't be changed
     */
    public void changeWriteMode(boolean writable) throws IOException {
        if (dataFile != null) {
            if (writable != dataFile.isWritable()) {
                if (dataFile.isWritable()) {
                    dataFile.force();
                }
                dataFile.setWritable(writable);
            }
        }
    }

    /**
     * Get the Vec object. Null if the dataset stores data in a data file,
     * rather than Vec object.
     *
     * @return Vec storing data or null if data file mode.
     */
    @Override
    public Vec getVec() {
        return (Vec) vecMat;
    }

    /**
     * Get the size of the dataset along the specified dimension.
     *
     * @param iDim Dataset dimension index
     * @return the size
     */
    @Override
    public int getSizeTotal(int iDim) {
        if (vecMat != null) {
            return vecMat.getSize() * (vecMat.isComplex() ? 2 : 1);
        } else {
            if (layout == null) {
                return 0;
            } else {
                return layout.getSize(iDim);
            }
        }
    }

    /**
     * Set the size of the dataset along the specified dimension.
     *
     * @param iDim Dataset dimension index
     * @param size the size to set
     */
    @Override
    public void setSizeTotal(final int iDim, final int size) {
        layout.setSize(iDim, size);
    }


    public void addFile() {
        addFile(this.fileName);
    }

    private void addFile(String datasetName) {
        ProjectBase.getActive().addDataset(this, datasetName);
    }

    public void rename(String newName) {
        ProjectBase.getActive().renameDataset(this, newName);
    }

    /**
     * Close this dataset.
     */
    @Override
    public void close() {
        removeFile(fileName);
        try {
            if (dataFile != null) {
                if (dataFile.isWritable()) {
                    dataFile.force();
                }
                dataFile.close();
            }
            dataFile = null;
        } catch (IOException e) {
            log.warn("Unable to close dataset", e);
        }
    }

    /**
     * Return whether dataset has a data file.
     *
     * @return true if this dataset has a data file associated with it.
     */
    public boolean hasDataFile() {
        return dataFile != null;
    }

    @Override
    public boolean isMemoryFile() {
        return memoryMode;
    }

    double[] optCenter(int[] maxPoint, int[] dim) throws IOException {
        double[] dmaxPoint = new double[nDim];
        int[] points = new int[nDim];
        double[] f = new double[2];
        double centerValue = readPoint(maxPoint, dim);
        for (int j = 0; j < nDim; j++) {
            System.arraycopy(maxPoint, 0, points, 0, nDim);
            points[j] = maxPoint[j] - 1;
            if (points[j] < 0) {
                points[j] = getSizeReal(dim[j]) - 1;
            }
            f[0] = readPoint(points, dim);
            points[j] = maxPoint[j] + 1;
            if (points[j] >= getSizeReal(dim[j])) {
                points[j] = 0;
            }
            f[1] = readPoint(points, dim);
            double fPt = maxPoint[j];
            double delta = ((f[1] - f[0]) / (2.0 * ((2.0 * centerValue) - f[1]
                    - f[0])));
            // Polynomial interpolated max should never be more than half a point from grid max
            if (Math.abs(delta) < 0.5) {
                fPt += delta;
            }
            dmaxPoint[j] = fPt;

        }

        return dmaxPoint;
    }

    /**
     * Calculate a noise level for the dataset by analyzing the rms value of
     * data points in a corner of dataset. The resulting value is stored and can
     * be retrieved with getNoiseLevel
     *
     * @return the noise level
     */
    public Double guessNoiseLevel() {
        if (noiseLevel == null) {
            int[][] pt = new int[nDim][2];
            int[] cpt = new int[nDim];
            int[] dim = new int[nDim];
            double[] width = new double[nDim];
            for (int i = 0; i < nDim; i++) {
                dim[i] = i;
                pt[i][0] = 4;
                if (pt[i][0] >= getSizeTotal(i)) {
                    pt[i][0] = getSizeTotal(i) - 1;
                }
                pt[i][1] = getSizeTotal(i) / 8;
                cpt[i] = (pt[i][0] + pt[i][1]) / 2;
                width[i] = Math.abs(pt[i][0] - pt[i][1]);
            }
            try {
                RegionData rData = analyzeRegion(pt, cpt, width, dim);
                noiseLevel = rData.getRMS() * scale;
            } catch (IOException ioE) {
                noiseLevel = null;
            }
        }
        return noiseLevel == null ? null : noiseLevel / scale;
    }

    /**
     * Calculate basic descriptive statistics on the specified region of the
     * dataset.
     *
     * @param pt    The bounds of the region in dataset points
     * @param cpt   The center point of each region
     * @param width the width of each region
     * @param dim   the dataset dimensions that the pt, cpt, and width parameters
     *              use
     * @return RegionData with statistical information about the specified
     * region
     * @throws java.io.IOException if an I/O error ocurrs
     */
    @Override
    public synchronized RegionData analyzeRegion(int[][] pt, int[] cpt, double[] width, int[] dim)
            throws IOException {
        int[] iPointAbs = new int[nDim];
        double[] iTol = new double[nDim];

        double fTol = 0.25;
        double threshold = 0.0;
        double threshRatio = 0.25;
        int pass2;

        if (vecMat != null) {
            setSizeTotal(0, vecMat.getSize());
        }

        int[] counterSizes = new int[nDim];
        for (int i = 0; i < nDim; i++) {
            if (pt[i][1] >= pt[i][0]) {
                counterSizes[i] = pt[i][1] - pt[i][0] + 1;
            } else {
                counterSizes[i] = getSizeReal(dim[i]) + (pt[i][1] - pt[i][0] + 1);
            }
            iTol[i] = fTol * Math.abs(counterSizes[i]);
        }
        RegionData rData = new RegionData(this);
        for (pass2 = 0; pass2 < 2; pass2++) {
            if (pass2 == 1) {
                rData.setSVar(0.0);
                rData.setMean(rData.getVolume_r() / rData.getNpoints());
                threshold = threshRatio * rData.getCenter();
            }
            DimCounter counter = new DimCounter(counterSizes);
            for (int[] points : counter) {
                for (int i = 0; i < nDim; i++) {
                    points[i] += pt[i][0];
                    if (points[i] >= getSizeReal(dim[i])) {
                        points[i] = points[i] - getSizeReal(dim[i]);
                    }
                    iPointAbs[i] = points[i];
                }
                rData.setValue(readPoint(points, dim));

                if (rData.getValue() == Double.MAX_VALUE) {
                    continue;
                }

                if (pass2 == 1) {
                    rData.calcPass1(iPointAbs, cpt, width, dim, threshold, iTol);
                } else {
                    rData.calcPass0(iPointAbs, cpt, width, dim);
                }

            }

        }
        rData.setMaxDPoint(optCenter(rData.getMaxPoint(), dim));
        if (rData.getNpoints() == 1) {
            rData.setRMS(0.0);
        } else {
            rData.setRMS(Math.sqrt(rData.getSumSq() / (rData.getNpoints() - 1)));
        }
        return rData;
    }

    public double[] getPercentile(double p, int[][] pt, int[] dim) throws IOException {
        PSquarePercentile pSquarePos = new PSquarePercentile(p);
        PSquarePercentile pSquareNeg = new PSquarePercentile(p);

        int[] counterSizes = new int[nDim];
        for (int i = 0; i < nDim; i++) {
            if (pt[i][1] >= pt[i][0]) {
                counterSizes[i] = pt[i][1] - pt[i][0] + 1;
            } else {
                counterSizes[i] = getSizeTotal(dim[i]) + (pt[i][1] - pt[i][0] + 1);
            }
        }
        DimCounter counter = new DimCounter(counterSizes);
        for (int[] points : counter) {
            for (int i = 0; i < nDim; i++) {
                points[i] += pt[i][0];
                if (points[i] >= getSizeTotal(dim[i])) {
                    points[i] = points[i] - getSizeTotal(dim[i]);
                }
            }
            double value = readPointRaw(points, dim);

            if ((value != Double.MAX_VALUE) && (value >= 0.0)) {
                pSquarePos.increment(value);
            } else if ((value <= 0.0)) {
                pSquareNeg.increment(value);
            }
        }
        return new double[]{pSquarePos.getResult(), pSquareNeg.getResult()};

    }

    public synchronized double measureSDev(int[][] pt, int[] dim, double sDevIn, double ratio)
            throws IOException {

        int[] counterSizes = new int[nDim];
        for (int i = 0; i < nDim; i++) {
            if (pt[i][1] >= pt[i][0]) {
                counterSizes[i] = pt[i][1] - pt[i][0] + 1;
            } else {
                counterSizes[i] = getSizeTotal(dim[i]) + (pt[i][1] - pt[i][0] + 1);
            }
        }
        DimCounter counter = new DimCounter(counterSizes);
        DimCounter.Iterator<int[]> cIter = counter.iterator();
        double sumSq = 0.0;
        double sum = 0.0;
        int n = 0;
        while (cIter.hasNext()) {
            int[] points = cIter.next();
            for (int i = 0; i < nDim; i++) {
                points[i] += pt[i][0];
                if (points[i] >= getSizeTotal(dim[i])) {
                    points[i] = points[i] - getSizeTotal(dim[i]);
                }
            }
            double value = readPointRaw(points, dim);
            if (value != Double.MAX_VALUE) {
                sum += value;
                sumSq += value * value;
                n++;
            }
        }
        double sDev = 0.0;
        if (n > 1) {
            sDev = Math.sqrt(sumSq / n - ((sum / n) * (sum / n)));
        }
        return sDev;
    }

    /**
     * Get an array representing the dimensions that will be used in specifying
     * slices through the dataset. The specified dimension will be in the first
     * position [0] of array and remaining dimensions in increasing order in the
     * rest of the array.
     *
     * @param iDim Dataset dimension index
     * @return Array of dimension indices
     */
    public int[] getSliceDims(int iDim) {
        int[] dim = new int[nDim];
        dim[0] = iDim;

        int j = 0;
        for (int i = 1; i < nDim; i++) {
            if (j == iDim) {
                j++;
            }

            dim[i] = j;
            j++;
        }
        return dim;

    }

    /**
     * Measure the rmsd value of vectors along the specified dataset dimension.
     * These values can be used to form a local threshold during peak picking
     *
     * @param iDim index of the dataset dimension
     * @throws java.io.IOException if an I/O error ocurrs
     */
    public void measureSliceRMSD(int iDim) throws IOException {
        int[][] pt = new int[nDim][2];
        int[] dim = new int[nDim];
        dim[0] = iDim;
        pt[0][0] = 0;
        pt[0][1] = 0;

        int j = 0;
        int faceSize = 1;
        for (int i = 1; i < nDim; i++) {
            if (j == iDim) {
                j++;
            }

            dim[i] = j;
            pt[i][0] = 0;
            pt[i][1] = getSizeTotal(dim[i]) - 1;
            faceSize *= getSizeTotal(dim[i]);
            j++;
        }
        pt[0][1] = getSizeTotal(iDim) - 1;
        int newSize = pt[0][1] - pt[0][0] + 1;

        Vec rmsdVec = new Vec(newSize, false);

        ScanRegion scanRegion = new ScanRegion(pt, dim, this);
        int nEntries = scanRegion.buildIndex();

        int winSize = getSizeTotal(iDim) / 32;
        int nWin = 4;
        rmsd[iDim] = new double[faceSize];
        int origSize = pt[0][1];
        for (int iEntry = 0; iEntry < nEntries; iEntry++) {
            int[] iE = scanRegion.getIndexEntry(iEntry);
            pt[0][1] = origSize;
            for (int jDim = 1; jDim < nDim; jDim++) {
                pt[jDim][0] = iE[jDim];
                pt[jDim][1] = iE[jDim];
            }
            readVectorFromDatasetFile(pt, dim, rmsdVec);
            double sdev = Util.sdev(rmsdVec, winSize, nWin);
            int dSize = 1;
            int index = 0;
            for (int i = 1; i < pt.length; i++) {
                index += pt[i][0] * dSize;
                dSize = getSizeTotal(dim[i]);
            }
            rmsd[iDim][index] = sdev;
        }
    }

    /**
     * Check if dataset has stored rmsd values along each dimension as
     * calculated by measureSliceRMSD
     *
     * @return true if has stored rmsd values
     */
    public boolean sliceRMSDValid() {
        boolean valid = true;
        for (int j = 0; j < nDim; j++) {
            if (rmsd[j] == null) {
                valid = false;
                break;
            }
        }
        return valid;
    }

    private Double getSliceRMSD(int iDim, int[] pt) {
        int index = 0;
        int dSize = 1;
        int[] dim = getSliceDims(iDim);
        for (int i = 1; i < pt.length; i++) {
            index += pt[i] * dSize;
            dSize = getSizeTotal(dim[i]);
        }
        if ((rmsd[iDim] == null) || (index >= rmsd[iDim].length)) {
            return null;
        } else {
            return rmsd[iDim][index];
        }

    }

    /**
     * Get the rmsd value for a point in the dataset. The value is calculated as
     * the maximum value of all the rmsd values for vectors that intersect at
     * the specified point
     *
     * @param pt indices of point
     * @return rmsd value for point
     */
    public Double getRMSDAtPoint(int[] pt) {
        double maxRMSD = Double.NEGATIVE_INFINITY;
        for (int i = 0; i < nDim; i++) {
            int[] gPt = new int[nDim];
            int k = 1;
            for (int j = 0; j < nDim; j++) {
                if (j != i) {
                    gPt[k] = pt[j];
                    k++;
                }
            }
            double sliceRMSD = getSliceRMSD(i, gPt);
            if (sliceRMSD > maxRMSD) {
                maxRMSD = sliceRMSD;
            }
        }
        return maxRMSD;

    }

    /**
     * Calculate ratio of slice based rmsd to a specified level. The ratio is
     * used in peak picker to determine if a point should be picked at specified
     * point.
     *
     * @param level Peak picking level
     * @param pt    indices of dataset
     * @param dim   dataset dimensions used by pt indices
     * @return ratio of point level to threshold level
     */
    public double checkNoiseLevel(double level, int[] pt, int[] dim) {
        int[] gPt = new int[nDim];
        for (int j = 0; j < nDim; j++) {
            gPt[dim[j]] = pt[j];
        }
        double rmsdAtPoint = getRMSDAtPoint(gPt);
        return level / rmsdAtPoint;
    }

    boolean isDirty() {
        return dirty;
    }

    void setDirty(boolean value) {
        dirty = value;
    }

    /**
     * Get the intensities in the dataset at the specified points.
     *
     * @param posArray List of points
     * @return array of intensities at specified point values
     * @throws java.io.IOException if an I/O error ocurrs
     */
    public double[] getIntensities(final ArrayList<int[]> posArray) throws IOException {
        double[] intensities = new double[posArray.size()];
        int[] dim = new int[nDim];
        for (int iDim = 0; iDim < nDim; iDim++) {
            dim[iDim] = iDim;
        }
        int iPoint = 0;
        for (int[] pValues : posArray) {
            intensities[iPoint++] = readPointRaw(pValues, dim);
        }
        return intensities;
    }

    /**
     * Get the intensities in the dataset within the specified region.
     *
     * @param region Region of the dataset specified in dataset points
     * @return array of intensities within region
     * @throws java.io.IOException if an I/O error ocurrs
     */
    public double[] getIntensities(final int[][] region) throws IOException {
        int[] dim = new int[nDim];
        int[] sizes = new int[nDim];
        for (int iDim = 0; iDim < nDim; iDim++) {
            dim[iDim] = iDim;
            sizes[iDim] = region[iDim][1] - region[iDim][0] + 1;
        }
        DimCounter counter = new DimCounter(sizes);
        int nPoints = counter.getSize();
        double[] intensities = new double[nPoints];
        DimCounter.Iterator cIter = counter.iterator();
        int iPoint = 0;
        while (cIter.hasNext()) {
            int[] points = cIter.next();
            for (int i = 0; i < nDim; i++) {
                points[i] += region[i][0];
            }
            intensities[iPoint++] = readPointRaw(points, dim);
        }
        return intensities;

    }

    /**
     * Get a list of positions that are within an elliptical region around a set
     * of points. Used to find points that should be included when doing peak
     * fitting.
     *
     * @param p2         Bounds of peak regions
     * @param cpt        Array of centers of peak positions
     * @param width      Array of widths of peaks
     * @param pdim       Array of integers indicating mapping of peak dimension to
     *                   dataset dimension
     * @param multiplier multiply width of regions to get elliptical region
     * @param minWidth:  minimum half width (in points) of region.  Ensures that at least a minium number of peaks are used
     * @return List of points near peak centers
     */
    public ArrayList<int[]> getFilteredPositions(final int[][] p2, final int[][] cpt, final double[][] width, int[] pdim, double multiplier, int minWidth) {
        int[] sizes = new int[p2.length];
        for (int iDim = 0; iDim < p2.length; iDim++) {
            if (p2[iDim][1] >= p2[iDim][0]) {
                sizes[iDim] = p2[iDim][1] - p2[iDim][0] + 1;
            } else {
                sizes[iDim] = layout.getSize(iDim) - (p2[iDim][0] - p2[iDim][1]) + 1;
            }
        }
        ArrayList<int[]> posArray = new ArrayList<>();
        DimCounter counter = new DimCounter(sizes);
        for (int[] counts : counter) {
            int[] aCounts = new int[counts.length];
            int j = 0;
            for (int value : counts) {
                aCounts[j] = value + p2[j][0];
                if (aCounts[j] >= getSizeTotal(j)) {
                    aCounts[j] -= getSizeTotal(j);
                } else if (aCounts[j] < 0) {
                    aCounts[j] += getSizeTotal(j);
                }
                j++;
            }
            boolean ok = false;
            for (int iPeak = 0; iPeak < cpt.length; iPeak++) {
                int iDim = 0;
                double delta2 = 0.0;
                for (int value : aCounts) {
                    if ((iDim >= sizes.length) || (iPeak > width.length)) {
                        log.info("{} {} {}", iPeak, sizes.length, width.length);
                        posArray.clear();
                        return posArray;
                    }
                    if (width[iPeak][iDim] != 0.0) {
                        double scaledWidth = multiplier * width[iPeak][iDim] / 2.0;
                        int delta = Math.abs(value - cpt[iPeak][iDim]);
                        if (delta > minWidth) {
                            delta2 += (delta * delta) / (scaledWidth * scaledWidth);
                        }
                    }
                    iDim++;
                }
                if (delta2 < 1.0) {
                    ok = true;
                    break;
                }
            }
            if (ok) {
                posArray.add(aCounts);
            }
        }
        return posArray;
    }

    /**
     * Set size of dataset to valid size for specified dimension (only used for
     * dimensions above the first)
     *
     * @param iDim Dataset dimension index
     */
    public void syncSize(int iDim) {
        if (iDim > 0) {
            setSizeTotal(iDim, getVSize(iDim));
        }
    }

    public DatasetLayout getLayout() {
        return layout;
    }

    /**
     * Flush the header values out to the dataset file.
     */
    public final synchronized void writeHeader() {
        writeHeader(true);
    }

    /**
     * Flush the header values out to the dataset file.
     *
     * @param nvExtra write extra values to dataset header
     */
    public final synchronized void writeHeader(boolean nvExtra) {
        if (dataFile != null) {
            dataFile.writeHeader(nvExtra);
        }
    }

    /**
     * Read an N dimensional matrix of values within the specified region of the
     * matrix.  The region is specified in complex or real (if dimensionis real)
     * points and translated to raw indices based on whether dimension is complex or not.
     *
     * @param pt     The region to read
     * @param dim    The dataset dimensions used by the region points
     * @param matrix A matrix in which to store the read values. Must be at
     *               least as big as region.
     * @return The maximum of the absolute values of the read values
     * @throws java.io.IOException if an I/O error ocurrs
     */
    public synchronized float readMatrix(int[][] pt,
                                         int[] dim, float[][] matrix) throws IOException {
        float maxValue = Float.NEGATIVE_INFINITY;
        float minValue = Float.MAX_VALUE;
        int[] point = new int[nDim];
        int[] mul = new int[2];
        for (int i = 0; i < 2; i++) {
            mul[i] = getComplex(dim[i]) ? 2 : 1;
        }

        for (int i = 2; i < nDim; i++) {
            point[dim[i]] = pt[i][0];
        }
        for (int i = pt[0][0]; i <= pt[0][1]; i++) {
            int ii = i - pt[0][0];
            for (int j = pt[1][0]; j <= pt[1][1]; j++) {
                int jj = j - pt[1][0];
// fixme is this right for 3D rotated matrix
                if (axisReversed[dim[0]]) {
                    point[dim[0]] = getSizeTotal(dim[0]) - 1 - i * mul[0];
                } else {
                    point[dim[0]] = i * mul[0];
                }
                if (axisReversed[dim[1]]) {
                    point[dim[1]] = getSizeTotal(dim[1]) - 1 - j * mul[1];
                } else {
                    point[dim[1]] = j * mul[1];
                }
                float value = (float) readPointRaw(point);
                matrix[jj][ii] = value;
                if (value > maxValue) {
                    maxValue = value;
                }
                if (value < minValue) {
                    minValue = value;
                }
            }
        }
        return Math.max(Math.abs(maxValue), Math.abs(minValue));
    }

    /**
     * Read an N dimensional matrix of values within the specified region of the
     * matrix
     *
     * @param pt     The region to read
     * @param dim    The dataset dimensions used by the region points
     * @param matrix A matrix in which to store the read values. Must be at
     *               least as big as region.
     * @return The maximum of the absolute values of the read values
     * @throws java.io.IOException if an I/O error ocurrs
     */
    public synchronized double readMatrix(int[][] pt,
                                          int[] dim, double[][] matrix) throws IOException {
        double maxValue = Double.NEGATIVE_INFINITY;
        double minValue = Double.MAX_VALUE;
        int[] point = new int[nDim];
        for (int i = 2; i < nDim; i++) {
            point[dim[i]] = pt[i][0];
        }

        for (int plane = pt[1][0]; plane <= pt[1][1]; plane++) {
            int planeOffset = plane - pt[1][0];
            for (int row = pt[0][0]; row <= pt[0][1]; row++) {
                int rowOffset = row - pt[0][0];
                point[dim[0]] = row;
                point[dim[1]] = plane;
                double value = readPointRaw(point);
                matrix[planeOffset][rowOffset] = value;
                if (value > maxValue) {
                    maxValue = value;
                }
                if (value < minValue) {
                    minValue = value;
                }
            }
        }
        return Math.max(Math.abs(maxValue), Math.abs(minValue));
    }

    /**
     * Read an N dimensional matrix of values within the specified region of the
     * matrix
     *
     * @param pt     The region to read
     * @param dim    The dataset dimensions used by the region points
     * @param matrix A matrix in which to store the read values. Must be at
     *               least as big as region.
     * @return The maximum of the absolute values of the read values
     * @throws java.io.IOException if an I/O error occurs
     */
    public synchronized double readMatrixND(int[][] pt,
                                            int[] dim, MatrixND matrix) throws IOException {
        double maxValue = Double.NEGATIVE_INFINITY;
        double minValue = Double.MAX_VALUE;
        int[] point = new int[nDim];
        int mDims = matrix.getNDim();
        for (int i = mDims; i < nDim; i++) {
            point[dim[i]] = pt[i][0];
        }
        int[] mPoint = new int[mDims];
        for (int i = 0; i < mDims; i++) {
<<<<<<< HEAD
            mPoint[i] = pt[i][1]  - pt[i][0] + 1;
=======
            mPoint[i] = pt[i][1] + 1;
            double sw = getSw(dim[i]);
            matrix.setDwellTime(i, 1.0 / getSw(dim[i]));
>>>>>>> 78bdf1fa
        }

        MultidimensionalCounter counter = new MultidimensionalCounter(mPoint);
        MultidimensionalCounter.Iterator iter = counter.iterator();
        while (iter.hasNext()) {
            iter.next();
            int[] index = iter.getCounts();
            for (int i = 0; i < index.length; i++) {
                point[dim[i]] = index[i] + pt[i][0];
            }
            double value = readPointRaw(point);
            matrix.setValue(value, index);
            if (value > maxValue) {
                maxValue = value;
            }
            if (value < minValue) {
                minValue = value;
            }
        }
        return Math.max(Math.abs(maxValue), Math.abs(minValue));
    }


    /**
     * Write a matrix of values to the dataset
     *
     * @param dim    indices of dimensions to write matrix along
     * @param matrix the values to write
     * @throws IOException if an I/O error occurs
     */
    public void writeMatrixToDatasetFile(int[] dim, Matrix matrix)
            throws IOException {
        int[] point = new int[nDim];
        int[][] pt = matrix.getPt();
        double[][] mat = matrix.getMatrix();
        for (int i = 2; i < nDim; i++) {
            point[dim[i]] = pt[i][0];
        }
        for (int plane = pt[1][0]; plane <= pt[1][1]; plane++) {
            int planeOffset = plane - pt[1][0];
            for (int row = pt[0][0]; row <= pt[0][1]; row++) {
                int rowOffset = row - pt[0][0];
                point[dim[0]] = row;
                point[dim[1]] = plane;
                dataFile.setFloat((float) (mat[planeOffset][rowOffset] * scale), point);
            }
        }
    }

    /**
     * Write a matrix of values to the dataset
     *
     * @param dim    indices of dimensions to write matrix along
     * @param matrix the values to write
     * @throws IOException if an I/O error occurs
     */
    public void writeMatrixNDToDatasetFile(int[] dim, MatrixND matrix) throws IOException {
        int[][] pt = matrix.getPt();
        int[] point = new int[nDim];

        int mDims = matrix.getNDim();
        for (int i = mDims; i < nDim; i++) {
            point[dim[i]] = pt[i][0];
        }
        int[] mPoint = new int[mDims];
        for (int i = 0; i < mDims; i++) {
            mPoint[i] = pt[i][1] + 1;
        }


        int[] matVSizes = matrix.getVSizes();
        for (int i = 0; i < mDims; i++) {
            setVSize(dim[i], matVSizes[i]);
            setPh0(dim[i], matrix.getPh0(i));
            setPh1(dim[i], matrix.getPh1(i));
            setPh0_r(dim[i], matrix.getPh0(i));
            setPh1_r(dim[i], matrix.getPh1(i));
        }

        MultidimensionalCounter counter = new MultidimensionalCounter(mPoint);
        MultidimensionalCounter.Iterator iter = counter.iterator();
        while (iter.hasNext()) {
            iter.next();
            int[] index = iter.getCounts();
            for (int i = 0; i < index.length; i++) {
                point[dim[i]] = index[i];
            }
            dataFile.setFloat((float) (matrix.getValue(index) * scale), point);
        }
    }

    public static void writeMatrixToDataset(String fileName, MatrixND matrixND) throws DatasetException, IOException {
        int[] dSizes = new int[matrixND.getNDim()];
        int[] dims = new int[dSizes.length];
        for (int i = 0; i < dSizes.length; i++) {
            dSizes[i] = matrixND.getSize(i);
            dims[i] = i;
        }

        File file = new File(fileName);
        String name = file.getName();
        Dataset dataset = Dataset.createDataset(fileName, fileName, name, dSizes, false, true);
        for (int i = 0; i < dSizes.length; i++) {
            dataset.setComplex(i, false);
            dataset.setFreqDomain(i, true);
        }
        dataset.writeMatrixNDToDatasetFile(dims, matrixND);
        dataset.writeParFile();
        dataset.close();
    }

    /**
     * Return the Dataset object with the specified name.
     *
     * @param fileName name of Dataset to find
     * @return the Dataset or null if it doesn't exist
     */
    public static synchronized Dataset getDataset(String fileName) {
        if (fileName == null) {
            return null;
        } else {
            return (Dataset) ProjectBase.getActive().getDataset(fileName);
        }
    }

    /**
     * Return a list of the names of open datasets
     *
     * @return List of names.
     */
    public static synchronized List<String> names() {
        return ProjectBase.getActive().getDatasetNames();
    }

    /**
     * Test of speed of accessing data in file
     *
     * @throws IOException if an I/O error occurs
     */
    public void speedTest() throws IOException {
        long[] times = new long[7];
        times[0] = System.currentTimeMillis();
        System.out.println("xxx");
        dataFile.sumValues();
        times[1] = System.currentTimeMillis();
        System.out.println("xxx");

        dataFile.sumFast();
        times[2] = System.currentTimeMillis();
        System.out.println("xxx");

        int[] counterSizes = new int[nDim];
        int[] dim = new int[nDim];
        for (int i = 0; i < nDim; i++) {
            counterSizes[i] = getSizeTotal(i);
            dim[i] = i;
        }
        DimCounter counter = new DimCounter(counterSizes);
        DimCounter.Iterator cIter = counter.iterator();
        while (cIter.hasNext()) {
            int[] points = cIter.next();
            dataFile.bytePosition(points);
        }
        times[4] = System.currentTimeMillis();
        System.out.println("xxx");

        counter = new DimCounter(counterSizes);
        cIter = counter.iterator();
        while (cIter.hasNext()) {
            int[] points = cIter.next();
            readPointRaw(points);
        }
        times[5] = System.currentTimeMillis();
        System.out.println("xxx");

        counter = new DimCounter(counterSizes);
        cIter = counter.iterator();
        while (cIter.hasNext()) {
            int[] points = cIter.next();
            readPointRaw(points, dim);
        }
        times[6] = System.currentTimeMillis();
        System.out.println("xxx");
        for (int i = 1; i < times.length; i++) {
            System.out.println(i + " " + (times[i] - times[i - 1]));
        }
    }

    //new version

    /**
     * Read a vector of data values from dataset
     *
     * @param pt       raw indices specifying range of points to read from
     * @param dim      dataset dimensions that are used in pt array
     * @param rwVector the vector to put values in
     * @throws IOException if an I/O error occurs
     */
    public void readVectorFromDatasetFile(int[][] pt, int[] dim, VecBase rwVector) throws IOException {

        rwVector.resize(rwVector.getSize(), getComplex_r(dim[0]));
        rwVector.centerFreq = getSf(dim[0]);
        rwVector.dwellTime = 1.0 / getSw_r(dim[0]);
        // if reading a vector that is not full size we need to adjust the sweep width.
        //   used when reading integral vectors etc.
        //   Only do this adjustment when the dataset is not complex.  If it is complex we're probably processing it and
        //   it's possible we'll change a correct sweep width if we don't check sizes properly
        //   It is important to check the valid size, not full dataset size or we'll
        //     incorrectly adjust sweep width
        if (getComplex_r(dim[0])) {
            int vSize = getVSize_r(dim[0]);
            int dSize;
            if (vSize != 0) {
                dSize = getComplex_r(dim[0]) ? vSize / 2 : vSize;
            } else {
                dSize = getSizeReal(dim[0]);
            }
            if (rwVector.getSize() != dSize) {
                rwVector.dwellTime *= (double) dSize / rwVector.getSize();
            }
        } else {
            int dSize = getSizeTotal(dim[0]);
            if (rwVector.getSize() != dSize) {
                if (rwVector.getFreqDomain()) {
                    rwVector.dwellTime *= (double) dSize / rwVector.getSize();
                }
            }

        }
        rwVector.setPh0(getPh0_r(dim[0]));
        rwVector.setPh1(getPh1_r(dim[0]));
        rwVector.setTDSize(getTDSize(dim[0]));
        rwVector.setPt(pt, dim);
        if (getFreqDomain_r(dim[0])) {
            rwVector.setRefValue(getRefValue_r(dim[0]), (getRefPt_r(dim[0]) - pt[0][0]));
        } else {
            rwVector.setRefValue(getRefValue_r(dim[0]));
        }
        rwVector.setFreqDomain(getFreqDomain_r(dim[0]));

        int[] point = new int[nDim];
        for (int i = 1; i < nDim; i++) {
            if (getAxisReversed(dim[i])) {
                point[dim[i]] = getSizeReal(dim[i]) - 1 - pt[i][0];
            } else {
                point[dim[i]] = pt[i][0];
            }
        }
        if (vecMat != null) {
            int j = 0;
            // If the vectors are complex, convert the raw indices to real since the complex can be read from the
            // vecMat in one loop iteration (when reading from the file, it takes 2 loop iterations)
            if (rwVector.isComplex() && vecMat.isComplex()) {
                pt[0][0] /= 2;
                pt[0][1] /= 2;
            }
            for (int i = pt[0][0]; i <= pt[0][1]; i++) {
                if (rwVector.isComplex()) {
                    rwVector.set(j, vecMat.getComplex(i));
                } else {
                    rwVector.setReal(j, vecMat.getReal(i));
                }
                j++;
            }

        } else {
            double dReal = 0.0;
            int j = 0;
            for (int i = pt[0][0]; i <= pt[0][1]; i++) {
                if (axisReversed[dim[0]]) {
                    point[dim[0]] = getSizeTotal(dim[0]) - 1 - i;
                } else {
                    point[dim[0]] = i;
                }
                if (rwVector.isComplex()) {
                    if ((i % 2) != 0) {
                        double dImaginary = readPointRaw(point);
                        rwVector.set(j, new Complex(dReal, dImaginary));
                        j++;
                    } else {
                        dReal = readPointRaw(point);
                    }
                } else {
                    rwVector.set(j, readPointRaw(point));
                    j++;
                }
            }
        }
    }

    public Optional<Dataset> getExtractSource() {
        int sliceNamePos = getName().indexOf("_slice");
        Dataset sourceDataset = null;
        if (sliceNamePos != -1) {
            String sourceName = getName().substring(0, sliceNamePos);
            sourceDataset = Dataset.getDataset(sourceName);
        }
        return Optional.ofNullable(sourceDataset);
    }

    public void reloadVector(int iDim, int value) throws IOException {
        if (vecMat != null) {
            int[] vdim = vecMat.getDim();
            int[][] vpts = vecMat.getPt();
            value = Math.min(value, getSizeTotal(vdim[iDim]));
            value = Math.max(value, 0);
            vpts[iDim][0] = vpts[iDim][1] = value;
            var sourceOpt = getExtractSource();
            if (sourceOpt.isPresent()) {
                sourceOpt.get().readVectorFromDatasetFile(vpts, vdim, vecMat);
            }
        }
    }

    /**
     * Read values along specified row. Only appropriate for 2D datasets
     *
     * @param row The row to read
     * @return the data values
     * @throws IOException if an I/O error occurs
     */
    public ArrayRealVector getRowVector(int row) throws IOException {
        int vecSize = getSizeTotal(0);
        int[] pt = new int[nDim];
        pt[1] = row;
        ArrayRealVector vector = new ArrayRealVector(vecSize);
        for (int i = 0; i < vecSize; i++) {
            pt[0] = i;
            vector.setEntry(i, readPointRaw(pt));
        }
        return vector;
    }

    /**
     * Read specified values along specified row. Only appropriate for 2D
     * datasets
     *
     * @param row     the row to read
     * @param indices List of points to read along row
     * @return the data values
     * @throws IOException              if an I/O error occurs
     * @throws IllegalArgumentException if indices is null or empty
     */
    public ArrayRealVector getRowVector(int row, List<Integer> indices) throws IOException, IllegalArgumentException {
        if ((indices == null) || indices.isEmpty()) {
            throw new IllegalArgumentException("Empty or null indices");
        }
        int vecSize = indices.size();
        ArrayRealVector vector = new ArrayRealVector(vecSize);
        int[] pt = new int[nDim];
        pt[1] = row;
        for (int i = 0; i < vecSize; i++) {
            pt[0] = indices.get(i);
            vector.setEntry(i, readPointRaw(pt));
        }
        return vector;
    }

    /**
     * Read values along specified column. Only appropriate for 2D datasets
     *
     * @param column the column to read
     * @return the data values
     * @throws IOException if an I/O error occurs
     */
    public ArrayRealVector getColumnVector(int column) throws IOException {
        int vecSize = getSizeTotal(1);
        int[] pt = new int[nDim];
        pt[0] = column;
        ArrayRealVector vector = new ArrayRealVector(vecSize);
        for (int i = 0; i < vecSize; i++) {
            pt[1] = i;
            vector.setEntry(i, readPointRaw(pt));
        }
        return vector;
    }

    /**
     * Read specified values along specified column. Only appropriate for 2D
     * datasets
     *
     * @param column  the column of dataset to read
     * @param indices List of points to read along column
     * @return the values
     * @throws IOException              if an I/O error occurs
     * @throws IllegalArgumentException if indices is null or empty
     */
    public ArrayRealVector getColumnVector(int column, List<Integer> indices) throws IOException, IllegalArgumentException {
        if ((indices == null) || indices.isEmpty()) {
            throw new IllegalArgumentException("Empty or null indices");
        }
        int vecSize = indices.size();
        ArrayRealVector vector = new ArrayRealVector(vecSize);
        int[] pt = new int[nDim];
        pt[0] = column;
        for (int i = 0; i < vecSize; i++) {
            pt[1] = indices.get(i);
            vector.setEntry(i, readPointRaw(pt));
        }
        return vector;
    }

    /**
     * Return a 2D matrix of data values from specified rows and columns
     *
     * @param rowIndices    List of rows
     * @param columnIndices List of columns
     * @return the matrix of values
     * @throws IOException              if an I/O error occurs
     * @throws IllegalArgumentException if row or column indices is null or
     *                                  empty
     */
    public Array2DRowRealMatrix getSubMatrix(List<Integer> rowIndices, List<Integer> columnIndices) throws IOException, IllegalArgumentException {
        if ((rowIndices == null) || rowIndices.isEmpty()) {
            throw new IllegalArgumentException("Empty or null rowIndices");
        }
        if ((columnIndices == null) || columnIndices.isEmpty()) {
            throw new IllegalArgumentException("Empty or null columnIndices");
        }
        int nRows = rowIndices.size();
        int nColumns = columnIndices.size();
        int[] rows = new int[nRows];
        int[] columns = new int[nColumns];
        for (int i = 0; i < rows.length; i++) {
            rows[i] = rowIndices.get(i);
        }
        for (int i = 0; i < columns.length; i++) {
            columns[i] = columnIndices.get(i);
        }
        return getSubMatrix(rows, columns);
    }

    /**
     * Return a 2D matrix of data values from specified rows and columns
     *
     * @param rowIndices    List of rows
     * @param columnIndices List of columns
     * @return the matrix of values
     * @throws IOException              if an I/O error occurs
     * @throws IllegalArgumentException if row or column indices is null or
     *                                  empty
     */
    public Array2DRowRealMatrix getSubMatrix(int[] rowIndices, int[] columnIndices) throws IOException, IllegalArgumentException {
        if ((rowIndices == null) || (rowIndices.length == 0)) {
            throw new IllegalArgumentException("Empty or null indices");
        }
        if ((columnIndices == null) || (columnIndices.length == 0)) {
            throw new IllegalArgumentException("Empty or null indices");
        }

        int nRows = rowIndices.length;
        int nColumns = columnIndices.length;
        Array2DRowRealMatrix matrix = new Array2DRowRealMatrix(nRows, nColumns);
        int[] pt = new int[nDim];
        for (int i = 0; i < nRows; i++) {
            for (int j = 0; j < nColumns; j++) {
                pt[0] = columnIndices[j];
                pt[1] = rowIndices[i];
                matrix.setEntry(i, j, readPointRaw(pt));
            }
        }
        return matrix;
    }

    /**
     * Make a Dataset file from a matrix of values
     *
     * @param matrix      The matrix of values
     * @param fullName    The name of the file to create
     * @param datasetName The name (title) of the dataset.
     * @throws DatasetException if an I/O error occurred while creating dataset
     * @throws IOException      if an I/O error occurs
     */
    public static void makeDatasetFromMatrix(RealMatrix matrix, String fullName, String datasetName) throws DatasetException, IOException {
        int nRows = matrix.getRowDimension();
        int nColumns = matrix.getColumnDimension();
        int[] dimSizes = {nRows, nColumns};
        int[] pt = new int[2];
        Dataset dataset = createDataset(fullName, fullName, datasetName, dimSizes, false, true);
        for (int i = 0; i < nRows; i++) {
            for (int j = 0; j < nColumns; j++) {
                pt[0] = i;
                pt[1] = j;
                dataset.writePoint(pt, matrix.getEntry(i, j));
            }
        }
        dataset.close();
    }

    public BucketedMatrix getBucketedSubMatrixFromRegions(int bucketSize) throws IOException {

        int[] rowIndices = new int[getSizeTotal(1)];
        for (int i = 0; i < rowIndices.length; i++) {
            rowIndices[i] = i;
        }
        var columnSet = new TreeSet<Integer>();
        for (var region : getReadOnlyRegions()) {
            double ppm0 = region.getRegionStart(0);
            int pt1 = ppmToPoint(0, ppm0);
            double ppm1 = region.getRegionEnd(0);
            int pt0 = ppmToPoint(0, ppm1);
            for (int pt = pt0; pt <= pt1; pt++) {
                columnSet.add(pt);
            }
        }
        var columns = columnSet.stream().sorted().collect(Collectors.toList());

        return getBucketedSubMatrix(rowIndices, columns, bucketSize, null);
    }

    /**
     * Create a @see BucketMatrix from this dataset
     *
     * @param rowIndices    Indices of rows to include in bucketing
     * @param columnIndices Indices of columns to include in bucketing
     * @param bucketSize    size of the bucket
     * @param dataTbl       Names for rows and columns
     * @return a BucketMatrix object containing the bucket values from dataset
     * @throws IOException              if an I/O error occurs
     * @throws IllegalArgumentException if row or column indices is null or
     *                                  empty
     */
    public BucketedMatrix getBucketedSubMatrix(int[] rowIndices, List<Integer> columnIndices, int bucketSize, String[][] dataTbl) throws IOException, IllegalArgumentException {
        if ((rowIndices == null) || (rowIndices.length == 0)) {
            throw new IllegalArgumentException("Empty or null indices");
        }
        if ((columnIndices == null) || (columnIndices.isEmpty())) {
            throw new IllegalArgumentException("Empty or null indices");
        }

        int nRows = rowIndices.length;

        ArrayList<ArrayList<Integer>> bucketList = new ArrayList<>();
        ArrayList<Integer> bucketIndices = new ArrayList<>();
        ArrayList<Integer> colList;

        int lastBucket = -1;
        int jBucket = -1;
        int firstColumn = columnIndices.get(0);

        if (bucketSize == 0) {
            int lastIndex = -2;
            for (var j : columnIndices) {
                if (j > (lastIndex + 1)) {
                    colList = new ArrayList<>();
                    bucketList.add(colList);
                    jBucket = bucketList.size() - 1;
                    bucketIndices.add(j - firstColumn);
                }
                lastIndex = j;
                colList = bucketList.get(jBucket);
                colList.add(j);
            }
        } else {
            for (var j : columnIndices) {
                int iBucket = (j - firstColumn) / bucketSize;
                if (iBucket != lastBucket) {
                    lastBucket = iBucket;
                    colList = new ArrayList<>();
                    bucketList.add(colList);
                    jBucket = bucketList.size() - 1;
                    bucketIndices.add(iBucket);
                }
                colList = bucketList.get(jBucket);
                colList.add(j);
            }
        }
        int nBuckets = bucketList.size();
        double[][] matrix = new double[nRows][nBuckets];
        int[] pt = new int[nDim];
        double[] ppms = new double[nBuckets];
        // colCenters contains the centers of each buckets in units of original dataset
        int[] colCenters = new int[nBuckets];
        // colIndices contains the position of each bucket in the reduced (bucketed) matrix
        int[] colIndices = new int[nBuckets];
        for (int k = 0; k < nBuckets; k++) {
            colIndices[k] = bucketIndices.get(k);
        }
        for (int i = 0; i < nRows; i++) {
            for (int k = 0; k < nBuckets; k++) {
                double sum = 0.0;
                colList = bucketList.get(k);
                double sumPPM = 0.0;
                double sumCol = 0.0;
                for (Integer integer : colList) {
                    pt[0] = integer;
                    pt[1] = rowIndices[i];
                    sumPPM += pointToPPM(0, pt[0]);
                    sumCol += pt[0];
                    sum += readPointRaw(pt);
                }
                matrix[i][k] = sum;
                ppms[k] = sumPPM / colList.size();
                colCenters[k] = (int) Math.round(sumCol / colList.size());
            }
        }
        return new BucketedMatrix(matrix, rowIndices, colIndices, colCenters, ppms, dataTbl);
    }

    public class Location {

        int[] dim;
        int[][] pt;

        public Location(int[] dim, int[][] pt) {
            this.dim = dim;
            this.pt = pt;
        }
    }

    public Location getLocation(Vec vector, int[] indices, int iDim) {
        int[] dim = new int[nDim];
        int[][] pt = new int[nDim][2];
        dim[0] = iDim;
        int jDim = 0;
        for (int i = 1; i < nDim; i++) {
            if (jDim == iDim) {
                jDim++;
            }
            dim[i] = jDim++;
        }

        for (int i = 0; i < nDim; i++) {
            if (i == 0) {
                pt[i][0] = 0;
                if (vector.isComplex()) {
                    pt[i][1] = 2 * vector.getSize() - 1;
                } else {
                    pt[i][1] = vector.getSize() - 1;
                }
            } else {
                pt[i][0] = indices[i - 1];
                pt[i][1] = indices[i - 1];
            }
        }
        return new Location(dim, pt);
    }

    /**
     * Read vector from two dimensional dataset
     *
     * @param index the index of vector to read
     * @param iDim  read values along this dimension index
     * @return Vec the vector read from dataset
     * @throws IOException if an I/O error occurs
     */
    public Vec readVector(int index, int iDim) throws IOException {
        Vec vector = new Vec(getSizeReal(iDim), getComplex(iDim));
        readVector(vector, index, iDim);
        return vector;

    }

    /**
     * Read vector from a two dimensional dataset
     *
     * @param vector Store dataset values in this vec
     * @param index  the index of vector to read
     * @param iDim   read values along this dimension index
     * @throws IOException if an I/O error occurs
     */
    public void readVector(Vec vector, int index, int iDim) throws IOException {
        int[] indices = {index};
        readVector(vector, indices, iDim);
    }

    /**
     * Read vector from dataset
     *
     * @param vector  Store dataset values in this vec
     * @param indices the indices of vector to read
     * @param iDim    read values along this dimension index
     * @throws IOException if an I/O error occurs
     */
    public void readVector(Vec vector, int[] indices, int iDim) throws IOException {
        Location location = getLocation(vector, indices, iDim);
        readVectorFromDatasetFile(location.pt, location.dim, vector);
    }

    /**
     * Read a vector from the dataset at the location stored in the vector's
     * header
     *
     * @param vector Store data values in this vector object.
     * @throws IOException              if an I/O error occurs
     * @throws IllegalArgumentException If the vector doesn't have a location in
     *                                  header.
     */
    public void readVector(Vec vector) throws IOException, IllegalArgumentException {
        if ((vector.getPt() == null) || (vector.getDim() == null)) {
            throw new IllegalArgumentException("Vector doesn't have stored location");
        }
        readVectorFromDatasetFile(vector.getPt(), vector.getDim(), vector);
    }

    /**
     * Write vector to a two dimensional dataset
     *
     * @param vector Store dataset values in this vec
     * @param index  the index of vector to write
     * @param iDim   write values along this dimension index
     * @throws IOException if an I/O error occurs
     */
    public void writeVector(Vec vector, int index, int iDim) throws IOException {
        int[] indices = {index};
        Location location = getLocation(vector, indices, iDim);
        writeVecToDatasetFile(location.pt, location.dim, vector);
    }

    /**
     * Write vector to the dataset at the specified location. The location is
     * specified with indices indicating the offset for each dimension and the
     * vector is written along the specified dimension. The location at which
     * the vector is written is stored in the vector header.
     *
     * @param vector  the vector to write
     * @param indices The location at which to write the vector.
     * @param iDim    Vector is written parallel to this dimension.
     * @throws IOException              if an I/O exception occurs
     * @throws IllegalArgumentException if dataset stores data in a Vec object
     *                                  (not dataset file)
     */
    public void writeVector(Vec vector, int[] indices, int iDim) throws IOException, IllegalArgumentException {
        Location location = getLocation(vector, indices, iDim);
        vector.setPt(location.pt, location.dim);
        writeVector(vector);
    }

    public void writeMatrixType(MatrixType matrixType) throws IOException {
        if (matrixType != null) {
            if (matrixType instanceof Vec) {
                writeVector((Vec) matrixType);
            } else {
                MatrixND matrix = (MatrixND) matrixType;
                writeMatrixNDToDatasetFile(matrix.getDim(), matrix);
            }
        }
    }

    /**
     * Write the vector to the dataset at the location stored in the vector.
     *
     * @param vector the vector to write
     * @throws IOException              if an I/O error occurs
     * @throws IllegalArgumentException if dataset stores data in a Vec object
     *                                  (not dataset file)
     */
    public void writeVector(Vec vector) throws IOException, IllegalArgumentException {
        if ((vector.getPt() == null) || (vector.getDim() == null)) {
            throw new IllegalArgumentException("Vector doesn't have stored location");
        }
        writeVecToDatasetFile(vector.getPt(), vector.getDim(), vector);
    }

    /**
     * Write the vector out to the specified location of dataset. The vector is
     * written along the dimension specified in the first entry of the dim
     * array.
     *
     * @param pt     index in points where vector should be written.
     * @param dim    Specify the dimension that each entry in the pt array refers
     *               to
     * @param vector the vector to write
     * @throws IOException if an I/O error occurs
     */
    public void writeVecToDatasetFile(int[][] pt, int[] dim, Vec vector) throws IOException {

        if (vecMat != null) {
            throw new IllegalArgumentException("Don't call this method on a vector type dataset");
        }

        setDirty(true);
        int[] point = new int[nDim];
        for (int i = 1; i < nDim; i++) {
            point[dim[i]] = pt[i][0];
        }
        for (int i = 0; i < nDim; i++) {
            if (pt[i][0] == pt[i][1]) {
                if ((pt[i][0] + 1) > getFileDimSize(dim[i])) {
                    throw new ProcessingException("dataset size for DIM(" + (dim[i] + 1) + ") = "
                            + getFileDimSize(dim[i]) + " too small, should be at least " + (pt[i][0] + 1));
                }
                if ((pt[i][0] + 1) > vsize[dim[i]]) {
                    setVSize(dim[i], (pt[i][0] + 1));
                }
            } else {
                if ((pt[i][1] + 1) > getFileDimSize(dim[i])) {
                    throw new ProcessingException("dataset size for DIM(" + (dim[i] + 1) + ") = "
                            + getFileDimSize(dim[i]) + " too small, should be at least " + (pt[i][1] + 1));
                }
                if ((pt[i][1] + 1) > vsize[dim[i]]) {
                }
                setVSize(dim[i], (pt[i][1] - pt[i][0] + 1));
            }
        }
        dataFile.writeVector(pt[0][0], pt[0][1], point, dim[0], scale, vector);

        setSf(dim[0], vector.centerFreq);
        setSw(dim[0], 1.0 / vector.dwellTime);

        double dimRefPoint = vector.freqDomain() ? (vector.getSize() / 2.0) + pt[0][0] : getSizeReal(dim[0]) / 2.0;
        double dimRefValue = vector.getRefValue();

        setRefValue(dim[0], dimRefValue);
        setRefPt(dim[0], dimRefPoint);
        setRefUnits(dim[0], 3);

        setFreqDomain(dim[0], vector.getFreqDomain());
        setComplex(dim[0], vector.isComplex());
        setPh0(dim[0], vector.getPH0());
        setPh1(dim[0], vector.getPH1());
        setExtFirst(dim[0], vector.getExtFirst());
        setExtLast(dim[0], vector.getExtLast());
        setZFSize(dim[0], vector.getZFSize());
        setTDSize(dim[0], vector.getTDSize());

    }

    /**
     * Copy header from this dataset to another dataset
     *
     * @param targetDataset dataset to copy header to
     */
    public void copyHeader(Dataset targetDataset) {
        for (int i = 0; i < nDim; i++) {
            copyHeader(targetDataset, i, i);
        }
        targetDataset.setSolvent(getSolvent());
        targetDataset.setTitle(getTitle());
        targetDataset.writeHeader();
    }

    public void copyHeader(Dataset targetDataset, int sDim, int tDim) {
        targetDataset.setSf(tDim, getSf(sDim));
        targetDataset.setSw(tDim, getSw(sDim));
        targetDataset.setSw_r(tDim, getSw_r(sDim));
        targetDataset.setRefValue_r(tDim, getRefValue_r(sDim));
        targetDataset.setRefValue(tDim, getRefValue(sDim));
        targetDataset.setRefPt_r(tDim, getRefPt_r(sDim));
        targetDataset.setRefPt(tDim, getRefPt(sDim));
        targetDataset.setRefUnits(tDim, getRefUnits(sDim));
        targetDataset.setLabel(tDim, getLabel(sDim));
        targetDataset.setDlabel(tDim, getDlabel(sDim));
        targetDataset.setNucleus(tDim, getNucleus(sDim));
        targetDataset.setFreqDomain(tDim, getFreqDomain(sDim));
        targetDataset.setFreqDomain_r(tDim, getFreqDomain_r(sDim));
        targetDataset.setComplex(tDim, getComplex(sDim));
        targetDataset.setComplex_r(tDim, getComplex_r(sDim));
        targetDataset.setVSize_r(tDim, getVSize_r(sDim));
        targetDataset.setVSize(tDim, getVSize(sDim));

    }

    public void copyReducedHeader(Dataset targetDataset, int sDim, int tDim) {
        targetDataset.setComplex(tDim, getComplex(sDim));
        targetDataset.setComplex_r(tDim, getComplex_r(sDim));

        targetDataset.setSf(tDim, getSf(sDim));
        int sSize = getSizeReal(sDim);
        int tSize = targetDataset.getSizeReal(tDim);
        double f = (double) tSize / sSize;


        targetDataset.setSw(tDim, getSw(sDim) * f);
        targetDataset.setSw_r(tDim, getSw_r(sDim) * f);
        targetDataset.setRefValue_r(tDim, getRefValue_r(sDim));
        targetDataset.setRefValue(tDim, getRefValue(sDim));
        targetDataset.setRefPt_r(tDim, getRefPt_r(sDim));
        targetDataset.setRefPt(tDim, getRefPt(sDim));
        targetDataset.setRefUnits(tDim, getRefUnits(sDim));
        targetDataset.setLabel(tDim, getLabel(sDim));
        targetDataset.setDlabel(tDim, getDlabel(sDim));
        targetDataset.setNucleus(tDim, getNucleus(sDim));
        targetDataset.setFreqDomain(tDim, getFreqDomain(sDim));
        targetDataset.setFreqDomain_r(tDim, getFreqDomain_r(sDim));
        targetDataset.setVSize_r(tDim, targetDataset.getSizeTotal(tDim));
    }


    public String saveMemoryFile() throws IOException, DatasetException {
        String path = null;
        if (isMemoryFile()) {
            path = file.getCanonicalPath();
            copyDataset(path, file.getName() + ".memtmp");
        }
        return path;
    }

    /**
     * Copy dataset to a new file
     *
     * @param newFileName File name of new dataset.
     * @param key         Dataset key.
     * @throws IOException      if an I/O error occurs
     * @throws DatasetException if an I/O error occured while creating dataset
     */
    public void copyDataset(String newFileName, String key) throws IOException, DatasetException {
        int[][] pt = new int[nDim][2];
        int[] dim = new int[nDim];
        dim[0] = 0;
        pt[0][0] = 0;
        pt[0][1] = 0;

        int[] datasetSizes = new int[nDim];
        for (int i = 0; i < nDim; i++) {
            dim[i] = i;
            pt[i][0] = 0;
            pt[i][1] = getSizeTotal(i) - 1;
            datasetSizes[i] = getSizeTotal(i);
        }
        int newSize = pt[0][1] - pt[0][0] + 1;
        Dataset newDataset = null;
        try {
            newDataset = Dataset.createDataset(newFileName, key, newFileName, datasetSizes, false, true);

            Vec scanVec = new Vec(newSize, false);
            ScanRegion scanRegion = new ScanRegion(pt, dim, this);
            int nEntries = scanRegion.buildIndex();
            int origSize = pt[0][1];
            for (int iEntry = 0; iEntry < nEntries; iEntry++) {
                int[] iE = scanRegion.getIndexEntry(iEntry);
                pt[0][1] = origSize;
                for (int jDim = 1; jDim < nDim; jDim++) {
                    pt[jDim][0] = iE[jDim];
                    pt[jDim][1] = iE[jDim];
                }
                readVectorFromDatasetFile(pt, dim, scanVec);
                newDataset.writeVector(scanVec);
            }
            for (int i = 0; i < nDim; i++) {
                newDataset.setSf(i, getSf(i));
                newDataset.setSw(i, getSw(i));
                newDataset.setSw_r(i, getSw_r(i));
                newDataset.setRefValue_r(i, getRefValue_r(i));
                newDataset.setRefValue(i, getRefValue(i));
                newDataset.setRefPt_r(i, getRefPt_r(i));
                newDataset.setRefPt(i, getRefPt(i));
                newDataset.setRefUnits(i, getRefUnits(i));
                newDataset.setLabel(i, getLabel(i));
                newDataset.setDlabel(i, getDlabel(i));
                newDataset.setNucleus(i, getNucleus(i));
                newDataset.setValues(i, getValues(i));
                newDataset.setComplex(i, getComplex(i));
                newDataset.setFreqDomain(i, getFreqDomain(i));
                newDataset.setPh0(i, getPh0(i));
                newDataset.setPh1(i, getPh1(i));
                newDataset.setPh0_r(i, getPh0_r(i));
                newDataset.setPh1_r(i, getPh1_r(i));
            }
            newDataset.setNFreqDims(getNFreqDims());
            newDataset.setSolvent(getSolvent());
            newDataset.setTitle(getTitle());
            newDataset.sourceFID(sourceFID().orElse(null));
            newDataset.writeHeader(false);
            newDataset.writeParFile();
        } finally {
            if (newDataset != null) {
                newDataset.close();
            }
        }
    }

    /**
     * Iterator for looping over vectors in dataset
     */
    private class VecIterator implements Iterator<Vec> {

        ScanRegion scanRegion;
        Vec vec;
        int[][] pt = new int[nDim][2];
        int[] dim = new int[nDim];
        int origSize;

        VecIterator(Dataset dataset, int iDim) {
            dim[0] = iDim;
            pt[0][0] = 0;
            pt[0][1] = 0;
            int j = 0;
            for (int i = 1; i < nDim; i++) {
                if (j == iDim) {
                    j++;
                }

                dim[i] = j;
                pt[i][0] = 0;
                pt[i][1] = getSizeTotal(dim[i]) - 1;
                j++;
            }
            pt[0][1] = getSizeTotal(iDim) - 1;
            origSize = pt[0][1];
            int newSize = pt[0][1] - pt[0][0] + 1;
            if (getComplex(iDim)) {
                newSize /= 2;
            }
            vec = new Vec(newSize, getComplex(iDim));
            scanRegion = new ScanRegion(pt, dim, dataset);
        }

        @Override
        public boolean hasNext() {
            nextVector();
            return vec != null;
        }

        @Override
        public Vec next() {
            return vec;
        }

        /**
         *
         */
        public synchronized void nextVector() {
            int[] iE = scanRegion.nextPoint();
            if (iE.length == 0) {
                vec = null;
            } else {
                pt[0][1] = origSize;
                for (int jDim = 1; jDim < nDim; jDim++) {
                    pt[jDim][0] = iE[jDim];
                    pt[jDim][1] = iE[jDim];
                }
                try {
                    readVectorFromDatasetFile(pt, dim, vec);
                } catch (IOException ioE) {
                    vec = null;
                }
            }
        }
    }

    /**
     * Iterator for looping over vectors in dataset
     */
    private class VecIndexIterator implements Iterator<int[][]> {

        ScanRegion scanRegion;
        int[][] pt = new int[nDim][2];
        int[] dim = new int[nDim];
        int origSize;

        VecIndexIterator(Dataset dataset, int iDim) {
            dim[0] = iDim;
            pt[0][0] = 0;
            pt[0][1] = 0;
            int j = 0;
            for (int i = 1; i < nDim; i++) {
                if (j == iDim) {
                    j++;
                }

                dim[i] = j;
                pt[i][0] = 0;
                pt[i][1] = getSizeTotal(dim[i]) - 1;
                j++;
            }
            pt[0][1] = getSizeTotal(iDim) - 1;
            origSize = pt[0][1];
            scanRegion = new ScanRegion(pt, dim, dataset);
        }

        public int[] getDim() {
            return dim;
        }

        @Override
        public boolean hasNext() {
            nextVector();
            return pt != null;
        }

        @Override
        public int[][] next() {
            int[][] result = new int[pt.length][2];
            for (int i = 0; i < pt.length; i++) {
                result[i] = pt[i].clone();
            }
            return result;
        }

        /**
         *
         */
        public synchronized void nextVector() {
            int[] iE = scanRegion.nextPoint();
            if (iE.length == 0) {
                pt = null;
            } else {
                pt[0][1] = origSize;
                for (int jDim = 1; jDim < nDim; jDim++) {
                    pt[jDim][0] = iE[jDim];
                    pt[jDim][1] = iE[jDim];
                }
            }
        }
    }

    /**
     * Get iterator that allows iterating over all the vectors along the
     * specified dimension of the dataset.
     *
     * @param iDim Index of dataset dimension to read vectors from
     * @return iterator an Iterator to iterate over vectors in dataset
     * @throws IOException if an I/O error occurs
     */
    synchronized public Iterator<Vec> vectors(int iDim) throws IOException {
        return new VecIterator(this, iDim);
    }

    /**
     * Get iterator that allows iterating over the indices of all the vectors
     * along the specified dimension of the dataset.
     *
     * @param iDim Index of dataset dimension to read vectors from
     * @return iterator an Iterator to iterate over vectors in dataset
     * @throws IOException if an I/O error occurs
     */
    public synchronized Iterator<int[][]> indexer(int iDim) throws IOException {
        return new VecIndexIterator(this, iDim);
    }

    /**
     * Get iterator that allows iterating over all the points in the file
     *
     * @return iterator an Iterator to iterate over points in dataset
     */
    public synchronized MultidimensionalCounter.Iterator pointIterator() {
        int[] mPoint = new int[nDim];
        for (int i = 0; i < nDim; i++) {
            mPoint[nDim - i - 1] = getSizeTotal(i) - 1;
        }
        MultidimensionalCounter counter = new MultidimensionalCounter(mPoint);
        return counter.iterator();
    }

    public List<int[][]> getIndices(int iDim, int start, int end) throws IOException {
        Iterator<int[][]> iter = indexer(iDim);
        List<int[][]> indices = new ArrayList<>();
        if (start < 0) {
            start = 0;
        }
        if (end >= getSizeTotal(iDim)) {
            end = getSizeTotal(iDim) - 1;
        }
        while (iter.hasNext()) {
            int[][] pt = iter.next();
            pt[0][0] = start;
            pt[0][1] = end;
            indices.add(pt);
        }
        return indices;
    }

    public LineShapeCatalog getLSCatalog() {
        return simVecs;
    }

    public final void loadLSCatalog() throws IOException {
        String dirName = file.getParent();
        String datasetFileName = file.getName();

        int index = datasetFileName.lastIndexOf(".");
        String shapeName = datasetFileName.substring(0, index) + "_lshapes.txt";
        String shapeFileName = dirName + File.separator + shapeName;
        File shapeFile = new File(shapeFileName);
        if (shapeFile.exists() && shapeFile.canRead()) {
            simVecs = LineShapeCatalog.loadSimFids(shapeFileName, nDim);
            log.info("simVecs {}", simVecs);
        }
    }

    public void subtractPeak(Peak peak) throws IOException {
        if (simVecs != null) {
            simVecs.addToDataset(this, peak, -1.0);
        }
    }

    public void addPeakList(PeakList peakList, double scale) throws IOException {
        if (simVecs != null) {
            simVecs.addToDataset(this, peakList, scale);
        }

    }

    DimCounter.Iterator getPointIterator() {
        int[] counterSizes = new int[nDim];
        for (int i = 0; i < nDim; i++) {
            counterSizes[i] = getSizeTotal(i);
        }
        DimCounter counter = new DimCounter(counterSizes);
        return counter.iterator();
    }

    public void clear() throws IOException {
        DimCounter.Iterator cIter = getPointIterator();
        while (cIter.hasNext()) {
            int[] points = cIter.next();
            writePoint(points, 0.0);
        }
    }

    public boolean bufferExists(String bufferName) {
        return buffers.containsKey(bufferName);
    }

    public boolean removeBuffer(String bufferName) {
        return buffers.remove(bufferName) != null;
    }

    public double[] getBuffer(String bufferName) {
        double[] buffer = buffers.get(bufferName);
        int bufferSize = 1;
        for (int i = 0; i < nDim; i++) {
            bufferSize *= getSizeTotal(i);
        }
        if ((buffer == null) || (buffer.length != bufferSize)) {
            buffer = new double[bufferSize];
            buffers.put(bufferName, buffer);
        }
        return buffer;
    }

    public double[] toBuffer(String bufferName) throws IOException {
        double[] buffer = getBuffer(bufferName);
        DimCounter.Iterator cIter = getPointIterator();
        int j = 0;
        while (cIter.hasNext()) {
            int[] points = cIter.next();
            double value = readPointRaw(points);
            buffer[j++] = value;
        }
        return buffer;
    }

    public void fromBuffer(String bufferName) throws IOException {
        if (bufferExists(bufferName)) {
            double[] buffer = getBuffer(bufferName);
            DimCounter.Iterator cIter = getPointIterator();
            int j = 0;
            while (cIter.hasNext()) {
                int[] points = cIter.next();
                double value = buffer[j++];
                writePoint(points, value);
            }
        } else {
            throw new IllegalArgumentException("No buffer named " + bufferName);
        }
    }

    public void phaseDim(int iDim, double ph0, double ph1) throws IOException {
        Iterator<Vec> vecIter = vectors(iDim);
        if (!isWritable()) {
            changeWriteMode(true);
        }
        while (vecIter.hasNext()) {
            Vec vec = vecIter.next();
            if (vec.isReal()) {
                vec.hft();
            }
            vec.phase(ph0, ph1, false, true);
            writeVector(vec);
        }
        double dph0 = Util.phaseMin(getPh0(iDim) + ph0);
        double dph1 = Util.phaseMin(getPh1(iDim) + ph1);
        setPh0(iDim, dph0);
        setPh0_r(iDim, dph0);
        setPh1(iDim, dph1);
        setPh1_r(iDim, dph1);
        writeHeader();
        dataFile.force();
    }

    public double[] autoPhase(int iDim, boolean firstOrder, int winSize, double ratio, double ph1Limit, IDBaseline2.ThreshMode threshMode, boolean apply) throws IOException {
        if (!isWritable()) {
            changeWriteMode(true);
        }
        DatasetPhaser phaser = new DatasetPhaser(this);
        phaser.setup(iDim, winSize, ratio, threshMode);
        double dph0;
        double dph1 = 0.0;
        if (firstOrder) {
            double[] phases = phaser.getPhase(ph1Limit);
            if (apply) {
                phaser.applyPhases2(iDim, phases[0], phases[1]);
            }
            dph0 = phases[0];
            dph1 = phases[1];
        } else {
            dph0 = phaser.getPhaseZero();
            if (apply) {
                phaser.applyPhases2(iDim, dph0, 0.0);
            }
        }
        if (apply) {
            setPh0(iDim, dph0);
            setPh0_r(iDim, dph0);
            setPh1(iDim, dph1);
            setPh1_r(iDim, dph1);
            writeHeader();
            dataFile.force();
        }
        return new double[]{dph0, dph1};
    }

    public Dataset getProjection(int iDim) {
        if (projections == null) {
            return null;
        } else {
            return projections[iDim];
        }
    }

    public ProjectionMode getProjectionViewMode() {
        return projectionViewMode;
    }

    public void projectionViewMode(ProjectionMode projectionMode) {
        this.projectionViewMode = projectionMode;
    }

    private void updateProjection(Dataset projDataset, int[][] viewPt, int iDim) throws IOException, DatasetException {
        boolean matches = true;
        if (projDataset.projectionLimits != null) {
            for (int j = 0; j < viewPt.length; j++) {
                if ((viewPt[j][0] != projDataset.projectionLimits[j][0]) ||
                        (viewPt[j][1] != projDataset.projectionLimits[j][1])) {
                    matches = false;
                }
            }
        } else {
            matches = false;
        }
        if (!matches) {
            project(iDim, viewPt, projectionViewMode);
        }
    }

    public void updateProjections(int[][] viewPt) throws IOException, DatasetException {
        if ((projections != null)) {
            for (int i = 0; i < projections.length; i++) {
                Dataset projDataset = projections[i];
                if (projDataset != null) {
                    updateProjection(projDataset, viewPt, i);
                }
            }
        }
    }

    public boolean isProjection() {
        return projectionLimits != null;
    }

    public void project(int iDim, int[][] viewPt, ProjectionMode viewMode) throws IOException, DatasetException {
        if (projections == null) {
            projections = new Dataset[getNDim()];
        }
        projectionViewMode = viewMode;
        if ((viewMode == ProjectionMode.FULL) || (viewPt != null)) {
            Dataset projDataset = projectND(iDim, viewPt, viewMode);
            projections[iDim] = projDataset;
            if (viewMode == ProjectionMode.VIEW) {
                if ((projDataset.projectionLimits == null) || (projDataset.projectionLimits.length != viewPt.length)) {
                    projDataset.projectionLimits = new int[getNDim()][2];
                }
                projDataset.projectionLimits[iDim][0] = viewPt[iDim][0];
                projDataset.projectionLimits[iDim][1] = viewPt[iDim][1];
            }
        }

    }

    private File getProjFileName(String dimLabel) {
        String projFileName = getFileName();
        String extension = "";
        if (projFileName.endsWith(".nv")) {
            extension = ".nv";
        } else if (projFileName.endsWith(".ucsf")) {
            extension = ".ucsf";
        }
        if (!extension.isEmpty()) {
            projFileName = projFileName.substring(0, projFileName.length() - extension.length());
        }
        projFileName = projFileName + DatasetBase.DATASET_PROJECTION_TAG + dimLabel + extension;
        return new File(projFileName);
    }

    private void doProjection(Dataset projDataset, int[] mPoint, int[] startPoint, int projNDim,
                              int[] projDims, int[] dims, boolean adjusted) throws IOException {
        int[] projPoint = new int[projNDim];
        MultidimensionalCounter counter = new MultidimensionalCounter(mPoint);
        MultidimensionalCounter.Iterator iter = counter.iterator();
        int[] point = new int[nDim];
        while (iter.hasNext()) {
            iter.next();
            int[] index = iter.getCounts();
            for (int i = 0; i < index.length; i++) {
                point[i] = index[i] + startPoint[i];
            }
            double value = readPoint(point);
            for (int k = 0; k < projNDim; k++) {
                projPoint[k] = index[dims[k]];
            }
            double pValue = projDataset.readPoint(projPoint, projDims);
            if (value > pValue) {
                projDataset.writePoint(projPoint, value);
            }
        }

        for (int i = 0; i < projNDim; i++) {
            if (!adjusted) {
                projDataset.setRefValue(i, getRefValue(dims[i]));
                projDataset.setRefPt(i, getRefPt(dims[i]));
            } else {
                double zeroPPM = pointToPPM(dims[i], startPoint[dims[i]]);
                projDataset.setRefPt(i, 0);
                projDataset.setRefPt_r(i, 0);
                projDataset.setRefValue(i, zeroPPM);
                projDataset.setRefValue_r(i, zeroPPM);
            }
        }
    }
    public Dataset projectND(int iDim, int[][] viewPt, ProjectionMode viewMode) throws IOException, DatasetException {
        if (projections == null) {
            projections = new Dataset[getNDim()];
        }
        projectionViewMode = viewMode;
        int projNDim = nDim - 1;
        int[] dimSizes = new int[projNDim];
        int[] dims = new int[projNDim];
        int[] projDims = new int[projNDim];
        StringBuilder dimLabel = new StringBuilder();
        int[] mPoint = new int[nDim];
        int[] startPoint = new int[nDim];


        for (int i = 0; i < nDim; i++) {
            if ((projectionViewMode == ProjectionMode.VIEW) && (viewPt != null)) {
                mPoint[i] = viewPt[i][1] - viewPt[i][0] + 1;
                startPoint[i] = viewPt[i][0];
                if (mPoint[i] == 1) {
                    mPoint[i] = getSizeReal(i);
                    startPoint[i] = 0;
                }
            } else {
                mPoint[i] = getSizeReal(i);
                startPoint[i] = 0;
            }
        }
        boolean adjusted = false;
        for (int i = 0, j = 0; i < nDim; i++) {
            if (i != iDim) {
                dimSizes[j] = mPoint[i];
                if (dimSizes[j] != getSizeReal(i)) {
                    adjusted = true;
                }
                projDims[j] = j;
                dims[j] = i;
                dimLabel.append(i + 1);
                j++;
            }
        }
        File projFile = getProjFileName(dimLabel.toString());
        Dataset currProjection = Dataset.getDataset(projFile.getName());
        boolean resize = false;
        if (currProjection != null) {
            for (int i = 0; i < dimSizes.length; i++) {
                if (dimSizes[i] != currProjection.getSizeTotal(i)) {
                    resize = true;
                }
            }
        }
        Dataset projDataset;
        if (currProjection != null) {
            projDataset = currProjection;
            if (resize) {
                projDataset.resizeDims(dimSizes);
            }
        } else {
            projDataset = new Dataset(projFile.getName(), projFile, dimSizes, false);
        }
        projDataset.clear();
        for (int i = 0; i < projNDim; i++) {
            copyReducedHeader(projDataset, dims[i], i);
        }
        doProjection(projDataset, mPoint, startPoint, projNDim, projDims, dims, adjusted);

        projDataset.writeHeader();
        return projDataset;
    }

    public Object getAnalyzerObject() {
        return analyzerObject;
    }

    public void setAnalyzerObject(Object analyzerObject) {
        this.analyzerObject = analyzerObject;
    }

    public void script(String script) {
        this.script = script;
    }

    public String script() {
        return script;
    }
}<|MERGE_RESOLUTION|>--- conflicted
+++ resolved
@@ -1331,13 +1331,9 @@
         }
         int[] mPoint = new int[mDims];
         for (int i = 0; i < mDims; i++) {
-<<<<<<< HEAD
             mPoint[i] = pt[i][1]  - pt[i][0] + 1;
-=======
-            mPoint[i] = pt[i][1] + 1;
             double sw = getSw(dim[i]);
             matrix.setDwellTime(i, 1.0 / getSw(dim[i]));
->>>>>>> 78bdf1fa
         }
 
         MultidimensionalCounter counter = new MultidimensionalCounter(mPoint);
