--- conflicted
+++ resolved
@@ -840,15 +840,8 @@
         Double dpar;
         if ((dpar = getParDouble("PHC0," + (iDim + 1))) != null) {
             ph0 = -dpar;
-<<<<<<< HEAD
             if (iDim == 1) {
-                ph0 += deltaPh0_2;
-=======
-            if (iDim == 0) {
-                ph0 += 90.0;
-            } else if (iDim == 1) {
                 ph0 += deltaPh02;
->>>>>>> 3db59ac5
             }
         }
         return ph0;
