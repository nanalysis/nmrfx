/*
 * To change this template, choose Tools | Templates
 * and open the template in the editor.
 */
package org.nmrfx.analyst.compounds;

import java.io.PrintWriter;
import java.io.FileWriter;
import java.io.IOException;
import java.util.ArrayList;
import java.util.Collection;
import java.util.List;
import org.apache.commons.math3.analysis.MultivariateFunction;
import org.apache.commons.math3.analysis.UnivariateFunction;
import org.apache.commons.math3.linear.Array2DRowRealMatrix;
import org.apache.commons.math3.linear.ArrayRealVector;
import org.apache.commons.math3.linear.DecompositionSolver;
import org.apache.commons.math3.linear.RealMatrix;
import org.apache.commons.math3.linear.RealVector;
import org.apache.commons.math3.linear.SingularValueDecomposition;
import org.apache.commons.math3.optim.ConvergenceChecker;
import org.apache.commons.math3.optim.InitialGuess;
import org.apache.commons.math3.optim.MaxEval;
import org.apache.commons.math3.optim.PointValuePair;
import org.apache.commons.math3.optim.SimpleBounds;
import org.apache.commons.math3.optim.SimpleValueChecker;
import org.apache.commons.math3.optim.nonlinear.scalar.GoalType;
import org.apache.commons.math3.optim.nonlinear.scalar.ObjectiveFunction;
import org.apache.commons.math3.optim.nonlinear.scalar.noderiv.CMAESOptimizer;
import org.apache.commons.math3.optim.univariate.BrentOptimizer;
import org.apache.commons.math3.optim.univariate.SearchInterval;
import org.apache.commons.math3.optim.univariate.UnivariatePointValuePair;
import org.apache.commons.math3.random.MersenneTwister;
import org.apache.commons.math3.random.RandomGenerator;
import org.apache.commons.math3.stat.correlation.SpearmansCorrelation;
import org.apache.commons.math3.util.FastMath;
import org.nmrfx.math.Interpolator;
import org.nmrfx.processor.math.AmplitudeFitResult;
import org.nmrfx.processor.math.Vec;
import org.nmrfx.processor.math.VecUtil;
import org.slf4j.Logger;
import org.slf4j.LoggerFactory;
<<<<<<< HEAD
=======

import static java.util.Objects.requireNonNull;

>>>>>>> 052c151c

/**
 *
 * @author brucejohnson
 */
public class CompoundFitter implements MultivariateFunction {

    private static final Logger log = LoggerFactory.getLogger(CompoundFitter.class);

    public static int MAX_SHIFT = 15;

    ArrayList<CompoundRegion> cList = new ArrayList<>();
    List<CompoundMatch> cMatches = new ArrayList<>();

    private RealMatrix A;
    private RealVector B;
    private RealVector X;
    private SingularValueDecomposition svd;
    Vec vec;
    private double[] vData = new double[0];
    private double[] maskData = new double[0];
    private int[] map = null;
    private int[] rmap = null;
    private int bcNum = 0;
    double ppmDeltaToPoint = 1;
    double vecRef = 0;
    double vecHzToPoint = 0;

    private final static int VALUE_AB_ABS = 0;
    private final static int VALUE_AB_ABS_NEGPEN = 1;
    private final static int VALUE_ABS = 2;
    private final static int VALUE_LS = 3;
    private final static int VALUE_LS_NONNEG = 4;
    private int valueMode = VALUE_ABS;

    /**
     *
     */
    public static final RandomGenerator DEFAULT_RANDOMGENERATOR = new MersenneTwister(1);

    /**
     *
     */
    public CompoundFitter() {
    }

    /**
     *
     * @param vecName
     */
    public void setVec(Vec vec) {
        this.vec = vec;
        if (vec == null) {
            throw new IllegalArgumentException("Vector  does not exist");
        }
        vData = vec.getReal();
        maskData = new double[vData.length];
        for (int i = 0; i < maskData.length; i++) {
            maskData[i] = 1.0;
        }
        setVScale(vec);
    }

    /**
     *
     * @param vecName
     * @param maskName
     */
    public void setVecWithMask(String vecName, String maskName) {
        Vec vec = (Vec) Vec.get(vecName);
        Vec maskVec =(Vec)  Vec.get(maskName);
        if (vec == null) {
            throw new IllegalArgumentException("Vector \"" + vecName + "\" does not exist");
        }
        if (maskVec == null) {
            throw new IllegalArgumentException("Vector \"" + maskName + "\" does not exist");
        }
        vData = vec.getReal();
        maskData = maskVec.getReal();
        setVScale(vec);
    }

    void setVScale(Vec vec) {
        double sf = vec.centerFreq;
        double sw = 1.0 / vec.dwellTime;
        double size = vec.getSize();
        ppmDeltaToPoint = size / (sw / sf);
        vecHzToPoint = size / sw;
        vecRef = vec.refValue;
    }

    double vecPPMToPoint(final double ppm) {
        double point = (vecRef - ppm) * ppmDeltaToPoint;
        return point;
    }

    int vecPPMToIntPoint(final double ppm) {
        return (int) Math.round(vecPPMToPoint(ppm));
    }

    double[] getNewRange(Region region, final double ppm1, final double ppm2) {
        double regionWidthHz = region.getWidthHz(Math.abs(ppm1 - ppm2));
        double centerPPM = (ppm1 + ppm2) / 2.0;
        double center = vecPPMToPoint(centerPPM);
        double deltaPoints = regionWidthHz * vecHzToPoint;
        double start = center - deltaPoints / 2.0;
        double end = start + deltaPoints;
        double[] result = {start, end};
        return result;
    }

    /**
     *
     * @param bcNum
     */
    public void setBC(final int bcNum) {
        this.bcNum = bcNum < 0 ? 0 : bcNum;
    }

    class CompoundRegion {

        private final CompoundMatch cMatch;
        private final int[] regions;
        private final double[] shifts;
        private final int[] minShifts;
        private final int[] maxShifts;

        CompoundRegion(CompoundMatch cMatch, int[] regions, double[] shifts, int[] minShifts, int[] maxShifts) {
            this.cMatch = cMatch;
            this.regions = regions;
            this.shifts = shifts;
            this.minShifts = minShifts;
            this.maxShifts = maxShifts;
        }
    }

    /**
     * @return the A
     */
    public RealMatrix getA() {
        return A;
    }

    /**
     * @return the B
     */
    public RealVector getB() {
        return B;
    }

    /**
     * @return the X
     */
    public RealVector getX() {
        return X;
    }

    /**
     * @return the svd
     */
    public SingularValueDecomposition getSvd() {
        return svd;
    }

    /**
     *
     * @param cmpdID
     * @param region
     * @param shift
     * @param minShift
     * @param maxShift
     */
    public void addCompoundRegion(CompoundMatch cMatch, int region, double shift, int minShift, int maxShift) {
        int[] regions = new int[1];
        double[] shifts = new double[1];
        int[] minShifts = new int[1];
        int[] maxShifts = new int[1];
        regions[0] = region;
        shifts[0] = shift;
        minShifts[0] = minShift;
        maxShifts[0] = maxShift;
        CompoundRegion cRegion = new CompoundRegion(cMatch, regions, shifts, minShifts, maxShifts);
        cList.add(cRegion);
    }

    /**
     *
     * @param cmpdID
     * @param regions
     * @param shifts
     * @param minShifts
     * @param maxShifts
     */
    public void addCompound(CompoundMatch cMatch, String cmpdID, int[] regions, double[] shifts, int[] minShifts, int[] maxShifts) {
        CompoundRegion cRegion = new CompoundRegion(cMatch, regions, shifts, minShifts, maxShifts);
        cList.add(cRegion);
        cMatches.add(cMatch);
    }

    private boolean[] zeroRegions(double[] data, int padding) {
        int n = data.length;
        boolean[] mask = new boolean[n];
        for (CompoundRegion cR : cList) {
            CompoundData cData = cR.cMatch.cData;
            for (int iRegion = 0; iRegion < cR.regions.length; iRegion++) {
                Region region = cData.getRegion(cR.regions[iRegion]);
                double shift = cR.shifts[iRegion];
                double start = region.getStart();
                double end = region.getEnd();
                double ppm1 = region.getPPM1();
                double ppm2 = region.getPPM2();

                double[] newRange = getNewRange(region, ppm1, ppm2);
                double vecStart = newRange[0] + shift - padding;
                double vecEnd = newRange[1] + shift + padding;

                int iVecStart = (int) Math.ceil(vecStart);
                int iVecEnd = (int) Math.floor(vecEnd);

                //System.out.println("mask " + iRegion + " " + start + " " + end);
                for (int i = iVecStart; i <= iVecEnd; i++) {
                    mask[i] = true;
                }
            }
        }
        return mask;
    }

    /**
     *
     * @return
     */
    public double scoreLeastSq() {
        prepareAB();
        return score(null, false);
    }

    /**
     *
     * @return
     */
    public double scoreLeastSqNonNeg() {
        prepareAB();
        return score(null, true);
    }

    /**
     *
     * @param skipColumns
     * @param nonNeg
     * @return
     */
    public double score(boolean[] skipColumns, boolean nonNeg) {
//        dumpAB("abfit.txt");
        RealMatrix AR;
        if (skipColumns == null) {
            AR = A.copy();
        } else {
            int count = 0;
            for (boolean value : skipColumns) {
                if (!value) {
                    count++;
                }
            }
            AR = new Array2DRowRealMatrix(A.getRowDimension(), count);
            int i = 0;
            int j = 0;
            for (boolean value : skipColumns) {
                if (!value) {
                    AR.setColumn(j, A.getColumn(i));
                    j++;
                }
                i++;
            }

        }
        RealVector BR = B.copy();
        double[] x;
        if (nonNeg) {
            x = solveABNN(AR, BR);
        } else {
            x = solveAB(AR, BR);
        }
        X = new ArrayRealVector(x);
        RealVector Y = AR.operate(X);
        double norm2 = Y.subtract(B).getNorm();
        return norm2;
    }

    /**
     *
     * @return
     */
    public double aicScore() {
        prepareAB();
        int nCols = A.getColumnDimension();
        int n = A.getRowDimension();
        double rms = score(null, true);
        double RSS = (rms * rms) * n;
        int k = nCols;
        double fullAIC = n * Math.log(RSS / n) + 2 * k;
        double fullBIC = n * Math.log(RSS / n) + k * Math.log(n);
        double iC = fullBIC;
        System.out.println("full " + fullAIC);
        double[] x = new double[nCols];
        for (int i = 0; i < nCols; i++) {
            boolean[] skipColumns = new boolean[nCols];
            skipColumns[i] = true;
            rms = score(skipColumns, true);
            k = nCols - 1;
            RSS = (rms * rms) * n;
            double AIC = n * Math.log(RSS / n) + 2 * k;
            double BIC = n * Math.log(RSS / n) + k * Math.log(n);
            System.out.println(i + " " + AIC);
            x[i] = BIC;

        }
        X = new ArrayRealVector(x);
        return iC;
    }

    /**
     *
     */
    public void genMaps() {
        int nPoints = 0;
        int padding = 50;
        boolean[] mask = zeroRegions(vData, padding);
        for (int i = 0; i < maskData.length; i++) {
            if ((maskData[i] > 1.0e-8) && mask[i]) {
                nPoints++;
            }
        }
        map = new int[nPoints];
        rmap = new int[maskData.length];
        for (int i = 0, j = 0; i < maskData.length; i++) {
            rmap[i] = -1;
            if ((maskData[i] > 1.0e-8) && mask[i]) {
                map[j] = i;
                rmap[i] = j;
                j++;
            }

        }
    }

    /**
     *
     * @return
     */
    public int countSize() {
        int size = 0;
        for (CompoundRegion cR : cList) {
            CompoundData cData = cR.cMatch.cData;
            size += cR.regions.length;
        }
        return size;
    }

    /**
     *
     * @return
     */
    public double[] current() {
        int j = 0;
        double[] current = new double[countSize()];
        for (CompoundRegion cR : cList) {
            CompoundData cData = cR.cMatch.cData;
            for (int iRegion = 0; iRegion < cR.regions.length; iRegion++) {
                current[j++] = cR.shifts[iRegion];

            }
        }
        return current;
    }

    /**
     *
     * @return
     */
    public double[][] currentWithBounds() {
        int j = 0;
        double[][] current = new double[3][countSize()];
        for (CompoundRegion cR : cList) {
            for (int iRegion = 0; iRegion < cR.regions.length; iRegion++) {
                double startShift = cR.shifts[iRegion];
                double minShift = cR.minShifts[iRegion];
                double maxShift = cR.maxShifts[iRegion];

                current[0][j] = cR.shifts[iRegion];
                current[1][j] = minShift;
                current[2][j] = maxShift;
                double delta = maxShift - minShift;

                if (current[0][j] < current[1][j]) {
                    current[0][j] = current[1][j] + delta * 0.1;
                }
                if (current[0][j] > current[2][j]) {
                    current[0][j] = current[2][j] - delta * 0.1;
                }
                j++;

            }
        }
        return current;
    }

    /**
     *
     * @param x
     * @return
     */
    public double value(double[] x) {
        double value = 0.0;
        switch (valueMode) {
            case VALUE_AB_ABS:
                value = valueABAbs(x);
                break;
            case VALUE_AB_ABS_NEGPEN:
                value = valueABAbs(x);
                break;
            case VALUE_LS:
                value = valueLS(x);
                break;
            case VALUE_ABS:
                value = valueAbs(x);
                break;
        }
        return value;
    }

    /**
     *
     * @param x
     * @return
     */
    public double valueAbs(double[] x) {
        int j = 0;
        for (CompoundRegion cR : cList) {
            for (int iRegion = 0; iRegion < cR.regions.length; iRegion++) {
                cR.shifts[iRegion] = x[j++];
                //System.out.print(cR.shifts[iRegion] + " ");
            }
        }
        FitResult fitResult = fitXY();
        //System.out.println(fitResult.getDev());
        return fitResult.getDev();
    }

    /**
     *
     * @param x
     * @return
     */
    public double valueLS(double[] x) {
        int j = 0;
        for (CompoundRegion cR : cList) {
            for (int iRegion = 0; iRegion < cR.regions.length; iRegion++) {
                cR.shifts[iRegion] = x[j++];
                //System.out.print(cR.shifts[iRegion] + " ");
            }
        }
        //System.out.println("");
        double rmsd = scoreLeastSqNonNeg();
        //System.out.println("vrmsd " + rmsd);
        return rmsd;

    }

    /**
     *
     * @param x
     * @return
     */
    public double valueABAbs(double[] x) {
        X = new ArrayRealVector(x);
        RealVector Y = A.operate(X);
        double norm1 = Y.subtract(B).getL1Norm();
        RealVector delta = Y.subtract(B);
        int n = delta.getDimension();
        double viol = 0.0;
        if (valueMode == VALUE_AB_ABS_NEGPEN) {
            for (int i = 0; i < n; i++) {
                double value = delta.getEntry(i);
                if (value > 0.0) {
                    viol += value;
                }
            }
        }

        return norm1 + viol;
    }

    class UnivariateValue implements UnivariateFunction {

        private final CompoundFitter fitter;
        private final double[] current;

        public UnivariateValue(CompoundFitter fitter) {
            this.fitter = fitter;
            current = fitter.current();
        }

        @Override
        public double value(double x) {
            int j = 0;
            for (CompoundRegion cR : cList) {
                for (int iRegion = 0; iRegion < cR.regions.length; iRegion++) {
                    cR.shifts[iRegion] = current[j++] + x;
                    //System.out.print(cR.shifts[iRegion] + " ");
                }
            }
            double rmsd = scoreLeastSqNonNeg();
            //System.out.println(rmsd);
            return rmsd;
        }
    }

    /**
     *
     * @param range
     * @return
     */
    public double optimize1D(double range) {
        valueMode = VALUE_ABS;
        BrentOptimizer brent = new BrentOptimizer(1.0e-9, 1.0e-11);
        UnivariateValue uValue = new UnivariateValue(this);
        UnivariatePointValuePair valuePair = brent.optimize(
                new ObjectiveFunction(this),
                new MaxEval(100),
                new SearchInterval(-range, range, 0.0),
                GoalType.MINIMIZE);

        //dumpAB("optfit.txt");
        return valuePair.getPoint();
    }

    /**
     *
     * @param start
     * @return
     */
    public double[] optimizeByCMAES(int start) {
        valueMode = VALUE_ABS;

        double[][] starting = currentWithBounds();

        final int n = starting[0].length;
        int maxIterations = 1000;
        double stopFitness = 0.0;
        boolean isActiveCMA = true;
        int nDiagOnly = 0;
        int checkFeasableCount = 0;
        boolean genStat = false;
        ConvergenceChecker convergenceChecker = new SimpleValueChecker(1.0e-5, -1.0);

        CMAESOptimizer optimizer = new CMAESOptimizer(maxIterations, stopFitness, isActiveCMA, nDiagOnly, checkFeasableCount, DEFAULT_RANDOMGENERATOR, genStat, convergenceChecker);
        PointValuePair result = null;
        double lambdaMul = 1.0;
        int lambda = (int) (lambdaMul * FastMath.round(4 + 3 * FastMath.log(n)));

        double[] inputSigma = new double[n];
        for (int i = 0; i < n; i++) {
            inputSigma[i] = Math.abs(starting[1][i] - starting[2][i]) * 0.4;
        }

        result = optimizer.optimize(
                new CMAESOptimizer.PopulationSize(lambda),
                new CMAESOptimizer.Sigma(inputSigma),
                new MaxEval(2000000),
                new ObjectiveFunction(this), GoalType.MINIMIZE,
                new SimpleBounds(starting[1], starting[2]),
                new InitialGuess(starting[0]));
        return result.getPoint();
    }

    /**
     *
     * @return
     */
    public double[] scoreAbsNegPen() {
        valueMode = VALUE_AB_ABS_NEGPEN;
        return scoreByCMAES();
    }

    /**
     *
     * @return
     */
    public double[] scoreAbs() {
        valueMode = VALUE_AB_ABS;
        return scoreByCMAES();
    }

    /**
     *
     * @return
     */
    public double[] scoreByCMAES() {
        scoreLeastSqNonNeg();
        double[] start = X.toArray();
        final int n = start.length;
        double[] lower = new double[n];
        double[] upper = new double[n];
        int maxIterations = 1000;
        double stopFitness = 0.0;
        boolean isActiveCMA = true;
        int nDiagOnly = 0;
        int checkFeasableCount = 0;
        boolean genStat = false;
        ConvergenceChecker convergenceChecker = new SimpleValueChecker(1.0e-6, -1.0);
        //int nInterp = 2*n+1;
        //BOBYQAOptimizer optimizer = new BOBYQAOptimizer(nInterp);
        CMAESOptimizer optimizer = new CMAESOptimizer(maxIterations, stopFitness, isActiveCMA, nDiagOnly, checkFeasableCount, DEFAULT_RANDOMGENERATOR, genStat, convergenceChecker);
        PointValuePair result = null;
        double lambdaMul = 1.0;
        int lambda = (int) (lambdaMul * FastMath.round(4 + 3 * FastMath.log(n)));

        double[] inputSigma = new double[n];
        for (int i = 0; i < n; i++) {
            lower[i] = 0.0;
            upper[i] = start[i] * 3;
            if (start[i] < 1.0e-6) {
                upper[i] = 1.0e-3;
            }
            inputSigma[i] = Math.abs(upper[i] - lower[i]) * 0.4;
            System.out.println(i + " " + lower[i] + " " + start[i] + " " + upper[i]);
        }

        result = optimizer.optimize(
                new CMAESOptimizer.PopulationSize(lambda),
                new CMAESOptimizer.Sigma(inputSigma),
                new MaxEval(2000000),
                new ObjectiveFunction(this), GoalType.MINIMIZE,
                new SimpleBounds(lower, upper),
                new InitialGuess(start));
<<<<<<< HEAD

=======
>>>>>>> 052c151c
        System.out.println(optimizer.getEvaluations() + " " + result.getValue());
        double[] scales = result.getPoint();
        for (int i = 0; i < scales.length; i++) {
            cMatches.get(i).setScale(scales[i]);
        }
        return result.getPoint();
    }

    /**
     *
     * @return
     */
    public FitResult fitXY() {

        genMaps();
        int nPoints = map.length;
        double[] measData = new double[nPoints];
        for (int i = 0, j = 0; i < map.length; i++) {
            measData[j++] = vData[map[i]];
        }

        double[] refData = new double[nPoints];
        for (CompoundRegion cR : cList) {
            CompoundData cData = cR.cMatch.cData;
            for (int iRegion = 0; iRegion < cR.regions.length; iRegion++) {
                Region region = cData.getRegion(cR.regions[iRegion]);
                double shift = cR.shifts[iRegion];
                double end = region.getEnd();
                double ppm1 = region.getPPM1();
                double ppm2 = region.getPPM2();

                double[] newRange = getNewRange(region, ppm1, ppm2);
                double vecStart = newRange[0] + shift;
                double vecEnd = newRange[1] + shift;

                double[] values = region.getIntensities();
                values = Interpolator.getInterpolated(values, vecStart, vecEnd);
                int iVecStart = (int) Math.ceil(vecStart);
                int vecRegionSize = values.length;

                for (int i = 0; i < vecRegionSize; i++) {
//System.out.println("iR " + iRegion + " " + (i+vecStart) + " " + rmap[i+vecStart]);
                    if (rmap[i + iVecStart] >= 0) {
                        refData[rmap[i + iVecStart]] += values[i];
                    }
                }
            }
        }
        FitResult fitResult = scaleByAbsDev(refData, measData, false);
        return fitResult;
    }

    /**
     *
     * @param scale
     * @param offset
     * @return
     */
    public double[] compareXY(double scale, double offset) {
        genMaps();
        double minCorr = 1.0;
        double minFrac = 1.0e6;

        for (CompoundRegion cR : cList) {
            CompoundData cData = cR.cMatch.cData;
            for (int iRegion = 0; iRegion < cR.regions.length; iRegion++) {
                Region region = cData.getRegion(cR.regions[iRegion]);
                double shift = cR.shifts[iRegion];
                double ppm1 = region.getPPM1();
                double ppm2 = region.getPPM2();

                double[] newRange = getNewRange(region, ppm1, ppm2);
                double vecStart = newRange[0] + shift;
                double vecEnd = newRange[1] + shift;

                double[] values = region.getIntensities();
                values = Interpolator.getInterpolated(values, vecStart, vecEnd);
                int iVecStart = (int) Math.ceil(vecStart);
                int vecRegionSize = values.length;
                double[] x = new double[vecRegionSize];
                double[] y = new double[vecRegionSize];
                double xMax = 0.0;
                double yMax = 0.0;
                for (int i = 0; i < vecRegionSize; i++) {
//System.out.println("iR " + iRegion + " " + (i+vecStart) + " " + rmap[i+vecStart]);
                    if (rmap[i + iVecStart] >= 0) {
                        y[i] = values[i] * scale + offset;
                        x[i] = vData[i + iVecStart];
                        if (x[i] > xMax) {
                            xMax = x[i];
                        }
                        if (y[i] > yMax) {
                            yMax = y[i];
                        }
                    }
                }
                SpearmansCorrelation pCorr = new SpearmansCorrelation();
                double corr = pCorr.correlation(x, y);
                if (corr < minCorr) {
                    minCorr = corr;
                }
                double fRatio = xMax / yMax;
                if (fRatio < minFrac) {
                    minFrac = fRatio;
                }
            }
        }
        double[] result = {minCorr, minFrac};
        return result;
    }

    /**
     *
     */
    public void prepareAB() {
        genMaps();
        int nPoints = map.length;
        double[] b = new double[nPoints];
        for (int i = 0, j = 0; i < map.length; i++) {
            b[j++] = vData[map[i]];
        }

        B = new ArrayRealVector(b);
        A = new Array2DRowRealMatrix(nPoints, cList.size() + bcNum);
        int iCol = 0;
        for (int i = 0; i < bcNum; i++) {
            for (int iRow = 0; iRow < nPoints; iRow++) {
                double bcValue = Math.pow(map[iRow], (i + 1));
                A.setEntry(iRow, i, bcValue);
            }
            iCol++;
        }
        System.out.println("bc " + bcNum + " " + iCol + " np " + nPoints + " vdlen " + vData.length);
        //System.out.println("cList " + nPoints + " " + cList.size());
        for (CompoundRegion cR : cList) {
            double[] aCol = new double[nPoints];
            CompoundData cData = cR.cMatch.cData;
            for (int iRow = 0; iRow < nPoints; iRow++) {
                aCol[iRow] = 0.0;
            }
            System.out.println("fit " + cR.cMatch.cData.getId() + " " + cR.regions.length);
            for (int iRegion = 0; iRegion < cR.regions.length; iRegion++) {
                Region region = cData.getRegion(cR.regions[iRegion]);
                double shift = cR.shifts[iRegion];
                double end = region.getEnd();
                double ppm1 = region.getPPM1();
                double ppm2 = region.getPPM2();

                double[] newRange = getNewRange(region, ppm1, ppm2);
                double vecStart = newRange[0] + shift;
                double vecEnd = newRange[1] + shift;

                double[] values = region.getIntensities();
                values = Interpolator.getInterpolated(values, vecStart, vecEnd);
                int iVecStart = (int) Math.ceil(vecStart);
                int vecRegionSize = values.length;
                for (int i = 0; i < vecRegionSize; i++) {
                    if (rmap[i + iVecStart] >= 0) {
                        aCol[rmap[i + iVecStart]] += values[i];
                    }
                }
            }

            for (int iRow = 0; iRow < nPoints; iRow++) {
                A.setEntry(iRow, iCol, aCol[iRow]);
            }
            if (cR.regions.length > 0) {
                iCol++;
            }
        }
        // for (int i=0;i<b.length;i++) {
        //   System.out.printf("%5d %7.4f %7.4f\n",i,A.get(i,0),b[i]);
        //}
    }

    /**
     *
     * @param fileName
     */
    public void dumpAB(String fileName) {
        try {
            FileWriter outFile = new FileWriter(fileName);
            try (PrintWriter out = new PrintWriter(outFile)) {
                int nPoints = map.length;
                int nCols = A.getColumnDimension();
                int nRows = A.getRowDimension();
                for (int iRow = 0; iRow < nRows; iRow++) {
                    out.printf("%5d %5d", iRow, map[iRow]);
                    for (int iCol = 0; iCol < nCols; iCol++) {
                        out.printf("%12.5f", A.getEntry(iRow, iCol));
                    }
                    out.printf("%12.5f\n", B.getEntry(iRow));
                }
            }
        } catch (IOException e) {
            log.warn(e.getMessage(), e);
        }
    }

    double[] solveABNN(RealMatrix AR, RealVector BR) {
        AmplitudeFitResult fitResult = VecUtil.nnlsFit(AR, new Array2DRowRealMatrix(BR.toArray()));
        return fitResult.getCoefs();
    }

    double[] solveAB(RealMatrix AR, RealVector BR) {
        svd = new SingularValueDecomposition(A);
        DecompositionSolver solver = svd.getSolver();
        RealMatrix result = solver.solve(new Array2DRowRealMatrix(BR.toArray()));
        return result.getColumn(0);

    }

    /**
     *
     * @param vecX
     * @param vecY
     * @param normalize
     * @return
     */
    public FitResult scaleByAbsDev(double[] vecX, double[] vecY, boolean normalize) {

        int n = vecX.length;
        if (n != vecY.length) {
            throw new IllegalArgumentException("vecX length and vecY length not equal");
        }
        double[] vecYN = new double[n];
        double maxX = 0.0;
        double maxY = 0.0;
        for (int i = 0; i < n; i++) {
            maxY = Math.max(vecY[i], maxY);
            maxX = Math.max(vecX[i], maxX);
            vecYN[i] = vecY[i];
        }
        if (normalize && (maxY != 0.0)) {
            for (int i = 0; i < n; i++) {
                vecYN[i] = vecY[i] * maxX / maxY;
            }
        }

        double[] parameters = VecUtil.fitAbsDev(vecX, vecYN, null);

        double sumAbsDev = 0.0;
        for (int i = 0; i < n; i++) {
            double y = vecX[i] * parameters[1] + parameters[0];
            sumAbsDev += Math.abs(y - vecYN[i]);
        }
        double meanDev = sumAbsDev / n;
        SpearmansCorrelation pCorr = new SpearmansCorrelation();
        double corr = pCorr.correlation(vecX, vecY);
        FitResult fitResult = new FitResult(parameters[0], parameters[1], meanDev, corr);
        return fitResult;
    }

    /**
     *
     * @param vecX
     * @param vecY
     * @param scale
     * @param offset
     * @return
     */
    public double getAbsDev(final double[] vecX, final double[] vecY, final double scale, final double offset) {

        int n = vecX.length;
        if (n != vecY.length) {
            throw new IllegalArgumentException("vecX length and vecY length not equal");
        }

        double sumAbsDev = 0.0;
        for (int i = 0; i < n; i++) {
            double y = vecX[i] * scale + offset;
            sumAbsDev += Math.abs(y - vecY[i]);
        }
        double meanDev = sumAbsDev / n;
        return meanDev;
    }

    private double getCompoundMatch(final double[] parameters) {
        ArrayList<FitResult> bestShifts = new ArrayList<>();
        double sumDev = 0.0;
        for (CompoundRegion cR : cList) {
            CompoundData cData = cR.cMatch.cData;
            for (int iRegion = 0; iRegion < cR.regions.length; iRegion++) {
                Region region = cData.getRegion(cR.regions[iRegion]);
                int startShift = (int) cR.shifts[iRegion];
                int minShift = cR.minShifts[iRegion];
                int maxShift = cR.maxShifts[iRegion];
                double absDev = getRegionMatch(region, minShift, startShift, maxShift);
                sumDev += absDev;
            }
        }
        return sumDev;
    }

    private double getRegionMatch(Region region, double shift, double scale, double offset) {
        double[] values = region.getInterpolated(0);
        int nValues = values.length;
        double ppm1 = region.getPPM1();
        double ppm2 = region.getPPM2();
        double regionWidthHz = region.getWidthHz(Math.abs(ppm1 - ppm2));
        int vecRegionSize = (int) Math.round(regionWidthHz * vecHzToPoint);

        if (nValues != vecRegionSize) {
            values = Interpolator.getInterpolated(values, vecRegionSize);
        }
        int start = region.getStart();

        double[] x = new double[vecRegionSize];

        ppm1 = region.pointToPPM(start + shift);
        ppm2 = region.pointToPPM(start + shift + nValues - 1);
        int vecStart = vecPPMToIntPoint((ppm1 + ppm2) / 2) - vecRegionSize / 2;
        System.arraycopy(vData, vecStart, x, 0, vecRegionSize);
        double absDev = getAbsDev(x, values, (start + shift), 0.0);
        return absDev;

    }

    /**
     *
     * @return
     */
    public double fitSections() {
        int nRegions = 0;
        double sumSlope = 0.0;
        for (CompoundRegion cR : cList) {
            CompoundData cData = cR.cMatch.cData;
            for (int iRegion = 0; iRegion < cR.regions.length; iRegion++) {
                Region region = cData.getRegion(cR.regions[iRegion]);
                double[] values = region.getInterpolated(0);
                int nValues = values.length;
                int start = region.getStart();
                int shift = (int) cR.shifts[iRegion];
                double[] x = new double[nValues];
                System.arraycopy(vData, start + shift, x, 0, nValues);
                FitResult fitResult = scaleByAbsDev(x, values, false);
                sumSlope += Math.max(0.0, fitResult.getScale());
                nRegions++;
            }
        }
        double slope = sumSlope / nRegions;
        return slope;
    }

    /**
     *
     * @return
     */
    public ArrayList<FitResult> optimizeAlignment() {
        genMaps();
        ArrayList<FitResult> bestShifts = new ArrayList<>();
        for (CompoundRegion cR : cList) {
            CompoundData cData = cR.cMatch.cData;
            for (int iRegion = 0; iRegion < cR.regions.length; iRegion++) {
                Region region = cData.getRegion(cR.regions[iRegion]);
                int startShift = (int) cR.shifts[iRegion];
                int minShift = cR.minShifts[iRegion];
                int maxShift = cR.maxShifts[iRegion];
                FitResult fitResult = requireNonNull(optimizeRegion(region, minShift, startShift, maxShift), "Unable to find a best fit while optimizing alignment.");
                bestShifts.add(fitResult);
                cR.cMatch.setShift(cR.regions[iRegion], fitResult.getShift());
                cR.shifts[iRegion] = fitResult.getShift();
            }
        }
        return bestShifts;
    }

    private FitResult optimizeRegion(Region region, int minShift, int startShift, int maxShift) {
        double[] values = region.getInterpolated(0);
        int nValues = values.length;
        double ppm1 = region.getPPM1();
        double ppm2 = region.getPPM2();
        double regionWidthHz = region.getWidthHz(Math.abs(ppm1 - ppm2));
        int vecRegionSize = (int) Math.round(regionWidthHz * vecHzToPoint);

        if (nValues != vecRegionSize) {
            values = Interpolator.getInterpolated(values, vecRegionSize);
        }

        int start = region.getStart();
        double minDev = Double.MAX_VALUE;
        FitResult bestFit = null;
        for (int shift = minShift; shift <= maxShift; shift++) {
            int aShift = shift + startShift;
            double[] x = new double[vecRegionSize];

            ppm1 = region.pointToPPM((double) start + aShift);
            ppm2 = region.pointToPPM(start + aShift + nValues - 1.0);
            int vecStart = vecPPMToIntPoint((ppm1 + ppm2) / 2) - vecRegionSize / 2;
            System.arraycopy(vData, vecStart, x, 0, vecRegionSize);

            FitResult fitResult = scaleByAbsDev(x, values, true);
            double avgAbsDev = fitResult.getDev();
            if (avgAbsDev < minDev) {
                minDev = avgAbsDev;
                minShift = aShift;
                bestFit = fitResult;
                bestFit.setShift(minShift);
            }
        }
        return bestFit;
    }

    public static CompoundFitter setup(Collection<CompoundMatch> matches) {
        CompoundFitter fitter = new CompoundFitter();
        for (CompoundMatch cMatch : matches) {
            CompoundData cData = cMatch.getData();
            int nRegions = cMatch.getData().getRegionCount();
            int nActive = cMatch.getNActive();
            if (nActive > 0) {
                double[] shifts = new double[nActive];
                int[] jRegions = new int[nActive];
                int[] jMins = new int[nActive];
                int[] jMaxes = new int[nActive];
                int j = 0;
                for (int i = 0; i < nRegions; i++) {
                    if (cMatch.getActive(i)) {
                        jRegions[j] = i;
                        shifts[j] = cMatch.getShift(i);
                        jMins[j] = -MAX_SHIFT;
                        jMaxes[j] = MAX_SHIFT;
                        j++;
                    }
                }
                fitter.addCompound(cMatch, cData.getId(), jRegions, shifts, jMins, jMaxes);
            }
        }

        return fitter;
    }
    /*
    proc ::dcs::standards::setupCmpdFit {cmpdIDs} {
    global cFitter
    variable prefs
    variable pars
    variable cmpdRanges
    set cFitter [java::new com.onemoonsci.datachord.compoundLib.CompoundFitter]
    set nBC 0
    if {![info exists pars(maxshift)]  || ($pars(maxshift) eq "")} {
        set pars(maxshift) 15
    }
    set defaultShift $pars(maxshift)
    foreach cmpdID $cmpdIDs {
        if {![string match BC* $cmpdID]} {
            set cData [::dcs::standards::getCData $cmpdID]
            $cData createCompoundData
            set regions [::dcs::standards::getActiveRegionsList $cmpdID]
            set nRegions [expr {[llength $regions]/4}]
            set jShifts [java::new double\[\] $nRegions]
            set jRegions [java::new int\[\] $nRegions]
            set jMins [java::new int\[\] $nRegions]
            set jMaxes [java::new int\[\] $nRegions]

            set iR 0
            foreach "jRegion jShift j1 j2" $regions {
                if {![info exists cmpdRanges($cmpdID)]} {
                     set minShift -$defaultShift
                     set maxShift $defaultShift
                } else {
                     set minShift [lindex $cmpdRanges($cmpdID) [= jRegion*2]]
                     set maxShift [lindex $cmpdRanges($cmpdID) [= jRegion*2+1]]
                }
                $jRegions set $iR $jRegion
                $jShifts set $iR $jShift
                $jMins set $iR $minShift
                $jMaxes set $iR $maxShift
                incr iR
            }
            $cFitter addCompound $cmpdID $jRegions $jShifts $jMins $jMaxes
        } else {
            incr nBC
        }
    }
    $cFitter setBC $nBC
    return $cFitter
}

     */
}<|MERGE_RESOLUTION|>--- conflicted
+++ resolved
@@ -40,12 +40,9 @@
 import org.nmrfx.processor.math.VecUtil;
 import org.slf4j.Logger;
 import org.slf4j.LoggerFactory;
-<<<<<<< HEAD
-=======
 
 import static java.util.Objects.requireNonNull;
 
->>>>>>> 052c151c
 
 /**
  *
@@ -682,10 +679,7 @@
                 new ObjectiveFunction(this), GoalType.MINIMIZE,
                 new SimpleBounds(lower, upper),
                 new InitialGuess(start));
-<<<<<<< HEAD
-
-=======
->>>>>>> 052c151c
+
         System.out.println(optimizer.getEvaluations() + " " + result.getValue());
         double[] scales = result.getPoint();
         for (int i = 0; i < scales.length; i++) {
