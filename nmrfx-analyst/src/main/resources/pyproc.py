--- conflicted
+++ resolved
@@ -544,11 +544,7 @@
     dataInfo.size = list(size)
     dataInfo.msize = initMSize(fidInfo, size)
 
-<<<<<<< HEAD
-# set fid size limits 
-=======
 # set fid size limits
->>>>>>> 3db59ac5
 def tdsize(*size):
     ''' Set time domain size that should actually be used.  Normally set to a value less than or equal to the acqsize value.
         Only the size for the indirect dimensions can be changed.  Specifying a value of 0, or an empty value indicates
@@ -4047,10 +4043,6 @@
                    else:
                         parTypeList.add(pars[1].strip())
 
-<<<<<<< HEAD
-                   #parOptional = parOptional.strip()=='optional'
-=======
->>>>>>> 3db59ac5
                    parOptional = hasDefault;
                    parMap.put('name',parName)
                    parMap.put('type',parTypeList)
