--- conflicted
+++ resolved
@@ -6,11 +6,7 @@
     <parent>
         <groupId>org.nmrfx</groupId>
         <artifactId>nmrfx</artifactId>
-<<<<<<< HEAD
-        <version>11.4.12</version>
-=======
         <version>11.4.13-SNAPSHOT</version>
->>>>>>> 95f367cf
         <relativePath>../pom.xml</relativePath>
     </parent>
 
@@ -21,20 +17,12 @@
         <dependency>
             <groupId>org.nmrfx</groupId>
             <artifactId>nmrfx-analyst-gui</artifactId>
-<<<<<<< HEAD
-            <version>11.4.12</version>
-=======
             <version>11.4.13-SNAPSHOT</version>
->>>>>>> 95f367cf
         </dependency>
         <dependency>
             <groupId>org.nmrfx</groupId>
             <artifactId>nmrfx-plugin-api</artifactId>
-<<<<<<< HEAD
-            <version>11.4.12</version>
-=======
             <version>11.4.13-SNAPSHOT</version>
->>>>>>> 95f367cf
         </dependency>
     </dependencies>
 
