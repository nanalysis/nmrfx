--- conflicted
+++ resolved
@@ -6,11 +6,7 @@
     <parent>
         <groupId>org.nmrfx</groupId>
         <artifactId>nmrfx</artifactId>
-<<<<<<< HEAD
-        <version>11.4.28</version>
-=======
         <version>11.4.29-SNAPSHOT</version>
->>>>>>> 83e242e3
         <relativePath>../pom.xml</relativePath>
     </parent>
 
@@ -21,20 +17,12 @@
         <dependency>
             <groupId>org.nmrfx</groupId>
             <artifactId>nmrfx-analyst-gui</artifactId>
-<<<<<<< HEAD
-            <version>11.4.28</version>
-=======
             <version>11.4.29-SNAPSHOT</version>
->>>>>>> 83e242e3
         </dependency>
         <dependency>
             <groupId>org.nmrfx</groupId>
             <artifactId>nmrfx-plugin-api</artifactId>
-<<<<<<< HEAD
-            <version>11.4.28</version>
-=======
             <version>11.4.29-SNAPSHOT</version>
->>>>>>> 83e242e3
         </dependency>
     </dependencies>
 
