/*
 * NMRFx Processor : A Program for Processing NMR Data 
 * Copyright (C) 2004-2018 One Moon Scientific, Inc., Westfield, N.J., USA
 *
 * This program is free software: you can redistribute it and/or modify
 * it under the terms of the GNU General Public License as published by
 * the Free Software Foundation, either version 3 of the License, or
 * (at your option) any later version.
 *
 * This program is distributed in the hope that it will be useful,
 * but WITHOUT ANY WARRANTY; without even the implied warranty of
 * MERCHANTABILITY or FITNESS FOR A PARTICULAR PURPOSE.  See the
 * GNU General Public License for more details.
 *
 * You should have received a copy of the GNU General Public License
 * along with this program.  If not, see <http://www.gnu.org/licenses/>.
 */

open module org.nmrfx.processor.gui {
    exports org.nmrfx.processor.gui;
    exports org.nmrfx.processor.gui.controls;
    exports org.nmrfx.processor.gui.spectra;
    exports org.nmrfx.processor.gui.tools;
    exports org.nmrfx.processor.gui.utils;
    exports org.nmrfx.processor.gui.project;
    exports org.nmrfx.processor.gui.annotations;
    requires org.nmrfx.core;
    requires org.nmrfx.processor;
    requires org.nmrfx.utils;
//    requires org.nmrfx.utils.properties;
//    requires org.nmrfx.chart;
 //  requires org.nmrfx.graphicsio;

    requires jnr.posix;
    requires jnr.ffi;
    requires java.logging;
    requires java.prefs;
    requires java.desktop;
    requires nsmenufx;

    requires org.objectweb.asm.tree.analysis;
    requires org.objectweb.asm.tree;
    requires jnr.a64asm;
    requires jnr.x86asm;
    requires jnr.constants;
    requires commons.math3;
    requires com.google.common;
    requires failureaccess;
    requires listenablefuture;
    requires jsr305;
    requires org.checkerframework.checker.qual;
    requires com.google.errorprone.annotations;
    requires j2objc.annotations;
    requires org.yaml.snakeyaml;
    requires janino;
    requires commons.compiler;
    requires io.netty.all;
    requires jython.slim;
    requires antlr;
    requires ST4;
    requires antlr.runtime;
    requires org.objectweb.asm;
    requires org.objectweb.asm.commons;
    requires org.objectweb.asm.util;
    requires jffi;
    requires fontawesomefx;
    requires pdfbox;
    requires fontbox;
    requires org.controlsfx.controls;
    requires javafx.controlsEmpty;
    requires javafx.controls;
    requires javafx.baseEmpty;
    requires javafx.base;
    requires commons.beanutils;
    requires commons.logging;
    requires commons.collections;
    requires org.fxmisc.richtext;
    requires reactfx;
    requires undofx;
    requires flowless;
    requires wellbehavedfx;
    requires org.eclipse.jgit;
    requires jsch;
    requires jzlib;
    requires JavaEWAH;
    requires slf4j.api;
    requires org.bouncycastle.pg;
    requires org.bouncycastle.provider;
    requires org.bouncycastle.pkix;
    requires javafx.graphicsEmpty;
    requires javafx.graphics;
    requires javafx.fxmlEmpty;
    requires javafx.fxml;
    requires javafx.webEmpty;
    requires javafx.web;
    requires javafx.mediaEmpty;
    requires javafx.media;
<<<<<<< HEAD
=======
    requires org.apache.commons.collections4;
>>>>>>> 805fd927
    requires org.apache.commons.lang3;
}<|MERGE_RESOLUTION|>--- conflicted
+++ resolved
@@ -95,9 +95,6 @@
     requires javafx.web;
     requires javafx.mediaEmpty;
     requires javafx.media;
-<<<<<<< HEAD
-=======
     requires org.apache.commons.collections4;
->>>>>>> 805fd927
     requires org.apache.commons.lang3;
 }