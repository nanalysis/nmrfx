--- conflicted
+++ resolved
@@ -96,11 +96,8 @@
     requires javafx.web;
     requires javafx.mediaEmpty;
     requires javafx.media;
-<<<<<<< HEAD
     requires logback.classic;
     requires logback.core;
-=======
     requires org.apache.commons.collections4;
     requires org.apache.commons.lang3;
->>>>>>> 2c2a1625
 }