--- conflicted
+++ resolved
@@ -66,13 +66,10 @@
  */
 public class DatasetsController implements Initializable, PropertyChangeListener {
 
-<<<<<<< HEAD
-=======
     private static final Logger log = LoggerFactory.getLogger(DatasetsController.class);
 
     static final DecimalFormat formatter = new DecimalFormat();
 
->>>>>>> 0db2381f
     private Stage stage;
     @FXML
     private ToolBar toolBar;
