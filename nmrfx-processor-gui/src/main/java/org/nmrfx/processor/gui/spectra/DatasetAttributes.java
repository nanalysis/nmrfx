/*
 * NMRFx Processor : A Program for Processing NMR Data 
 * Copyright (C) 2004-2017 One Moon Scientific, Inc., Westfield, N.J., USA
 *
 * This program is free software: you can redistribute it and/or modify
 * it under the terms of the GNU General Public License as published by
 * the Free Software Foundation, either version 3 of the License, or
 * (at your option) any later version.
 *
 * This program is distributed in the hope that it will be useful,
 * but WITHOUT ANY WARRANTY; without even the implied warranty of
 * MERCHANTABILITY or FITNESS FOR A PARTICULAR PURPOSE.  See the
 * GNU General Public License for more details.
 *
 * You should have received a copy of the GNU General Public License
 * along with this program.  If not, see <http://www.gnu.org/licenses/>.
 */
package org.nmrfx.processor.gui.spectra;

import org.nmrfx.processor.datasets.DataCoordTransformer;
import org.nmrfx.processor.datasets.DataGenerator;
import org.nmrfx.processor.math.Vec;
import java.io.IOException;
import java.lang.reflect.InvocationTargetException;
import java.util.*;
import java.util.logging.Level;
import java.util.logging.Logger;
import javafx.application.Platform;
import javafx.beans.property.BooleanProperty;
import javafx.beans.property.DoubleProperty;
import javafx.beans.property.IntegerProperty;
import javafx.beans.property.SimpleBooleanProperty;
import javafx.beans.property.SimpleDoubleProperty;
import javafx.beans.property.SimpleIntegerProperty;
import javafx.beans.property.SimpleStringProperty;
import javafx.beans.property.StringProperty;
import javafx.scene.paint.Color;
import org.apache.commons.beanutils.PropertyUtils;
import org.nmrfx.datasets.DatasetBase;
import org.nmrfx.datasets.DatasetRegion;
import org.nmrfx.math.VecBase;
import org.nmrfx.processor.datasets.Dataset;
import org.nmrfx.processor.gui.GUIScripter;
import org.nmrfx.processor.gui.PolyChart.DISDIM;

public class DatasetAttributes extends DataGenerator implements Cloneable {

    private Dataset theFile;
    private final Map<String, Float> extremes = new HashMap<>();
    public int mChunk = 0;
    public boolean masked = false;
    Map<Integer, Color> colorMap = new HashMap<>();
    Map<Integer, Double> offsetMap = new HashMap<>();
    IntegralHit activeRegion = null;

    // used to tell if dataset has a level value already so we don't need to call autoLevel.
    // used in processing same dataset multiple times, so it's easier to compare the processing without the level changing
    private boolean hasLevel = false;

    public enum AXMODE {

        PTS() {
            public int getIndex(VecBase vec, double value) {
                int index = (int) Math.round(value);
                if (index < 0) {
                    index = 0;
                }
                if (index >= vec.getSize()) {
                    index = vec.getSize() - 1;
                }
                return index;
            }

            public double getIncrement(VecBase vec, double start, double end) {
                return 1;
            }

            public int getIndex(DatasetAttributes dataAttr, int jDim, double value) {
                DatasetBase dataset = dataAttr.getDataset();
                int iDim = dataAttr.dim[jDim];
                int index = (int) Math.round(value);
                if (index < 0) {
                    index = 0;
                }
                if (index >= dataset.getSizeReal(iDim)) {
                    index = dataset.getSizeReal(iDim) - 1;
                }
                return index;
            }

            public double getIndexD(DatasetAttributes dataAttr, int jDim, double value) {
                DatasetBase dataset = dataAttr.getDataset();
                int iDim = dataAttr.dim[jDim];
                double index = value;
                if (index < 0.0) {
                    index = 0.0;
                }
                if (index >= dataset.getSizeReal(iDim)) {
                    index = dataset.getSizeReal(iDim) - 1.0;
                }
                return index;
            }

            public double indexToValue(DatasetAttributes dataAttr, int jDim, double value) {
                DatasetBase dataset = dataAttr.getDataset();
                int iDim = dataAttr.dim[jDim];

                if (value < 0) {
                    value = 0;
                }
                if (value >= dataset.getSizeReal(iDim)) {
                    value = dataset.getSizeReal(iDim) - 1;
                }
                return value;
            }

            public double getIncrement(DatasetAttributes dataAttr, int iDim, double start, double end) {
                return 1;
            }

            public String getLabel(DatasetAttributes dataAttr, int jDim) {
                DatasetBase dataset = dataAttr.getDataset();
                int iDim = dataAttr.dim[jDim];

                return dataset.getLabel(iDim) + " (pt)";
            }

            public String getLabel(Vec vec) {
                return "points";
            }

        },
        PPM() {
            public int getIndex(VecBase vec, double value) {
                int index = vec.refToPt(value);
                if (index < 0) {
                    index = 0;
                }
                if (index >= vec.getSize()) {
                    index = vec.getSize() - 1;
                }
                return index;
            }

            public double getIncrement(VecBase vec, double start, double end) {
                int iStart = getIndex(vec, start);
                int iEnd = getIndex(vec, end);
                return (end - start) / (iEnd - iStart);
            }

            public int getIndex(DatasetAttributes dataAttr, int jDim, double value) {
                DatasetBase dataset = dataAttr.getDataset();
                int iDim = dataAttr.dim[jDim];

                int index = dataset.ppmToPoint(iDim, value);
                if (index < 0) {
                    index = 0;
                }
                if (index >= dataset.getSizeReal(iDim)) {
                    index = dataset.getSizeReal(iDim) - 1;
                }
                return index;
            }

            public double getIndexD(DatasetAttributes dataAttr, int jDim, double value) {
                DatasetBase dataset = dataAttr.getDataset();
                int iDim = dataAttr.dim[jDim];

                double index = dataset.ppmToDPoint(iDim, value);
                if (index < 0) {
                    index = 0.0;
                }
                if (index >= dataset.getSizeReal(iDim)) {
                    index = dataset.getSizeReal(iDim) - 1.0;
                }
                return index;
            }

            public double indexToValue(DatasetAttributes dataAttr, int jDim, double value) {
                DatasetBase dataset = dataAttr.getDataset();
                int iDim = dataAttr.dim[jDim];

                return dataset.pointToPPM(iDim, value);
            }

            public double getIncrement(DatasetAttributes dataAttr, int jDim, double start, double end) {
                return 1;
            }

            public String getLabel(DatasetAttributes dataAttr, int jDim) {
                DatasetBase dataset = dataAttr.getDataset();
                int iDim = dataAttr.dim[jDim];

                return dataset.getDlabel(iDim) + " (ppm)";
            }

            public String getLabel(Vec vec) {
                return "ppm";
            }
        },
        HZ() {
            public int getIndex(VecBase vec, double value) {
                int index = (int) vec.lwToPtD(value);
                if (index < 0) {
                    index = 0;
                }
                if (index >= vec.getSize()) {
                    index = vec.getSize() - 1;
                }
                return index;
            }

            public double getIncrement(VecBase vec, double start, double end) {
                int iStart = getIndex(vec, start);
                int iEnd = getIndex(vec, end);
                return (end - start) / (iEnd - iStart);
            }

            public int getIndex(DatasetAttributes dataAttr, int jDim, double value) {
                DatasetBase dataset = dataAttr.getDataset();
                int iDim = dataAttr.dim[jDim];

                int index = (int) dataset.hzWidthToPoints(iDim, value);
                if (index < 0) {
                    index = 0;
                }
                if (index >= dataset.getSizeReal(iDim)) {
                    index = dataset.getSizeReal(iDim) - 1;
                }
                return index;
            }

            public double getIndexD(DatasetAttributes dataAttr, int jDim, double value) {
                DatasetBase dataset = dataAttr.getDataset();
                int iDim = dataAttr.dim[jDim];

                double index = dataset.hzWidthToPoints(iDim, value);
                if (index < 0.0) {
                    index = 0.0;
                }
                if (index >= dataset.getSizeReal(iDim)) {
                    index = dataset.getSizeReal(iDim) - 1.0;
                }
                return index;
            }

            public double indexToValue(DatasetAttributes dataAttr, int jDim, double value) {
                DatasetBase dataset = dataAttr.getDataset();
                int iDim = dataAttr.dim[jDim];

                return dataset.ptWidthToHz(iDim, value);
            }

            public double getIncrement(DatasetAttributes dataAttr, int jDim, double start, double end) {
                return 1;
            }

            public String getLabel(DatasetAttributes dataAttr, int jDim) {
                DatasetBase dataset = dataAttr.getDataset();
                int iDim = dataAttr.dim[jDim];

                return dataset.getLabel(iDim) + " (Hz)";
            }

            public String getLabel(Vec vec) {
                return "Hz";
            }
        },
        TIME() {
            public int getIndex(VecBase vec, double value) {
                int index = vec.timeToPt(value);
                if (index < 0) {
                    index = 0;
                }
                if (index >= vec.getSize()) {
                    index = vec.getSize() - 1;
                }
                return index;
            }

            public double getIncrement(VecBase vec, double start, double end) {
                int iStart = getIndex(vec, start);
                int iEnd = getIndex(vec, end);
                return (end - start) / (iEnd - iStart);
            }

            public int getIndex(DatasetAttributes dataAttr, int jDim, double value) {
                DatasetBase dataset = dataAttr.getDataset();
                int iDim = dataAttr.dim[jDim];

                Vec vec = null;
                if (dataset instanceof Dataset) {
                    vec = ((Dataset) dataset).getVec();
                }
                if (vec != null) {
                    return getIndex(vec, value);
                } else {
                    // fixme is this right or should it be 1/sw
                    int index = (int) (value * dataset.getSw(iDim));
                    if (index < 0) {
                        index = 0;
                    }
                    if (index >= dataset.getSizeReal(iDim)) {
                        index = dataset.getSizeReal(iDim) - 1;
                    }
                    return index;
                }
            }

            public double getIndexD(DatasetAttributes dataAttr, int jDim, double value) {
                DatasetBase dataset = dataAttr.getDataset();
                int iDim = dataAttr.dim[jDim];

                Vec vec = null;
                if (dataset instanceof Dataset) {
                    vec = ((Dataset) dataset).getVec();
                }
                if (vec != null) {
                    return getIndex(vec, value);
                } else {
                    // fixme is this right or should it be 1/sw
                    double index = (value * dataset.getSw(iDim));
                    if (index < 0.0) {
                        index = 0.0;
                    }
                    if (index >= dataset.getSizeReal(iDim)) {
                        index = dataset.getSizeReal(iDim) - 1.0;
                    }
                    return index;
                }
            }

            public double indexToValue(DatasetAttributes dataAttr, int jDim, double value) {
                DatasetBase dataset = dataAttr.getDataset();
                int iDim = dataAttr.dim[jDim];

                value = value / dataset.getSw(iDim);
                return value;
            }

            public double getIncrement(DatasetAttributes dataAttr, int jDim, double start, double end) {
                return 1;
            }

            public String getLabel(DatasetAttributes dataAttr, int jDim) {
                return "seconds";
            }

            public String getLabel(Vec vec) {
                return "seconds";
            }
        };

        public abstract int getIndex(VecBase vec, double value);

        public abstract double indexToValue(DatasetAttributes dataAttr, int iDim, double value);

        public abstract double getIncrement(VecBase vec, double start, double end);

        public abstract int getIndex(DatasetAttributes dataAttr, int iDim, double value);

        public abstract double getIndexD(DatasetAttributes dataAttr, int iDim, double value);

        public abstract double getIncrement(DatasetAttributes dataAttr, int iDim, double start, double end);

        public abstract String getLabel(DatasetAttributes dataAttr, int iDim);

        public String getDatasetLabel(DatasetAttributes dataAttr, int jDim) {
            DatasetBase dataset = dataAttr.getDataset();
            int iDim = dataAttr.dim[jDim];

            return dataset.getLabel(iDim);
        }

        public abstract String getLabel(Vec vec);

    }

    private ColorProperty posColor;

    public ColorProperty posColorProperty() {
        if (posColor == null) {
            posColor = new ColorProperty(this, "+color", Color.BLACK);
        }
        return posColor;
    }

    public void setPosColor(Color value) {
        posColorProperty().set(value);
    }

    public Color getPosColor() {
        return posColorProperty().get();
    }

    public Color getPosColor(int rowIndex) {
        Color color = null;
        if (rowIndex != -1) {
            color = colorMap.get(rowIndex);
        }
        if (color == null) {
            color = posColorProperty().get();
        }
        return color;
    }

    private ColorProperty negColor;

    public ColorProperty negColorProperty() {
        if (negColor == null) {
            negColor = new ColorProperty(this, "-color", Color.RED);
        }
        return negColor;
    }

    public void setNegColor(Color value) {
        negColorProperty().set(value);
    }

    public Color getNegColor() {
        return negColorProperty().get();
    }

    private DoubleProperty posWidth;

    public DoubleProperty posWidthProperty() {
        if (posWidth == null) {
            posWidth = new SimpleDoubleProperty(this, "+wid", 0.5);
        }
        return posWidth;
    }

    public void setPosWidth(double value) {
        posWidthProperty().set(value);
    }

    public double getPosWidth() {
        return posWidthProperty().get();
    }
    private DoubleProperty negWidth;

    public DoubleProperty negWidthProperty() {
        if (negWidth == null) {
            negWidth = new SimpleDoubleProperty(this, "-wid", 0.5);
        }
        return negWidth;
    }

    public void setNegWidth(double value) {
        negWidthProperty().set(value);
    }

    public double getNegWidth() {
        return negWidthProperty().get();
    }
    private DoubleProperty lvl;

    public DoubleProperty lvlProperty() {
        if (lvl == null) {
            lvl = new SimpleDoubleProperty(this, "lvl", 1.0);
        }
        return lvl;
    }

    public void setLvl(double value) {
        lvlProperty().set(value);
    }

    public double getLvl() {
        return lvlProperty().get();
    }

    private DoubleProperty offset;

    public DoubleProperty offsetProperty() {
        if (offset == null) {
            offset = new SimpleDoubleProperty(this, "offset", 0.0);
        }
        return offset;
    }

    public void setOffset(double value) {
        offsetProperty().set(value);
    }

    public double getOffset() {
        return offsetProperty().get();
    }

    private DoubleProperty integralScale;

    public DoubleProperty integralScaleProperty() {
        if (integralScale == null) {
            integralScale = new SimpleDoubleProperty(this, "integralScale", 100.0);
        }
        return integralScale;
    }

    public void setIntegralScale(double value) {
        integralScaleProperty().set(value);
    }

    public double getIntegralScale() {
        return integralScaleProperty().get();
    }

    private BooleanProperty pos;

    public BooleanProperty posProperty() {
        if (pos == null) {
            pos = new SimpleBooleanProperty(this, "+on", true);
        }
        return pos;
    }

    public void setPos(boolean value) {
        posProperty().set(value);
    }

    public boolean getPos() {
        return posProperty().get();
    }

    private BooleanProperty neg;

    public BooleanProperty negProperty() {
        if (neg == null) {
            neg = new SimpleBooleanProperty(this, "-on", true);
        }
        return neg;
    }

    public void setNeg(boolean value) {
        negProperty().set(value);
    }

    public boolean getNeg() {
        return negProperty().get();
    }

    private IntegerProperty nlvls;

    public IntegerProperty nlvlsProperty() {
        if (nlvls == null) {
            nlvls = new SimpleIntegerProperty(this, "nlevels", 20);
        }
        return nlvls;
    }

    public void setNlvls(int value) {
        nlvlsProperty().set(value);
    }

    public int getNlvls() {
        return nlvlsProperty().get();
    }
    private DoubleProperty clm;

    public DoubleProperty clmProperty() {
        if (clm == null) {
            clm = new SimpleDoubleProperty(this, "clm", 1.2);
        }
        return clm;
    }

    public void setClm(double value) {
        clmProperty().set(value);
    }

    public double getClm() {
        return clmProperty().get();
    }

    public void projection(int value) {
        projectionAxis = value;
    }

    public int projection() {
        return projectionAxis;
    }

    private StringProperty fileName;

    public StringProperty fileNameProperty() {
        if (fileName == null) {
            fileName = new SimpleStringProperty(this, "fileName", "");
        }
        return fileName;
    }

    public void setFileName(String value) {
        fileNameProperty().set(value);
    }

    public String getFileName() {
        return fileNameProperty().get();
    }
    private BooleanProperty drawReal;

    public BooleanProperty drawRealProperty() {
        if (drawReal == null) {
            drawReal = new SimpleBooleanProperty(this, "real", true);
        }
        return drawReal;
    }

    public void setDrawReal(boolean value) {
        drawRealProperty().set(value);
    }

    public boolean getDrawReal() {
        return drawRealProperty().get();
    }

    public DatasetBase getDataset() {
        return theFile;
    }

    public Optional<IntegralHit> getActiveRegion() {
        return Optional.ofNullable(activeRegion);
    }

    public void setActiveRegion(IntegralHit activeRegion) {
        this.activeRegion = activeRegion;
    }

    public void setMapColor(int index, String colorName) {
        Color color = Color.web(colorName);
        colorMap.put(index, color);
    }

    public void setMapColor(int index, Color color) {
        colorMap.put(index, color);
    }

    public void setMapColors(Map<Integer, Color> map) {
        colorMap.clear();
        colorMap.putAll(map);
    }

    public void clearColors() {
        colorMap.clear();
    }

    public Color getMapColor(int index) {
        Color color = null;
        if (index != -1) {
            color = colorMap.get(index);
        }
        if (color == null) {
            color = getPosColor();
        }
        return color;
    }

    public void setMapOffset(int index, double offset) {
        offsetMap.put(index, offset);
    }

    public void clearOffsets() {
        offsetMap.clear();
    }

    public void setMapOffsets(Map<Integer, Double> map) {
        offsetMap.clear();
        offsetMap.putAll(map);
    }

    public double getMapOffset(int index) {
        Double offset = null;
        if (index != -1) {
            offset = offsetMap.get(index);
        }
        if (offset == null) {
            offset = 0.0;
        }
        return offset;
    }

    int[] chunkSize;
    int[] chunkOffset;
    public int[] dim;
    int[][] iLim;
    int[] iSize;
    int[] iBlkSize;
    int[] iNBlks;
    int[] iVecGet;
    int[] iVecPut;
    int[] iBlkGet;
    int[] iBlkPut;
    int[] iWDim;
    public List<Integer> drawList = new ArrayList<>();
    public boolean[] selectionList = null;
    public boolean selected;
    public boolean intSelected;
    private int projectionAxis = -1;
    public String title = "";

    public DatasetAttributes(DatasetBase aFile, String fileName) {
        initialize(aFile, fileName);
    }

    public DatasetAttributes(DatasetBase aFile) {
        initialize(aFile, aFile.getFileName());
    }

    public void copyTo(DatasetAttributes dAttr) {
        dAttr.dim = getDims();
        dAttr.setPosColor(getPosColor());
        dAttr.setNegColor(getNegColor());
        dAttr.setPosWidth(getPosWidth());
        dAttr.setNegWidth(getNegWidth());
        dAttr.setLvl(getLvl());
        dAttr.clm = clm;
        dAttr.setNlvls(getNlvls());
        dAttr.nDim = nDim;
        dAttr.fileName = fileName;
        dAttr.theFile = theFile;
        dAttr.setPos(getPos());
        dAttr.setNeg(getNeg());
        if (drawList.isEmpty()) {
            dAttr.drawList = new ArrayList<>();
        } else {
            dAttr.drawList = new ArrayList<>();
            dAttr.drawList.addAll(drawList);
        }
        if (selectionList != null) {
            dAttr.selectionList = selectionList.clone();
        }
        dAttr.selected = selected;
    }

    @Override
    public Object clone() {
        Object o;
        DatasetAttributes dAttr = null;
        try {
            o = super.clone();
            dAttr = (DatasetAttributes) o;
            copyTo(dAttr);
        } catch (CloneNotSupportedException e) {
            e.printStackTrace(System.err);
        }

        return dAttr;
    }

    public void setHasLevel(boolean value) {
        hasLevel = value;
    }

    public boolean getHasLevel() {
        return hasLevel;
    }

    public void setDataset(DatasetBase aFile) {
        hasLevel = false;
        theFile = (Dataset) aFile;
        nDim = aFile.getNDim();
        setFileName(aFile.getFileName());
        pt = new int[theFile.getNDim()][2];
        ptd = new double[theFile.getNDim()][2];
        iLim = new int[theFile.getNDim()][2];
        iSize = new int[theFile.getNDim()];
        iBlkSize = new int[theFile.getNDim()];
        iNBlks = new int[theFile.getNDim()];
        iVecGet = new int[theFile.getNDim()];
        iBlkGet = new int[theFile.getNDim()];
        iVecPut = new int[theFile.getNDim()];
        iBlkPut = new int[theFile.getNDim()];
        iWDim = new int[theFile.getNDim()];
        title = aFile.getTitle();
        int i;

        for (i = 0; i < theFile.getNDim(); i++) {
            pt[i][0] = 0;
            ptd[i][0] = 0;
            pt[i][1] = theFile.getSizeReal(i) - 1;
            ptd[i][1] = theFile.getSizeReal(i) - 1.0;
        }

        pt[0][0] = 0;
        pt[0][1] = theFile.getSizeReal(0) - 1;

        if (theFile.getNDim() > 1) {
            pt[1][0] = 0;
            ptd[1][0] = 0;
            pt[1][1] = theFile.getSizeReal(1) - 1;
            ptd[1][1] = theFile.getSizeReal(1) - 1.0;
        }

        chunkSize = new int[theFile.getNDim()];
        chunkOffset = new int[theFile.getNDim()];
        dim = new int[theFile.getNDim()];

        for (i = 0; i < theFile.getNDim(); i++) {
            dim[i] = i;
            chunkSize[i] = 1;
        }

    }

    private void initialize(DatasetBase aFile, String fileName) {
        theFile = (Dataset) aFile;
        nDim = aFile.getNDim();
        setFileName(fileName);
        pt = new int[theFile.getNDim()][2];
        ptd = new double[theFile.getNDim()][2];
        iLim = new int[theFile.getNDim()][2];
        iSize = new int[theFile.getNDim()];
        iBlkSize = new int[theFile.getNDim()];
        iNBlks = new int[theFile.getNDim()];
        iVecGet = new int[theFile.getNDim()];
        iBlkGet = new int[theFile.getNDim()];
        iVecPut = new int[theFile.getNDim()];
        iBlkPut = new int[theFile.getNDim()];
        iWDim = new int[theFile.getNDim()];

        title = aFile.getTitle();
        int i;

        for (i = 0; i < theFile.getNDim(); i++) {
            pt[i][0] = 0;
            ptd[i][0] = 0;
            pt[i][1] = theFile.getSizeReal(i) - 1;
            ptd[i][1] = theFile.getSizeReal(i) - 1.0;
        }

        pt[0][0] = 0;
        pt[0][1] = theFile.getSizeReal(0) - 1;

        if (theFile.getNDim() > 1) {
            pt[1][0] = 0;
            ptd[1][0] = 0;
            pt[1][1] = theFile.getSizeReal(1) - 1;
            ptd[1][1] = theFile.getSizeReal(1) - 1.0;
        }

        chunkSize = new int[theFile.getNDim()];
        chunkOffset = new int[theFile.getNDim()];
        dim = new int[theFile.getNDim()];

        for (i = 0; i < theFile.getNDim(); i++) {
            dim[i] = i;
            chunkSize[i] = 1;
        }

        if (theFile.getLvl() > 0) {
            setLvl(theFile.getLvl());
        }
        setPosColor(Color.valueOf(theFile.getPosColor()));
        setNegColor(Color.valueOf(theFile.getNegColor()));

        if ((theFile.getPosneg() & 2) == 2) {
            setNegColor(Color.RED);
            setNeg(true);
        }

        if ((theFile.getPosneg() & 1) != 1) {
            setPosColor(Color.BLACK);
            setPos(false);
        }
        hasLevel = false;
    }

    public boolean valid() {
        return (Dataset.getDataset(theFile.getFileName()) != null) && ((theFile.getVec() != null) || theFile.hasDataFile());
    }

    public void setDrawListSize(final int size) {
        if (size == 0) {
            drawList.clear();
            selectionList = null;
        } else {
            drawList.clear();
            selectionList = new boolean[size];
        }
    }

    public void incrDrawList(int delta) {

        if (drawList.isEmpty()) {
            setDrawList(0);
        } else {
            int value = drawList.get(0) + delta;

            if (value < 0) {
                value = 0;
            }
            if (value >= theFile.getSizeReal(1)) {
                value = theFile.getSizeReal(1) - 1;
            }
            setDrawList(value);
        }
    }

    public void setDrawList(int index) {
        drawList.clear();
        drawList.add(index);
    }

    public void setDrawList(List<Integer> indices) {
        drawList.clear();
        if (indices.isEmpty()) {
            selectionList = null;
        } else {
            if (dim.length > 1) {
                indices.stream().filter(i -> i >= 0 && i < theFile.getSizeReal(dim[1])).
                        forEach(drawList::add);
                selectionList = new boolean[indices.size()];
            } else {
                selectionList = null;
            }
        }
    }

    public int getLastChunk(int iDim) {
        if (theFile.getNDim() < 2) {
            return (0);
        } else if (drawList.isEmpty()) {
            int iLast = 0;
            for (int i = 0; i < pt.length; i++) {
                if (i != iDim) {
                    iLast += Math.abs(pt[i][1] - pt[i][0]);
                }
            }
            return iLast;
        } else {
            return drawList.size() - 1;
        }
    }

    public void getProjection(Dataset dataset, Vec specVec, int iDim) throws IOException {
        int[][] ptC = new int[1][2];
        int[] dimC = new int[pt.length];
        double ppm0 = theFile.pointToPPM(dim[iDim], pt[iDim][0]);
        double ppm1 = theFile.pointToPPM(dim[iDim], pt[iDim][1]);
        dimC[0] = 0;
        ptC[0][0] = dataset.ppmToPoint(0, ppm0);
        ptC[0][1] = dataset.ppmToPoint(0, ppm1);
        specVec.resize(ptC[0][1] - ptC[0][0] + 1, dataset.getComplex_r(0));
        dataset.readVectorFromDatasetFile(ptC, dimC, specVec);
    }

    public boolean getSlice(Vec specVec, int iDim, double ppmx, double ppmy) throws IOException {
        int[][] ptC = new int[pt.length][2];
        int[] dimC = new int[pt.length];
        for (int i = 0; i < pt.length; i++) {
            ptC[i][0] = pt[i][0];
            ptC[i][1] = pt[i][1];
            dimC[i] = dim[i];
        }
        if (iDim != 1) {
            int jDim = dimC[1];
            int offset = theFile.ppmToPoint(jDim, ppmy);
            //int offset = (int) Math.round(ppmy);
            ptC[1][0] = offset;
            ptC[1][1] = offset;
        }
        if (iDim != 0) {
            int jDim = dimC[0];
            int offset = theFile.ppmToPoint(jDim, ppmx);
            //int offset = (int) Math.round(ppmx);
            ptC[0][0] = offset;
            ptC[0][1] = offset;
        }
        if (iDim == 2) {
            ptC[2][0] = 0;
            ptC[2][1] = theFile.getSizeReal(dim[2]) - 1;
        } else if (iDim == 3) {
            ptC[3][0] = 0;
            ptC[3][1] = theFile.getSizeReal(dim[3]) - 1;
        }
        rearrangeDim(dimC, ptC);
        specVec.resize(ptC[0][1] - ptC[0][0] + 1, theFile.getComplex_r(dimC[0]));
        //System.out.println("get slice " + ptC[0][0] + " " + ptC[0][1] + " " + specVec.getSize());
        theFile.readVectorFromDatasetFile(ptC, dimC, specVec);
        return true;
    }

    public void rearrangeDim(int[] dim, int[][] pt) {
        int iDim = 0;
        for (int i = 0; i < pt.length; i++) {
            int size = Math.abs(pt[i][0] - pt[i][1]) + 1;
            if (size > 1) {
                iDim = i;
                break;
            }
        }

        int[][] ptHold = new int[pt.length][2];
        int[] dimHold = new int[pt.length];
        for (int i = 0; i < pt.length; i++) {
            ptHold[i][0] = pt[i][0];
            ptHold[i][1] = pt[i][1];
            dimHold[i] = dim[i];
        }
        pt[0][0] = ptHold[iDim][0];
        pt[0][1] = ptHold[iDim][1];
        dim[0] = dimHold[iDim];
        int j = 0;
        for (int i = 1; i < pt.length; i++) {
            if (j == iDim) {
                j++;
            }
            pt[i][0] = ptHold[j][0];
            pt[i][1] = ptHold[j][1];
            dim[i] = dimHold[j];
            j++;
        }
    }

    public int getRowIndex(int iDim, int iChunk) {
        int rowIndex = -1;
        if (theFile.getNDim() > 1) {
            if (drawList.isEmpty()) {
                rowIndex = pt[iDim][0] + iChunk;
            } else if (iChunk < 0) {
            } else {
                rowIndex = drawList.get(iChunk);
            }
        }
        return rowIndex;
    }

    public void updateBounds(AXMODE[] axModes, NMRAxis[] axes, DISDIM disDim) {
        int[][] localPt;
        double[][] limits;
        localPt = new int[nDim][2];
        double[][] localPtD = new double[nDim][2];
        limits = new double[nDim][2];
        for (int i = 0; i < nDim; i++) {
            if (i == 0) {
                localPtD[i][0] = axModes[i].getIndexD(this, i, axes[0].getLowerBound());
                localPtD[i][1] = axModes[i].getIndexD(this, i, axes[0].getUpperBound());
            } else if (i == 1) {
                if (disDim == DISDIM.TwoD) {
                    localPtD[i][0] = axModes[i].getIndexD(this, i, axes[1].getLowerBound());
                    localPtD[i][1] = axModes[i].getIndexD(this, i, axes[1].getUpperBound());
                } else {
                    localPtD[i][0] = 0;
                    localPtD[i][0] = theFile.getSizeReal(dim[i]) - 1.0;
                }
            } else if (axModes.length <= i) {
                localPtD[i][0] = theFile.getSizeReal(dim[i]) / 2.0;
                localPtD[i][1] = theFile.getSizeReal(dim[i]) / 2.0;
            } else {
                localPtD[i][0] = axModes[i].getIndexD(this, i, axes[i].getLowerBound());
                localPtD[i][1] = axModes[i].getIndexD(this, i, axes[i].getUpperBound());
            }
            if (localPtD[i][0] > localPtD[i][1]) {
                double holdD = localPtD[i][0];
                localPtD[i][0] = localPtD[i][1];
                localPtD[i][1] = holdD;
            }
            if (i > 1) {
                if (Math.abs(localPtD[i][0] - localPtD[i][1]) < 0.5) {
                    localPt[i][0] = (int) Math.round(localPtD[i][0]);
                    localPt[i][1] = (int) Math.round(localPtD[i][1]);
                } else {
                    localPt[i][0] = (int) Math.floor(localPtD[i][0]);
                    localPt[i][1] = (int) Math.ceil(localPtD[i][1]);
                }
            } else {

                localPt[i][0] = (int) Math.floor(localPtD[i][0]);
                localPt[i][1] = (int) Math.ceil(localPtD[i][1]);
            }
//            System.out.println("dim " + i + " " + dim[i] + " " + localPtD[i][1] + " " + localPtD[i][0] + " " + pt[i][0] + " " + pt[i][1]);
        }
        setPtBounds(localPt, localPtD, limits);
    }

    public boolean getIntegralVec(Vec specVec, int iChunk, double ppm1, double ppm2, double[] offsets) throws IOException {
        int[][] ptC = new int[pt.length][2];
        int[] dimC = new int[pt.length];
        int iDim = 1;
        int minDimSize = Integer.MAX_VALUE;
        for (int i = 0; i < pt.length; i++) {
            ptC[i][0] = pt[i][0];
            ptC[i][1] = pt[i][1];
            int size = Math.abs(pt[i][0] - pt[i][1]);
            if ((i > 0) && (size < minDimSize)) {
                minDimSize = size;
                iDim = i;
            }
            dimC[i] = dim[i];
        }

        if (theFile.getNDim() > 1) {
            if (drawList.isEmpty()) {
                ptC[iDim][0] = pt[iDim][0] + iChunk;
                ptC[iDim][1] = pt[iDim][0] + iChunk;
                if (ptC[iDim][1] > pt[iDim][1]) {
                    return (false);
                }
                if (ptC[iDim][0] < pt[iDim][0]) {
                    return (false);
                }
            } else if (iChunk < 0) {
                return (false);
            } else {
                ptC[1][0] = drawList.get(iChunk);
                ptC[1][1] = drawList.get(iChunk);
            }

        } else if ((iChunk < 0) || (iChunk > 1)) {
            return (false);
        }
        rearrangeDim(dimC, ptC);
        int pt1 = theFile.ppmToPoint(dimC[0], ppm1);
        int pt2 = theFile.ppmToPoint(dimC[0], ppm2);
        if (pt2 < pt1) {
            int hold = pt1;
            pt1 = pt2;
            pt2 = hold;
        }

        int dimSize = pt2 - pt1 + 1;
        specVec.resize(dimSize, false);
        ptC[0][0] = pt1;
        ptC[0][1] = pt2;
        if (theFile.getVec() == null) {
            theFile.readVectorFromDatasetFile(ptC, dimC, specVec);
        } else {
            int j = 0;
            Vec vec = theFile.getVec();

            if (vec.isComplex()) {
                for (int i = ptC[0][0]; i <= ptC[0][1]; i++) {
                    specVec.rvec[j++] = vec.getReal(i) / theFile.getScale();
                }
            } else {
                for (int i = ptC[0][0]; i <= ptC[0][1]; i++) {
                    if (vec.rvec[i] == Double.MAX_VALUE) {
                        specVec.rvec[j++] = vec.getReal(i);
                    } else {
                        specVec.rvec[j++] = vec.getReal(i) / theFile.getScale();
                    }
                }
            }
        }

        if (offsets != null) {
            specVec.integrate(0, dimSize, offsets[1], offsets[0]);
        } else {
            specVec.integrate(0, dimSize);
        }
        return true;
    }

    public boolean VectorIntegral(Vec specVec, int iChunk, double[] ppms, double[] offsets) throws IOException {
        int[][] ptC = new int[pt.length][2];
        int[] dimC = new int[pt.length];
        int iDim = 1;
        int minDimSize = Integer.MAX_VALUE;
        for (int i = 0; i < pt.length; i++) {
            ptC[i][0] = pt[i][0];
            ptC[i][1] = pt[i][1];
            int size = Math.abs(pt[i][0] - pt[i][1]);
            if ((i > 0) && (size < minDimSize)) {
                minDimSize = size;
                iDim = i;
            }
            dimC[i] = dim[i];
        }

        if (theFile.getNDim() > 1) {
            if (drawList.isEmpty()) {
                ptC[iDim][0] = pt[iDim][0] + iChunk;
                ptC[iDim][1] = pt[iDim][0] + iChunk;
                if (ptC[iDim][1] > pt[iDim][1]) {
                    return (false);
                }
                if (ptC[iDim][0] < pt[iDim][0]) {
                    return (false);
                }
            } else if (iChunk < 0) {
                return (false);
            } else {
                ptC[1][0] = drawList.get(iChunk);
                ptC[1][1] = drawList.get(iChunk);
            }

        } else if ((iChunk < 0) || (iChunk > 1)) {
            return (false);
        }
        rearrangeDim(dimC, ptC);
        int dimSize = theFile.size(dimC[0]);
        specVec.resize(dimSize, false);
        int[] ptCOrig = new int[2];
        ptCOrig[0] = ptC[0][0];
        ptCOrig[1] = ptC[0][1];
        ptC[0][0] = 0;
        ptC[0][1] = dimSize - 1;
        specVec.resize(ptC[0][1] - ptC[0][0] + 1, false);
        if (theFile.getVec() == null) {
            theFile.readVectorFromDatasetFile(ptC, dimC, specVec);
        } else {
            int j = 0;
            Vec vec = theFile.getVec();

            if (vec.isComplex()) {
                for (int i = ptC[0][0]; i <= ptC[0][1]; i++) {
                    specVec.rvec[j++] = vec.getReal(i) / theFile.getScale();
                }
            } else {
                for (int i = ptC[0][0]; i <= ptC[0][1]; i++) {
                    if (vec.rvec[i] == Double.MAX_VALUE) {
                        specVec.rvec[j++] = vec.getReal(i);
                    } else {
                        specVec.rvec[j++] = vec.getReal(i) / theFile.getScale();
                    }
                }
            }
        }
        int lastPoint = 0;

        for (int i = (ppms.length - 1); i >= 0; i -= 2) {
            int pt1 = theFile.ppmToPoint(dimC[0], ppms[i]);
            int pt2 = theFile.ppmToPoint(dimC[0], ppms[i - 1]);
            for (int j = lastPoint; j < pt1; j++) {
                specVec.rvec[j] = Double.MAX_VALUE;
            }
            lastPoint = pt2 + 1;
            if (offsets != null) {
                specVec.integrate(pt1, pt2, offsets[i], offsets[i - 1]);
            } else {
                specVec.integrate(pt1, pt2);
            }
        }
        for (int j = lastPoint; j < dimSize; j++) {
            specVec.rvec[j] = Double.MAX_VALUE;
        }

        System.arraycopy(specVec.rvec, ptCOrig[0], specVec.rvec, 0, (ptCOrig[1] - ptCOrig[0] + 1));
        specVec.resize(ptC[0][1] - ptC[0][0] + 1, false);
        return true;
    }

    public boolean Vector(VecBase specVec, int iChunk) throws IOException {
        int[][] ptC = new int[pt.length][2];
        int[] dimC = new int[pt.length];
        int iDim = 1;
        int minDimSize = Integer.MAX_VALUE;
        for (int i = 0; i < pt.length; i++) {
            ptC[i][0] = pt[i][0];
            ptC[i][1] = pt[i][1];
            int size = Math.abs(pt[i][0] - pt[i][1]);
            if ((i > 0) && (size < minDimSize)) {
                minDimSize = size;
                iDim = i;
            }
            dimC[i] = dim[i];
        }

        if (theFile.getNDim() > 1) {
            if (drawList.isEmpty()) {
                ptC[iDim][0] = pt[iDim][0] + iChunk;
                ptC[iDim][1] = pt[iDim][0] + iChunk;
                if (ptC[iDim][1] > pt[iDim][1]) {
                    System.out.println("ret a " + iDim);
                    return (false);
                }
                if (ptC[iDim][0] < pt[iDim][0]) {
                    System.out.println("ret b " + iDim);
                    return (false);
                }
            } else if (iChunk < 0) {
                System.out.println("ret c " + iDim + " " + iChunk);
                return (false);
            } else {
                ptC[1][0] = drawList.get(iChunk);
                ptC[1][1] = drawList.get(iChunk);
            }

        } else if ((iChunk < 0) || (iChunk > 1)) {
            return (false);
        }
        rearrangeDim(dimC, ptC);
        specVec.resize(ptC[0][1] - ptC[0][0] + 1, false);
        Vec vec = theFile.getVec();
        if (vec == null) {
            theFile.readVectorFromDatasetFile(ptC, dimC, specVec);
        } else {
            int j = 0;
            if (vec.isComplex()) {
                for (int i = ptC[0][0]; i <= ptC[0][1]; i++) {
                    specVec.rvec[j++] = vec.getReal(i) / theFile.getScale();
                }
            } else {
                for (int i = ptC[0][0]; i <= ptC[0][1]; i++) {
                    if (vec.rvec[i] == Double.MAX_VALUE) {
                        specVec.rvec[j++] = vec.rvec[i];
                    } else {
                        specVec.rvec[j++] = vec.rvec[i] / theFile.getScale();
                    }
                }
            }
        }

        return true;
    }

    @Override
    public float[][] Matrix(int iChunk, int[] offset) throws IOException {
        chunkSize[0] = 64;

        if (theFile.getNDim() > 1) {
            chunkSize[1] = 64;
        }

        chunkOffset[0] = 1;

        int[] chunk = new int[theFile.getNDim()];
        int[][] apt = new int[theFile.getNDim()][2];
        int i;

        for (i = 1; i < theFile.getNDim(); i++) {
            chunkOffset[i] = chunkOffset[i - 1] * (((pt[i - 1][1]
                    - pt[i - 1][0] - 1) / chunkSize[i - 1]) + 1);
        }

        int jChunk;
        jChunk = iChunk;

        for (i = (theFile.getNDim() - 1); i >= 0; i--) {
            chunk[i] = jChunk / chunkOffset[i];
            jChunk = iChunk % chunkOffset[i];
            apt[i][0] = (chunk[i] * chunkSize[i]) + pt[i][0];
            apt[i][1] = apt[i][0] + chunkSize[i];

            if (i > 1) {
                apt[i][1]--;

                if (apt[i][0] > pt[i][1]) {
                    return (null);
                }
            } else if (apt[i][0] >= pt[i][1]) {
                return (null);
            }

            if (apt[i][1] >= pt[i][1]) {
                apt[i][1] = pt[i][1];
            }
        }

        offset[0] = apt[0][0] - pt[0][0];
        offset[1] = apt[1][0] - pt[1][0];

        float[][] matrix = new float[apt[1][1] - apt[1][0] + 1][apt[0][1]
                - apt[0][0] + 1];
        theFile.readMatrix(apt, dim, matrix);

        return (matrix);
    }

    public int getMatrixRegion(int iChunk, int maxChunk, int mode, int[][] apt,
            double[] offset, StringBuffer chunkLabel) {
        Float extremeValue;
        boolean fastMode = false;
        chunkLabel.append(dim[0]).append(".");
        chunkSize[0] = maxChunk;

        if (theFile.getNDim() > 1) {
            chunkSize[1] = maxChunk;
        }

        chunkOffset[0] = 1;

        int[] chunk = new int[theFile.getNDim()];
        int i;

        for (i = 1; i < theFile.getNDim(); i++) {
            chunkLabel.append(dim[i]).append(".");
            int dimSize = theFile.getSizeReal(dim[i - 1]);

            if (i > 1) {
                chunkSize[i] = 1;
//                if (drawList != null) {
                //                   dimSize = drawList.length;
                //              }
            }
            chunkOffset[i] = chunkOffset[i - 1] * (((dimSize - 1) / chunkSize[i - 1]) + 1);
        }

        int jChunk;

        while (true) {
            jChunk = iChunk;

            boolean ok = true;

            for (i = (theFile.getNDim() - 1); i >= 0; i--) {
                chunk[i] = jChunk / chunkOffset[i];
                jChunk = iChunk % chunkOffset[i];
                if (i == (theFile.getNDim() - 1)) {
                    if (!drawList.isEmpty()) {
                        if (chunk[i] >= drawList.size()) {
                            return 1;
                        }
                        apt[i][0] = drawList.get(chunk[i]);
                    } else {
                        apt[i][0] = chunk[i] * chunkSize[i];
                        if (apt[i][0] > pt[i][1]) {
                            return 1;
                        }
                    }
                } else {
                    apt[i][0] = chunk[i] * chunkSize[i];
                }

                apt[i][1] = apt[i][0] + chunkSize[i];

                if (i > 1) {
                    apt[i][1]--;
                }
                if (apt[i][1] < pt[i][0]) {
                    ok = false;
                }
                if (apt[i][0] > pt[i][1]) {
                    ok = false;
                }

                if (mode != 1) {
                    if (apt[i][1] > pt[i][1]) {
                        apt[i][1] = pt[i][1];
                    }

                    if (apt[i][0] < pt[i][0]) {
                        apt[i][0] = pt[i][0];
                    }
                }

                if (apt[i][1] >= theFile.getSizeReal(dim[i])) {
                    apt[i][1] = theFile.getSizeReal(dim[i]) - 1;
                }
//                System.out.println(iChunk + " chunk" + jChunk + " " + i + " " + pt[i][0] + " " + pt[i][1] + " " + apt[i][0] + " " + apt[i][1] + " " +ok);

            }

            mChunk = iChunk;

            if (ok) {
                if (!fastMode) {
                    break;
                }

                extremeValue = extremes.get(chunkLabel.toString()
                        + iChunk);

                if (extremeValue == null) {
                    break;
                } else if (extremeValue > lvl.get()) {
                    break;
                }
            }

            iChunk++;
        }
        offset[0] = apt[0][0] - ptd[0][0];
        offset[1] = apt[1][0] - ptd[1][0];

        return (0);
    }

    public float[][] readMatrix(int iChunk, String chunkLabelStr, int[][] apt, float[][] matrix) throws IOException {
        int ny = apt[1][1] - apt[1][0] + 1;
        int nx = apt[0][1] - apt[0][0] + 1;
        if ((matrix == null) || (matrix.length != ny) || (matrix[0].length != nx)) {
            matrix = new float[ny][nx];
        }

//        for (int i=0;i<dim.length;i++) {
//            System.out.println(i + " " + dim[i] + " " + apt[i][1] + " " + apt[i][0]);
//        }
<<<<<<< HEAD
        float maxValue = theFile.readMatrix(apt, dim, matrix);
        extremes.put(chunkLabelStr + iChunk, new Float(maxValue));
=======
        float maxValue = theFile.readMatrix(theFile, apt, dim, matrix);
        extremes.put(chunkLabelStr + iChunk, maxValue);
>>>>>>> d2d316bc

        return (matrix);
    }

    public String getLabel(int iDim) {
        String label = "";
        if (iDim < dim.length) {
            label = theFile.getLabel(dim[iDim]);
        }
        return label;

    }

    public int[] getDims() {
        return dim.clone();
    }

    public void setDims(int[] dims) {
        for (int i = 0; i < dims.length; i++) {
            setDim(i, dims[i]);
        }
    }

    public synchronized int getDim(int userDim) {
        if ((userDim >= 0) && (userDim < dim.length)) {
            return (dim[userDim]);
        } else {
            return (userDim);
        }
    }

    public void setDim(String axisName, int datasetDim) {
        int userDim = "XYZABCDEFG".indexOf(axisName);
        setDim(datasetDim, userDim);

    }

    public void setDim(String axisName, String dimName) {
        int userDim = "XYZABCDEFG".indexOf(axisName);
        int datasetDim = -1;
        for (int i = 0; i < theFile.getNDim(); i++) {
            if (dimName.equals(theFile.getLabel(i))) {
                datasetDim = i;
            }
        }
        if (datasetDim != -1) {
            setDim(datasetDim, userDim);
        }

    }

    public void syncDims(DatasetAttributes matchAttr) {
        int[] matchDim = matchAttr.dim;
        int matchN = matchDim.length;
        matchN = Math.min(matchN, dim.length);

        for (int i = 0; i < matchN; i++) {
            boolean match = false;
            for (int j = 0; j < dim.length; j++) {
                if (theFile.getLabel(j).equals(matchAttr.theFile.getLabel(matchDim[i]))) {
                    dim[i] = j;
//                    System.out.println(i + " " + j + " " + theFile.getName() + " " + theFile.getLabel(j));
                    match = true;
                }
            }
            if (!match) {
                for (int j = 0; j < dim.length; j++) {
                    if (theFile.getNucleus(j).toString().equals(matchAttr.theFile.getNucleus(matchDim[i]).toString())) {
                        dim[i] = j;
                    }
                }
            }
        }
        fixDim();
    }

    public synchronized void setDim(int dataDim, int userDim) {
        if ((userDim >= 0) && (userDim < dim.length) && (dataDim >= 0)
                && (dataDim < theFile.getNDim())) {
            dim[userDim] = dataDim;
            fixDim();
        }
    }

    public synchronized void rotateDim(int userDim, int increment) {
        if (theFile.getNDim() > 1) {
            int dataDim = dim[userDim];
            dataDim += increment;
            if (dataDim >= theFile.getNDim()) {
                dataDim = 1;
            } else if (dataDim < 1) {
                dataDim = theFile.getNDim() - 1;
            }
            dim[userDim] = dataDim;
            fixDim();
        }

    }

    public synchronized void fixDim() {
        int i;
        int j;
        int k;
        boolean ok;

        for (j = 1; j < theFile.getNDim(); j++) {
            ok = true;

            for (i = 0; i < j; i++) {
                if (dim[j] == dim[i]) {
                    ok = false;

                    break;
                }
            }

            if (ok) {
                continue;
            }

            for (i = 0; i < theFile.getNDim(); i++) {
                ok = true;

                for (k = 0; k < j; k++) {
                    if (dim[k] == i) {
                        ok = false;

                        break;
                    }
                }

                if (ok) {
                    dim[j] = i;
                }
            }
        }
    }

    public int[] getPoint(int iDim) {
        int[] ptData = new int[2];
        ptData[0] = pt[iDim][0];
        ptData[1] = pt[iDim][1];
        return ptData;
    }

    public double[] getPointD(int iDim) {
        double[] ptData = new double[2];
        ptData[0] = ptd[iDim][0];
        ptData[1] = ptd[iDim][1];
        return ptData;
    }

    public int[][] bounds(int iChunk) {
        return (pt);
    }

    public DataCoordTransformer setBounds(double[][] limits) {
        for (int i = 0; ((i < theFile.getNDim()) && (i < limits.length)); i++) {
            pt[i][0] = theFile.ppmToPoint(dim[i], limits[i][0]);
            ptd[i][0] = theFile.ppmToDPoint(dim[i], limits[i][0]);
            pt[i][1] = theFile.ppmToPoint(dim[i], limits[i][1]);
            ptd[i][1] = theFile.ppmToDPoint(dim[i], limits[i][1]);
            //         System.out.println("set bounds " + i + " " + pt[i][0] + " " + pt[i][1] + " " + limits[i][0] + " " + limits[i][1]);

            if (pt[i][0] > pt[i][1]) {
                int hold;
                double fhold;
                hold = pt[i][0];
                fhold = ptd[i][0];
                pt[i][0] = pt[i][1];
                ptd[i][0] = ptd[i][1];
                pt[i][1] = hold;
                ptd[i][1] = fhold;
            }

        }

        return new DataCoordTransformer(dim, theFile);
    }

    public double[][] setPtBounds(int[][] ilimits, double[][] dLimits, double[][] limits) {
        int i;
        double ptf;

        for (i = 0; ((i < theFile.getNDim()) && (i < ilimits.length)); i++) {
            pt[i][0] = ilimits[i][0];
            ptf = pt[i][0];
            limits[i][0] = theFile.pointToPPM(dim[i], ptf);
            pt[i][0] = theFile.ppmToPoint(dim[i], limits[i][0]);
            pt[i][1] = ilimits[i][1];
            ptf = pt[i][1];
            limits[i][1] = theFile.pointToPPM(dim[i], ptf);
            pt[i][1] = theFile.ppmToPoint(dim[i], limits[i][1]);
            //System.out.println("set pt bounds " + i + " " + pt[i][0] + " " + pt[i][1] + " " + limits[i][0] + " " + limits[i][1]);
            if (pt[i][0] > pt[i][1]) {
                int hold;
                double fhold;
                hold = pt[i][0];
                fhold = limits[i][0];
                pt[i][0] = pt[i][1];
                limits[i][0] = limits[i][1];
                pt[i][1] = hold;
                limits[i][1] = fhold;
            }
            ptd[i][0] = dLimits[i][0];
            ptd[i][1] = dLimits[i][1];
        }

        return (limits);
    }

    public double[] checkLimits(AXMODE axMode, int dNum, double min, double max) {
        double[] range = getRange(axMode, dNum);
        if (min > max) {
            double hold = min;
            min = max;
            max = hold;
        }
        double delta = max - min;
        double maxDelta = range[1] - range[0];
        if (delta > maxDelta) {
            delta = maxDelta;
        }
        if (min < range[0]) {
            min = range[0];
            max = min + delta;
        }
        if (max > range[1]) {
            max = range[1];
            min = max - delta;
        }

        return new double[]{min, max};

    }

    public void checkLimits(AXMODE axMode, int dNum, double[] values) {
        double[] range = getRange(axMode, dNum);
        double min = values[0];
        double max = values[1];
        if (min > max) {
            double hold = min;
            min = max;
            max = hold;
        }
        double delta = max - min;
        double maxDelta = range[1] - range[0];
        if (delta > maxDelta) {
            delta = maxDelta;
        }
        if (min < range[0]) {
            min = range[0];
            max = min + delta;
        }
        if (max > range[1]) {
            max = range[1];
            min = max - delta;
        }
        values[0] = min;
        values[1] = max;
    }

    public void checkRange(AXMODE axMode, int dNum, double[] values) {
        double[] range = getRange(axMode, dNum);
        if (range[0] < values[0]) {
            values[0] = range[0];
        }
        if (range[1] > values[1]) {
            values[1] = range[1];
        }
    }

    public double[] getRange(AXMODE mode, int i) {
        double[] limit;
        limit = new double[2];
        // System.out.printf("%s %.4f %.4f %.4f %.4f\n", "get range ", theFile.getRefPt(0), theFile.getRefPt_r(0), theFile.getRefValue(0), theFile.getRefValue_r(0));
        if (i >= theFile.getNDim()) {
            limit[0] = 0.0;
            limit[1] = 0.0;
        } else if (mode == AXMODE.PTS) {
            limit[0] = 0;
            limit[1] = theFile.getSizeReal(dim[i]) - 1.0;
        } else if (mode == AXMODE.TIME) {
            limit[0] = 0;
            limit[1] = (theFile.getSizeReal(dim[i]) - 1) / theFile.getSw(dim[i]);
        } else if (mode == AXMODE.PPM) {
            limit[1] = theFile.pointToPPM(dim[i], 0.0);
            limit[0] =  theFile.pointToPPM(dim[i],
                     (theFile.getSizeReal(dim[i]) - 1));
        }
        //System.out.println("range " + limit[0] + " " + limit[1]);

        return (limit);
    }

    public double[] getMaxLimits(int i) {
        double[] limit;
        limit = new double[2];

        if (i >= theFile.getNDim()) {
            limit[0] = 0.0;
            limit[1] = 0.0;
        } else {
            limit[0] = theFile.pointToPPM(dim[i], 0.0);
            limit[1] = theFile.pointToPPM(dim[i],
                    (theFile.getSizeReal(dim[i]) - 1));
        }

        return (limit);
    }

    public double getFoldPPM(int i) {
        return theFile.getSw(dim[i]) / theFile.getSf(dim[i]);
    }

    public double getPlaneThickness(int i) {

        return theFile.getSw(dim[i]) / theFile.getSf(dim[i]) / (theFile.getSizeReal(dim[i])
                - 1);
    }

    public int[] getMaxLimitsPt(int i) {
        int[] limit;
        limit = new int[2];

        if (i < theFile.getNDim()) {
            limit[1] = theFile.size(dim[i]) - 1;
        }

        return (limit);
    }

    public int nRows(int iChunk) {
        return (32);
    }

    public int nCols(int iChunk) {
        return (32);
    }

    public int scanGet() {
        int i;

        for (i = 1; i < theFile.getNDim(); i++) {
            iVecGet[i]++;

            if (iVecGet[i] >= iBlkSize[i]) {
                iVecGet[i] = 0;
            } else {
                break;
            }
        }

        if (i == theFile.getNDim()) {
            for (i = 1; i < theFile.getNDim(); i++) {
                iBlkGet[i]++;

                if (iBlkGet[i] >= iNBlks[i]) {
                    iBlkGet[i] = 0;
                } else {
                    break;
                }
            }
        }

        if (i == theFile.getNDim()) {
            return (0);
        } else {
            return (1);
        }
    }

    public void setSelected(boolean state) {
        selected = state;
        if (!state) {
            if (selectionList != null) {
                selectionList = new boolean[selectionList.length];
            }
        }
    }

    public void setSelectedElem(int iElem) {
        if (selectionList == null) {
            selectionList = new boolean[getLastChunk(0) + 1];
        }
        if (iElem < selectionList.length) {
            selectionList[iElem] = true;
        }
    }

    public int[] getSelected() {
        int[] result = new int[0];
        if ((selectionList != null) && (selectionList.length != 0)) {
            List<Integer> resultList = new ArrayList<>();
            for (int i = 0; i < selectionList.length; i++) {
                if (selectionList[i]) {
                    if (!drawList.isEmpty()) {
                        resultList.add(i);
                    } else if (pt.length > 1) {
                        resultList.add(i);
                    }
                }
            }
            result = new int[resultList.size()];
            int i = 0;
            for (Integer iVal : resultList) {
                result[i++] = iVal;

            }
        }
        return result;
    }

    public boolean isSelected() {
        return selected;
    }

    public boolean isSelected(int iElem) {
        boolean value;
        if ((selectionList != null) && (iElem < selectionList.length) && (iElem >= 0)) {
            value = selectionList[iElem];
        } else {
            value = selected;
        }
        return value;
    }

    public void setIntegralSelected(boolean state) {
        intSelected = state;
    }

    public boolean getIntegralSelected() {
        return intSelected;
    }

    /*
                ((DatasetAttributes) o).setPosColor(getPosColor());
            ((DatasetAttributes) o).setNegColor(getNegColor());
            ((DatasetAttributes) o).setPosWidth(getPosWidth());
            ((DatasetAttributes) o).setNegWidth(getNegWidth());
            ((DatasetAttributes) o).setLvl(getLvl());
            ((DatasetAttributes) o).clm = clm;
            ((DatasetAttributes) o).setNLevels(getNLevels());
            ((DatasetAttributes) o).nDim = nDim;
            ((DatasetAttributes) o).fileName = fileName;
            ((DatasetAttributes) o).theFile = theFile;
            ((DatasetAttributes) o).setPos(getPos());
            ((DatasetAttributes) o).setNeg(getNeg());
            if (drawList != null) {
                ((DatasetAttributes) o).drawList = drawList.clone();
            }

     */
    public void config(String name, Object value) {
        if (Platform.isFxApplicationThread()) {
            try {
                PropertyUtils.setSimpleProperty(this, name, value);
            } catch (IllegalAccessException | InvocationTargetException | NoSuchMethodException ex) {
                Logger.getLogger(DatasetAttributes.class.getName()).log(Level.SEVERE, null, ex);
            }
        } else {
            Platform.runLater(() -> {
                try {
                    PropertyUtils.setProperty(this, name, value);
                } catch (IllegalAccessException | InvocationTargetException | NoSuchMethodException ex) {
                    Logger.getLogger(DatasetAttributes.class.getName()).log(Level.SEVERE, null, ex);
                }
            }
            );
        }
    }

    public Map<String, Object> config() {

//        BeanInfo info = null;
//        try {
//            info = Introspector.getBeanInfo(DatasetAttributes.class);
//        } catch (IntrospectionException ex) {
//            Logger.getLogger(DatasetAttributes.class.getName()).log(Level.SEVERE, null, ex);
//        }
//        if (info != null) {
//            
//            for (PropertyDescriptor pd : info.getPropertyDescriptors()) {
//                System.out.println(pd.getName() + " : " + pd.getReadMethod() + " : " + pd.getWriteMethod());
//            }
//        }
        Map<String, Object> data = new HashMap<>();
        String[] beanNames = {"nlvls", "clm", "posColor", "negColor", "posWidth", "negWidth", "lvl", "pos", "neg"};
        for (String beanName : beanNames) {
            try {
                if (beanName.contains("Color")) {
                    Object colObj = PropertyUtils.getSimpleProperty(this, beanName);
                    if (colObj instanceof Color) {
                        String colorName = GUIScripter.toRGBCode((Color) colObj);
                        data.put(beanName, colorName);
                    }
                } else {
                    data.put(beanName, PropertyUtils.getSimpleProperty(this, beanName));
                }
            } catch (IllegalAccessException | InvocationTargetException | NoSuchMethodException ex) {
                Logger.getLogger(DatasetAttributes.class.getName()).log(Level.SEVERE, null, ex);
            }
        }
        return data;
    }

    public double[] getRegionAsArray() {
        Set<DatasetRegion> regions = theFile.getRegions();
        double[] ppms = null;
        if (regions != null) {
            ppms = new double[regions.size() * 2];

            int i = 0;
            for (DatasetRegion region : regions) {
                ppms[i++] = region.getRegionStart(0);
                ppms[i++] = region.getRegionEnd(0);
            }
        }
        return ppms;
    }

    public double[] getOffsetsAsArray() {
        Set<DatasetRegion> regions = theFile.getRegions();
        double[] offsets = null;
        if (regions != null) {
            offsets = new double[regions.size() * 2];
            int i = 0;
            for (DatasetRegion region : regions) {
                offsets[i++] = region.getRegionStartIntensity(0);
                offsets[i++] = region.getRegionEndIntensity(0);
            }
        }
        return offsets;
    }

    public void moveRegion(NMRAxis[] axes, double[] newValue) {
        getActiveRegion().ifPresent(iHit -> {
            DatasetRegion r = iHit.getDatasetRegion();
            int handle = iHit.handle;
            double newX = axes[0].getValueForDisplay(newValue[0]).doubleValue();
            double newY = axes[1].getValueForDisplay(newValue[1]).doubleValue();
            switch (handle) {
                case 1:
                    double oldEnd = r.getRegionEndIntensity(0);
                    double deltaEnd = oldEnd - r.getRegionStartIntensity(0);
                    r.setRegionStartIntensity(0, newY);
                    r.setRegionEndIntensity(0, newY + deltaEnd);
                    try {
                        r.measure(theFile);
                    } catch (IOException ioE) {
                    }
                    break;
                case 2:
                    r.setRegionEndIntensity(0, newY);
                    break;
                case 3:
                    r.setRegionEnd(0, newX);
                    break;
                case 4:
                    r.setRegionStart(0, newX);
                    break;
                default:
                    break;
            }

        });
    }

    public int[] getMatchDim(DatasetAttributes dataAttr2, boolean looseMode) {
        int nMatchDim = dataAttr2.nDim;
        int[] dim = new int[nDim];
        int nMatch = 0;
        int nShouldMatch = 0;
        boolean[] used = new boolean[nMatchDim];
        int nAxes = 2;

        for (int i = 0; (i < nAxes) && (i < dim.length); i++) {
            dim[i] = -1;
            nShouldMatch++;
            for (int j = 0; j < nMatchDim; j++) {
                if (getLabel(i).equals(dataAttr2.getLabel(j))) {
                    dim[i] = j;
                    nMatch++;
                    used[j] = true;
                    break;
                }
            }
        }

        if ((nMatch != nShouldMatch) && looseMode) {
            for (int i = 0; (i < nAxes) && (i < dim.length); i++) {
                if (dim[i] == -1) {
                    for (int j = 0; j < nMatchDim; j++) {
                        if (!used[j]) {
                            String dNuc = getDataset().getNucleus(i).getNumberName();
                            String pNuc = dataAttr2.getDataset().getNucleus(j).getNumberName();
                            if (dNuc.equals(pNuc)) {
                                dim[i] = j;
                                used[j] = true;
                                nMatch++;
                                break;
                            }
                        }
                    }
                }
            }
        }
        return dim;
    }

}<|MERGE_RESOLUTION|>--- conflicted
+++ resolved
@@ -1474,13 +1474,8 @@
 //        for (int i=0;i<dim.length;i++) {
 //            System.out.println(i + " " + dim[i] + " " + apt[i][1] + " " + apt[i][0]);
 //        }
-<<<<<<< HEAD
         float maxValue = theFile.readMatrix(apt, dim, matrix);
-        extremes.put(chunkLabelStr + iChunk, new Float(maxValue));
-=======
-        float maxValue = theFile.readMatrix(theFile, apt, dim, matrix);
         extremes.put(chunkLabelStr + iChunk, maxValue);
->>>>>>> d2d316bc
 
         return (matrix);
     }
