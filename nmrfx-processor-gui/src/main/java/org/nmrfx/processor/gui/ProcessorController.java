/*
 * NMRFx Processor : A Program for Processing NMR Data
 * Copyright (C) 2004-2017 One Moon Scientific, Inc., Westfield, N.J., USA
 *
 * This program is free software: you can redistribute it and/or modify
 * it under the terms of the GNU General Public License as published by
 * the Free Software Foundation, either version 3 of the License, or
 * (at your option) any later version.
 *
 * This program is distributed in the hope that it will be useful,
 * but WITHOUT ANY WARRANTY; without even the implied warranty of
 * MERCHANTABILITY or FITNESS FOR A PARTICULAR PURPOSE.  See the
 * GNU General Public License for more details.
 *
 * You should have received a copy of the GNU General Public License
 * along with this program.  If not, see <http://www.gnu.org/licenses/>.
 */
package org.nmrfx.processor.gui;

import de.jensd.fx.glyphs.GlyphsDude;
import de.jensd.fx.glyphs.fontawesome.FontAwesomeIcon;
import javafx.application.Platform;
import javafx.beans.property.ObjectProperty;
import javafx.beans.property.ReadOnlyObjectProperty;
import javafx.beans.property.SimpleObjectProperty;
import javafx.beans.value.ChangeListener;
import javafx.collections.FXCollections;
import javafx.collections.ListChangeListener;
import javafx.collections.ObservableList;
import javafx.concurrent.Service;
import javafx.concurrent.Task;
import javafx.concurrent.Worker;
import javafx.event.ActionEvent;
import javafx.event.Event;
import javafx.event.EventHandler;
import javafx.fxml.FXML;
import javafx.fxml.FXMLLoader;
import javafx.fxml.Initializable;
import javafx.geometry.Point2D;
import javafx.scene.control.*;
import javafx.scene.control.cell.PropertyValueFactory;
import javafx.scene.input.KeyCode;
import javafx.scene.input.KeyEvent;
import javafx.scene.layout.*;
import javafx.scene.paint.Color;
import javafx.scene.shape.Circle;
import javafx.scene.text.Text;
import javafx.stage.FileChooser;
import javafx.util.Callback;
import org.apache.commons.lang3.StringUtils;
import org.apache.commons.lang3.SystemUtils;
import org.controlsfx.control.PopOver;
import org.controlsfx.control.PropertySheet;
import org.controlsfx.control.StatusBar;
import org.controlsfx.dialog.ExceptionDialog;
import org.fxmisc.richtext.CodeArea;
import org.nmrfx.processor.datasets.Dataset;
import org.nmrfx.processor.datasets.DatasetType;
import org.nmrfx.processor.datasets.vendor.NMRData;
import org.nmrfx.processor.datasets.vendor.VendorPar;
import org.nmrfx.processor.gui.controls.ProcessingCodeAreaUtil;
import org.nmrfx.processor.processing.Processor;
import org.nmrfx.processor.processing.ProcessorAvailableStatusListener;
import org.nmrfx.utilities.ProgressUpdater;
import org.nmrfx.utils.GUIUtils;
import org.python.util.PythonInterpreter;
import org.slf4j.Logger;
import org.slf4j.LoggerFactory;

import java.io.File;
import java.io.IOException;
import java.net.URL;
import java.nio.file.Files;
import java.nio.file.Paths;
import java.util.*;

public class ProcessorController implements Initializable, ProgressUpdater {

    private static final Logger log = LoggerFactory.getLogger(ProcessorController.class);
    private static final String[] basicOps = {"APODIZE(lb=0.5) ZF FT", "SB ZF FT", "SB(c=0.5) ZF FT", "VECREF GEN"};
    private static final String[] commonOps = {"APODIZE", "SUPPRESS", "ZF", "FT", "AUTOPHASE", "EXTRACT", "BC"};

    Pane processorPane;
    Pane pane;

    @FXML
    private ToolBar toolBar;
    @FXML
    private TextField opTextField;

    @FXML
    private ChoiceBox<String> dimChoice;
    @FXML
    private MenuItem autoGenerateScript;
    @FXML
    private MenuItem autoGenerateArrayedScript;
    @FXML
    private MenuItem openDefaultScript;
    @FXML
    private MenuItem openScript;
    @FXML
    private MenuItem saveScript;
    @FXML
    private MenuItem saveScriptAs;
    @FXML
    private MenuItem openOperations;
    @FXML
    private MenuItem saveOperations;
    @FXML
    private ListView<String> scriptView;
    @FXML
    private StatusBar statusBar;
    private final Circle statusCircle = new Circle(10.0, Color.GREEN);

    @FXML
    private MenuButton opMenuButton;
    final ObservableList<String> operationList = FXCollections.observableArrayList();
    EventHandler<ActionEvent> menuHandler;
    PopOver popOver = new PopOver();

    ChangeListener<String> dimListener;
    ChangeListener<Number> refDimListener;

    PropertyManager propertyManager;
    RefManager refManager;

    @FXML
    PropertySheet propertySheet;

    @FXML
    PropertySheet refSheet;

    // script tab fields
    @FXML
    CodeArea textArea;
    @FXML
    CheckBox autoProcess;

    @FXML
    ToolBar fidParToolBar;
    @FXML
    TableView<VendorPar> fidParTableView;
    @FXML
    HBox navHBox;
    @FXML
    private VBox dimVBox;
    @FXML
    private Slider vecNum1;
    @FXML
    VBox navDetailsVBox;
    private TextField[] rowTextBoxes = new TextField[0];
    @FXML
    private TextField fileIndexTextBox;
    ToggleGroup rowToggleGroup = new ToggleGroup();
    @FXML
    private ChoiceBox<String> realImagChoiceBox;
    @FXML
    private ChoiceBox<String> viewMode;
    @FXML
    private Button datasetFileButton;
    @FXML
    private Button processDatasetButton;
    @FXML
    private Button haltProcessButton;
    @FXML
    private Button opDocButton;
    private final List<String> realImagChoices = new ArrayList<>();
    ChangeListener<String> vecNumListener;
    int[] rowIndices;
    int[] vecSizes;

    CheckBox genLSCatalog;
    TextField nLSCatFracField;
    TextField[][] lsTextFields;

    ChartProcessor chartProcessor;
    DocWindowController dwc = null;
    PolyChart chart;
    private boolean isProcessing = false;
    private boolean doProcessWhenDone = false;
    private boolean processable = false;
    private final ProcessDataset processDataset = new ProcessDataset();
    ListChangeListener<String> opListListener = null;

    final ReadOnlyObjectProperty<Worker.State> stateProperty = processDataset.worker.stateProperty();
    private final ObjectProperty<Boolean> processorAvailable = new SimpleObjectProperty<>();
    private final ProcessorAvailableStatusListener processorAvailableStatusListener = this::processorAvailableStatusUpdated;
    Throwable processingThrowable;
    String currentText = "";

    ProcessingCodeAreaUtil codeAreaUtil;

    public static ProcessorController create(FXMLController fxmlController, StackPane processorPane, PolyChart chart) {
        FXMLLoader loader = new FXMLLoader(SpecAttrWindowController.class.getResource("/fxml/ProcessorScene.fxml"));
        final ProcessorController controller;
        try {
            Pane pane = loader.load();
            processorPane.getChildren().add(pane);

            controller = loader.getController();
            controller.chart = chart;
            chart.setProcessorController(controller);
            controller.chartProcessor.setChart(chart);
            controller.chartProcessor.fxmlController = fxmlController;
            controller.processorPane = processorPane;
            controller.pane = pane;
            Button closeButton = GlyphsDude.createIconButton(FontAwesomeIcon.MINUS_CIRCLE, "", MainApp.ICON_SIZE_STR, MainApp.ICON_FONT_SIZE_STR, ContentDisplay.GRAPHIC_ONLY);
            closeButton.setOnAction(e -> controller.hide());
            controller.toolBar.getItems().add(closeButton);
            fxmlController.processorCreated(pane);

            return controller;
        } catch (IOException ioE) {
            log.warn(ioE.getMessage(), ioE);
            return null;
        }
    }

    public void show() {
        if (processorPane.getChildren().isEmpty()) {
            processorPane.getChildren().add(pane);
            pane.setVisible(true);
        }
    }

    public void hide() {
        if (!processorPane.getChildren().isEmpty()) {
            processorPane.getChildren().clear();
            pane.setVisible(false);
        }
    }

    public boolean isVisible() {
        return pane.isVisible();
    }

    public PropertyManager getPropertyManager() {
        return propertyManager;
    }

    protected void clearOperationList() {
        operationList.clear();
    }

    protected void setOperationList(ArrayList<String> scriptList) {
        operationList.setAll(scriptList);
    }

    public void setScripts(List<String> headerList, Map<String, List<String>> mapOps) {
        chartProcessor.setScripts(headerList, mapOps);
    }

    protected List<String> getOperationList() {
        return operationList;
    }

    protected String getFlagString() {
        return "";
    }

    protected String getFullScript() {
        return chartProcessor.buildScript();
    }

    public ChartProcessor getChartProcessor() {
        return chartProcessor;
    }

    public void updateProgress(double f) {
        if (Platform.isFxApplicationThread()) {
            statusBar.setProgress(f);
        } else {
            Platform.runLater(() -> statusBar.setProgress(f));
        }
    }

    public void updateStatus(String s) {
        if (Platform.isFxApplicationThread()) {
            setProcessingStatus(s, true);
        } else {
            Platform.runLater(() -> setProcessingStatus(s, true));
        }
    }

    void updateFileButton() {
        if (chartProcessor.getDatasetType() == DatasetType.SPINit) {
            datasetFileButton.setText("Next ProcNum");
        } else {
            datasetFileButton.setText("File...");
        }
    }

    protected void updateDimChoice(boolean[] complex) {
        int nDim = complex.length;
        dimChoice.getSelectionModel().selectedItemProperty().removeListener(dimListener);
        ObservableList<String> dimList = FXCollections.observableArrayList();
        for (int i = 1; i <= nDim; i++) {
            dimList.add("D" + i);
            if ((i == 1) && (nDim > 2)) {
                StringBuilder sBuilder = new StringBuilder();
                sBuilder.append("D2");
                for (int j = 3; j <= nDim; j++) {
                    sBuilder.append(",");
                    sBuilder.append(j);
                }
                dimList.add(sBuilder.toString());
            }
        }
        dimList.add("D_ALL");
        for (int i = 1; i <= nDim; i++) {
            dimList.add("P" + i);
            if ((i == 1) && (nDim > 2)) {
                dimList.add("P2,3");
            }
        }
        dimChoice.setItems(dimList);
        dimChoice.getSelectionModel().select(0);
        dimChoice.getSelectionModel().selectedItemProperty().addListener(dimListener);

        updateVecNumChoice(complex);

        updateLineshapeCatalog(nDim);
    }

    protected void updateLineshapeCatalog(int nDim) {
        NMRData nmrData = null;
        if (chartProcessor == null) {
            chartProcessor = getChartProcessor();
        }
        if (chartProcessor != null) {
            nmrData = chartProcessor.getNMRData();
        }

        BorderPane borderPane = new BorderPane();
        HBox topBox = new HBox();
        genLSCatalog = new CheckBox("Generate");
        Label nFracLabel = new Label("nFrac:");
        nFracLabel.setPrefWidth(70);
        nLSCatFracField = new TextField("2");
        nLSCatFracField.setPrefWidth(40);
        topBox.getChildren().addAll(genLSCatalog, nFracLabel, nLSCatFracField);
        GridPane gridPane = new GridPane();
        gridPane.add(new Label("Dim"), 0, 0);
        gridPane.add(new Label("LwMin"), 1, 0);
        gridPane.add(new Label("LwMax"), 2, 0);
        gridPane.add(new Label("NLw"), 3, 0);
        gridPane.add(new Label("NPts"), 4, 0);
        lsTextFields = new TextField[nDim][4];
        int[] widths = {60, 60, 40, 40};
        for (int i = 0; i < nDim; i++) {
            Label label = new Label(String.valueOf(i + 1));
            label.setPrefWidth(30);
            gridPane.add(label, 0, i + 1);
            for (int iCol = 0; iCol < 4; iCol++) {
                lsTextFields[i][iCol] = new TextField();
                lsTextFields[i][iCol].setPrefWidth(widths[iCol]);
                gridPane.add(lsTextFields[i][iCol], iCol + 1, i + 1);
            }
            if (nmrData != null) {
                int size = nmrData.getSize(i);
                double sw = nmrData.getSW(i);
                double res = 2.0 * sw / size;
                double lwMin = res / 4;
                double lwMax = res * 2;
                lsTextFields[i][0].setText(String.format("%.0f", lwMin));
                lsTextFields[i][1].setText(String.format("%.0f", lwMax));
                lsTextFields[i][2].setText("30");
                lsTextFields[i][3].setText("64");
            }
        }
        borderPane.setTop(topBox);
        borderPane.setCenter(gridPane);
    }

    String getLSScript() {
        StringBuilder sBuilder = new StringBuilder();
        if (genLSCatalog.isSelected()) {
            boolean ok = true;
            //genLSCatalog(lw, nLw, nKeep, 2)
            for (TextField[] lsTextField : lsTextFields) {
                for (int j = 0; j < 2; j++) {
                    try {
                        Double.parseDouble(lsTextField[j].getText());
                    } catch (NumberFormatException nfE) {
                        ok = false;
                        break;
                    }
                }
            }
            if (ok) {
                sBuilder.append("genLSCatalog(");
                for (int j = 0; j < lsTextFields[0].length; j++) {
                    if (j != 0) {
                        sBuilder.append(",");
                    }
                    sBuilder.append("[");
                    for (int i = 0; i < lsTextFields.length; i++) {
                        if (i != 0) {
                            sBuilder.append(",");
                        }
                        sBuilder.append(lsTextFields[i][j].getText());
                    }
                    sBuilder.append("]");
                }
                sBuilder.append(",");

                sBuilder.append(nLSCatFracField.getText()).append(")");
                sBuilder.append("\n");

            }
        }
        return sBuilder.toString();
    }

    @FXML
    void viewMode() {
        if (viewMode.getSelectionModel().getSelectedIndex() == 1) {
            if (chart.controller.isFIDActive()) {
                viewDatasetInApp(null);
            }
        } else if (!chart.controller.isFIDActive()) {
            viewFID();
        }
    }

    @FXML
    public void viewDatasetInApp(Dataset dataset) {
        if (dataset != null) {
            chart.controller.addDataset(dataset, false, false);
        } else {
            if (chartProcessor.datasetFile != null) {
                boolean viewingDataset = isViewingDataset();
                chart.controller.openDataset(chartProcessor.datasetFile, false);
                viewMode.getSelectionModel().select(1);
                if (!viewingDataset) {
                    chart.full();
                    chart.autoScale();
                }
            }
        }
    }

    void viewingDataset(boolean state) {
        if (state) {
            viewMode.getSelectionModel().select(1);
        } else {
            viewMode.getSelectionModel().select(0);
        }
    }

    public boolean isViewingDataset() {
        return viewMode.getSelectionModel().getSelectedIndex() == 1;
    }

    @FXML
    void viewFID() {
        dimChoice.getSelectionModel().select(0);
        chartProcessor.setVecDim("D1");
        viewMode.setValue("FID");
        chart.controller.undoManager.clear();
        chart.controller.updateSpectrumStatusBarOptions();
    }

    public String getScript() {
        StringBuilder script = new StringBuilder();
        for (Object obj : operationList) {
            script.append(obj.toString());
            script.append("\n");
        }
        return script.toString();
    }

    @FXML
    void handleScriptKey(KeyEvent event) {
        if ((event.getCode() == KeyCode.DELETE) || (event.getCode() == KeyCode.BACK_SPACE)) {
            deleteItem();
        }
    }


    public void deleteOp() {
        deleteItem();
    }

    void deleteItem() {
        if (!operationList.isEmpty()) {
            int index = scriptView.getSelectionModel().getSelectedIndex();

            /*
              If we are deleting the last element, select the previous,
              else select the next element. If this is the first element,
              then unselect the scriptView.
             */
            propertyManager.removeScriptListener();
            operationList.removeListener(opListListener);

            try {
                operationList.remove(index);
            } catch (Exception ex) {
                log.warn(ex.getMessage(), ex);
            } finally {
                propertyManager.addScriptListener();
                operationList.addListener(opListListener);
                OperationListCell.updateCells();
                chartProcessor.updateOpList();
            }
            if (index == operationList.size()) {
                scriptView.getSelectionModel().select(index - 1);
            } else {
                scriptView.getSelectionModel().select(index);
            }
            if (operationList.isEmpty()) {
                propertyManager.clearPropSheet();
            } else {
                int currentIndex = scriptView.getSelectionModel().getSelectedIndex();
                if (currentIndex != -1) {
                    String selOp = (String) scriptView.getItems().get(currentIndex);
                    propertyManager.setPropSheet(currentIndex, selOp);
                } else {
                    propertyManager.clearPropSheet();
                }
            }

            chartProcessor.execScript(getScript(), true, false);
            chart.layoutPlotChildren();
        }
    }

    @FXML
    void handleOpKey(KeyEvent event) {
        if (event.getCode() != KeyCode.ESCAPE) {
            TextField textField = (TextField) event.getSource();
            String opString = textField.getText();
            Text text = ((Text) popOver.getContentNode());
            List<String> opCandidates = OperationInfo.getOps(opString);
            StringBuilder opStrings = new StringBuilder();
            for (String opCandidate : opCandidates) {
                opStrings.append(opCandidate);
                opStrings.append("\n");
            }
            text.setText(opStrings.toString());
            if (opString.length() == 0) {
                popOver.hide();
            } else if (!popOver.isShowing()) {
                final Point2D nodeCoord = textField.localToScreen(textField.getLayoutBounds().getMaxX(), textField.getLayoutBounds().getMaxY());
                popOver.setArrowLocation(PopOver.ArrowLocation.BOTTOM_LEFT);
                popOver.setAnchorLocation(PopOver.AnchorLocation.WINDOW_BOTTOM_RIGHT);
                popOver.show(textField, nodeCoord.getX(), nodeCoord.getY());
            }
            //text.setFill(Color.RED);

        }

    }

    @FXML
    private void handleNewOp(ActionEvent event) {
        TextField textField = (TextField) event.getSource();
        String op = textField.getText();
        boolean appendOp = false;
        if (op.charAt(0) == '+') {
            appendOp = true;
            op = op.substring(1);
        }
        if (OperationInfo.isOp(op)) {
            int index = -1;
            if (appendOp) {
                index = scriptView.getSelectionModel().getSelectedIndex() + 1;
            }
            propertyManager.setOp(op, appendOp, index);
        } else {
            List<String> opCandidates = OperationInfo.getOps(op);
            if (opCandidates.size() == 1) {
                propertyManager.setOp(opCandidates.get(0));
            }
        }
    }

    @FXML
    private void showOpDoc() {
        if (dwc == null) {
            dwc = new DocWindowController();
        }
        dwc.load();
    }

    private void opMenuAction(ActionEvent event) {
        MenuItem menuItem = (MenuItem) event.getSource();
        String op = menuItem.getText();
        int index = propertyManager.getCurrentPosition(op);
        if (index != -1) {
            index = scriptView.getSelectionModel().getSelectedIndex() + 1;
            propertyManager.setOp(menuItem.getText(), true, index);
        } else {
            propertyManager.setOp(menuItem.getText(), false, -1);

        }
    }

    private void opSequenceMenuAction(ActionEvent event) {
        MenuItem menuItem = (MenuItem) event.getSource();
        String[] ops = menuItem.getText().split(" ");
        for (String op : ops) {
            propertyManager.setOp(op);
        }
    }

    @FXML
    private void loadScriptTab() {
        updateScriptDisplay();
    }

    void updateScriptDisplay() {
        String script = getFullScript();
        if (!script.equals(currentText)) {
            textArea.replaceText(script);
            currentText = script;
        }
        chartProcessor.setScriptValid(true);
    }

    boolean fixDatasetName() {
        String script = textArea.getText();
        if (!chartProcessor.scriptHasDataset(script)) {
            Optional<String> scriptOpt = chartProcessor.fixDatasetName(script);
            if (scriptOpt.isEmpty()) {
                return false;
            }
            textArea.replaceText(scriptOpt.get());
        }
        return true;
    }

    void unsetDatasetName() {
        String script = textArea.getText();
        if (chartProcessor.scriptHasDataset(script)) {
            script = chartProcessor.removeDatasetName(script);
            textArea.replaceText(script);
        }
    }

    @FXML
    private void datasetFileAction() {
        unsetDatasetName();
        fixDatasetName();
    }

    @FXML
    private void openDefaultScriptAction() {
        File parent = chartProcessor.getScriptDir();
        if (parent != null) {
            File scriptFile = chartProcessor.getDefaultScriptFile();
            openScript(scriptFile);
        } else {
            openScriptAction();
        }
    }

    @FXML
    private void openScriptAction() {
        File initialDir = chartProcessor.getScriptDir();
        FileChooser fileChooser = new FileChooser();
        fileChooser.setTitle("Open Script");
        fileChooser.getExtensionFilters().addAll(
                new FileChooser.ExtensionFilter("Python Script", "*.py", "py"),
                new FileChooser.ExtensionFilter("Any File", "*")
        );
        if (initialDir != null) {
            fileChooser.setInitialDirectory(initialDir);
        }
        File selectedFile = fileChooser.showOpenDialog(null);
        if (selectedFile != null) {
            openScript(selectedFile);
        }
    }

    @FXML
    private void openVecScriptAction() {
        File initialDir = chartProcessor.getScriptDir();
        FileChooser fileChooser = new FileChooser();
        fileChooser.setTitle("Open Vector Script");
        fileChooser.getExtensionFilters().addAll(
                new FileChooser.ExtensionFilter("Python Script", "*.txt", "txt"),
                new FileChooser.ExtensionFilter("Any File", "*")
        );
        if (initialDir != null) {
            fileChooser.setInitialDirectory(initialDir);
        }
        File selectedFile = fileChooser.showOpenDialog(null);
        if (selectedFile != null) {
            openVecScript(selectedFile);
        }
    }

    @FXML
    private void writeVecScriptAction() {
        FileChooser fileChooser = new FileChooser();
        File initialDir = chartProcessor.getScriptDir();
        if (initialDir != null) {
            fileChooser.setInitialDirectory(initialDir);
        }
        File saveFile = fileChooser.showSaveDialog(null);
        if (saveFile != null) {
            String script = getScript();
            try {
                chartProcessor.writeScript(script, saveFile);
            } catch (IOException ex) {
                GUIUtils.warn("Write Script Error", ex.getMessage());
            }
        }
    }

    private void openVecScript(File file) {
        String scriptString = null;
        try {
            byte[] encoded = Files.readAllBytes(Paths.get(file.toString()));
            scriptString = new String(encoded);
        } catch (IOException ioe) {
            log.warn("Can't read script. {}", ioe.getMessage(), ioe);
        }
        if (scriptString != null) {
            String[] ops = scriptString.split("\n");
            for (String op : ops) {
                op = op.trim();
                propertyManager.setOp(op, true, 9999);
            }
        }
    }

    private void loadOps(File file) {
        try {
            byte[] encoded = Files.readAllBytes(Paths.get(file.toString()));
            String scriptString = new String(encoded);
            parseScript(scriptString);
        } catch (IOException ioe) {
            log.warn("Can't read script {}", ioe.getMessage(), ioe);
        }
    }

    protected void openScript(File file) {
        try {
            byte[] encoded = Files.readAllBytes(Paths.get(file.toString()));
            String scriptString = new String(encoded);
            parseScript(scriptString);
            chartProcessor.execScriptList(true);
            PolyChart.getActiveChart().refresh();
        } catch (IOException ioe) {
            log.warn("Can't read script {}", ioe.getMessage(), ioe);
        }
    }

    @FXML
    private void genDefaultScript() {
        String scriptString = chartProcessor.getGenScript(false);
        parseScript(scriptString);
    }

    @FXML
    private void genDefaultScriptArrayed() {
        String scriptString = chartProcessor.getGenScript(true);
        parseScript(scriptString);
    }

    public void parseScript(String scriptString) {
        HashSet<String> refOps = new HashSet<>();
        refOps.add("skip");
        refOps.add("sw");
        refOps.add("sf");
        refOps.add("ref");
        refOps.add("label");
        refOps.add("acqOrder");
        refOps.add("acqarray");
        refOps.add("acqsize");
        refOps.add("tdsize");
        refOps.add("fixdsp");
        if (!scriptString.equals(currentText)) {
            textArea.replaceText(scriptString);
            currentText = scriptString;
        }
        String[] lines = scriptString.split("\n");
        List<String> headerList = new ArrayList<>();
        List<String> dimList = null;
        Map<String, List<String>> mapOpLists = new TreeMap<>();

        String dimNum = "";
        for (String line : lines) {
            line = line.trim();
            if (line.equals("")) {
                continue;
            }
            if (line.charAt(0) == '#') {
                continue;
            }
            int index = line.indexOf('(');
            boolean lastIsClosePar = line.charAt(line.length() - 1) == ')';
            if ((index != -1) && lastIsClosePar) {
                String opName = line.substring(0, index);
                String args = line.substring(index + 1, line.length() - 1);
                if (opName.equals("run")) {
                    continue;
                }
                if (opName.equals("DIM")) {
                    String newDim = args;
                    if (newDim.equals("")) {
                        newDim = "_ALL";
                    }
                    if (!newDim.equals(dimNum)) {
                        dimList = new ArrayList<>();
                        String prefix = "D";
                        if (mapOpLists.containsKey("D" + newDim)) {
                            prefix = "P";
                        }
                        mapOpLists.put(prefix + newDim, dimList);
                        dimNum = newDim;
                    }
                } else if (dimList != null) {
                    dimList.add(line);
                } else if (refOps.contains(opName)) {
                    headerList.add(line);
                }
            }
        }
        chartProcessor.setScripts(headerList, mapOpLists);
        //textArea.setText(getFullScript());
        String script = getFullScript();
        if (!script.equals(currentText)) {
            textArea.replaceText(script);
            currentText = script;
        }
        chartProcessor.setScriptValid(true);
    }

    @FXML
    private void writeDefaultScriptAction() {
        File parent = chartProcessor.getScriptDir();
        if (parent != null) {
            File scriptFile = chartProcessor.getDefaultScriptFile();
            String script = textArea.getText();
            try {
                chartProcessor.writeScript(script, scriptFile);
            } catch (IOException ex) {
                GUIUtils.warn("Write Script Error", ex.getMessage());
            }
        } else {
            writeScriptAction();
        }
    }

    @FXML
    private void writeScriptAction() {
        FileChooser fileChooser = new FileChooser();
        File initialDir = chartProcessor.getScriptDir();
        if (initialDir != null) {
            fileChooser.setInitialDirectory(initialDir);
        }
        File saveFile = fileChooser.showSaveDialog(null);
        if (saveFile != null) {
            String script = textArea.getText();
            try {
                chartProcessor.writeScript(script, saveFile);
            } catch (IOException ex) {
                GUIUtils.warn("Write Script Error", ex.getMessage());
            }
        }
    }

    public String getCurrentScript() {
        return textArea.getText();
    }

    synchronized void setProcessingOn() {
        isProcessing = true;
        doProcessWhenDone = false;
    }

    synchronized void setProcessingOff() {
        isProcessing = false;
    }

    boolean isProcessing() {
        return isProcessing;
    }

    void doProcessWhenDone() {
        doProcessWhenDone = true;
    }

    void finishProcessing(Dataset dataset) {
        Platform.runLater(() -> viewDatasetInApp(dataset));
    }

    void processIfIdle() {
        if (autoProcess.isSelected() && processable) {
            if (isProcessing()) {
                doProcessWhenDone();
            } else {
                doProcessWhenDone = false;
                processDataset();
            }
        }
    }

    @FXML
    private void processDatasetAction() {
        processDataset();
    }

    private void processDataset() {
        Dataset.useCacheFile(SystemUtils.IS_OS_WINDOWS);
        setProcessingOn();
        processable = false;
        statusBar.setProgress(0.0);
        Processor.setUpdater(this);
        if (!chartProcessor.isScriptValid()) {
            updateScriptDisplay();
        }
        if (fixDatasetName()) {
            ((Service) processDataset.worker).restart();
        }
    }

    @FXML
    private void haltProcessAction() {
        processDataset.worker.cancel();
        Processor.getProcessor().setProcessorError();
    }

    private class ProcessDataset {
        Processor processor;
        String script;
        public Worker<Integer> worker;

        private ProcessDataset() {
            worker = new Service<>() {

                protected Task createTask() {
                    return new Task() {
                        protected Object call() {
                            script = textArea.getText();
                            try (PythonInterpreter processInterp = new PythonInterpreter()) {
                                updateStatus("Start processing");
                                updateTitle("Start Processing");
                                processInterp.exec("from pyproc import *");
                                processor = Processor.getProcessor();
                                processor.keepDatasetOpen(false);
                                processor.clearDataset();
                                processInterp.exec("useProcessor(inNMRFx=True)");
                                processInterp.exec(script);
                            }
                            return 0;
                        }
                    };
                }
            };

            ((Service<Integer>) worker).setOnSucceeded(event -> {
                processable = true;
                finishProcessing(processor.getDataset());
                try {
                    writeScript(script);
                } catch (IOException ex) {
                    GUIUtils.warn("Write Script Error", ex.getMessage());
                }
                setProcessingOff();
                if (doProcessWhenDone) {
                    processIfIdle();
                }
            });
            ((Service<Integer>) worker).setOnCancelled(event -> {
                setProcessingOff();
                setProcessingStatus("cancelled", false);
                Processor.getProcessor().closeDataset(false);
            });
            ((Service<Integer>) worker).setOnFailed(event -> {
                setProcessingOff();
                final Throwable exception = worker.getException();
                setProcessingStatus(exception.getMessage(), false, exception);

            });

        }
    }

    public void writeScript(String script) throws IOException {
        chartProcessor.writeScript(script);
    }

    public void setProcessingStatus(String s, boolean ok) {
        setProcessingStatus(s, ok, null);
    }

    public void setProcessingStatus(String s, boolean ok, Throwable throwable) {
        statusBar.setText(Objects.requireNonNullElse(s, ""));
        if (ok) {
            statusCircle.setFill(Color.GREEN);
            processingThrowable = null;
        } else {
            statusCircle.setFill(Color.RED);
            log.warn("error: {}", s);
            processingThrowable = throwable;
        }
        statusBar.setProgress(0.0);
    }

    public void clearProcessingTextLabel() {
        statusBar.setText("");
        statusCircle.setFill(Color.GREEN);
    }

<<<<<<< HEAD
    private void setupRefItems() {
        ObservableList<PropertySheet.Item> newItems = FXCollections.observableArrayList();
        refSheet.getItems().setAll(newItems);
    }

    /**
     * Enables/disables a set of features based on whether a dataset is provided. The dataset could
     * be null if the processor controller is simulating data.
     * @param dataset The dataset to check.
     */
    private void enableRealFeatures(NMRData dataset) {
        boolean disable = dataset == null;
        datasetFileButton.setDisable(disable);
        autoProcess.setDisable(disable);
        autoGenerateScript.setDisable(disable);
        autoGenerateArrayedScript.setDisable(disable);
        openDefaultScript.setDisable(disable);
        openScript.setDisable(disable);
        saveScript.setDisable(disable);
        saveScriptAs.setDisable(disable);
    }

    @Override
    public void initialize(URL url, ResourceBundle rb) {
        // Disable all real features that should only be enabled if an FID is set in chart processor.
        enableRealFeatures(null);

=======
    @Override
    public void initialize(URL url, ResourceBundle rb) {
>>>>>>> 6e8a6783
        chartProcessor = new ChartProcessor(this);
        chartProcessor.nmrDataProperty().addListener((observable, oldValue, newValue) -> enableRealFeatures(newValue));

        scriptView.setItems(operationList);
        List<MenuItem> menuItems = getMenuItems();

        opMenuButton.getItems().addAll(menuItems);
        popOver.setContentNode(new Text("hello"));

        propertyManager = new PropertyManager(this, scriptView, propertySheet, operationList, opTextField, popOver);
        propertyManager.setupItems();
        refManager = new RefManager(this, refSheet);
        refManager.setupItems(0);
        statusBar.setProgress(0.0);

        statusBar.getLeftItems().add(statusCircle);
        Tooltip statusBarToolTip = new Tooltip();
        statusBarToolTip.textProperty().bind(statusBar.textProperty());
        statusBar.setTooltip(statusBarToolTip);

        codeAreaUtil = new ProcessingCodeAreaUtil(textArea);
        textArea.setEditable(false);
        textArea.setWrapText(true);

        initTable();
        setupListeners();


    }

    private void setupListeners() {
        opListListener = change -> {
            OperationListCell.updateCells();
            chartProcessor.updateOpList();
        };
        operationList.addListener(opListListener);

        scriptView.setCellFactory(new Callback<>() {
            @Override
            public ListCell<String> call(ListView<String> p) {
                return new OperationListCell<>(scriptView) {
                    @Override
                    public void updateItem(String s, boolean empty) {
                        super.updateItem(s, empty);
                        setText(s);
                    }
                };
            }

        });

        dimListener = (observableValue, dimName, dimName2) -> {
            chartProcessor.setVecDim(dimName2);
            try {
                if (StringUtils.isNumeric(dimName2.substring(1))) {
                    int vecDim = Integer.parseInt(dimName2.substring(1));
                    refManager.setupItems(vecDim - 1);
                } else {
                    refManager.clearItems();
                }
            } catch (NumberFormatException nfE) {
                log.warn("Unable to parse vector dimension.", nfE);
            }
        };
        refDimListener = (observableValue, number, number2) -> {
            int vecDim = (Integer) number2;
            log.info("refdim {}", vecDim);
            refManager.setupItems(vecDim);
        };

        Processor.getProcessor().addProcessorAvailableStatusListener(processorAvailableStatusListener);
        processorAvailable.set(Processor.getProcessor().isProcessorAvailable());
        processDatasetButton.disableProperty()
                .bind(stateProperty.isEqualTo(Worker.State.RUNNING)
                        .or(chartProcessor.nmrDataProperty().isNull())
                        .or(processorAvailable.isEqualTo(false)));
        haltProcessButton.disableProperty().bind(stateProperty.isNotEqualTo(Worker.State.RUNNING));

        rowToggleGroup.selectedToggleProperty().addListener(e -> handleRowDimChange());
        vecNumListener = (observableValue, string, string2) -> {
            String text = realImagChoiceBox.getValue();
            int vecNum = realImagChoices.indexOf(text);
            chartProcessor.setVector(vecNum);
            setFileIndex();
        };

        statusCircle.setOnMousePressed((Event d) -> {
            if (processingThrowable != null) {
                ExceptionDialog dialog = new ExceptionDialog(processingThrowable);
                dialog.showAndWait();
            }
        });

    }

    private List<MenuItem> getMenuItems() {
        List<MenuItem> menuItems = new ArrayList<>();
        menuHandler = e -> log.info("menu action ");

        Menu menu = new Menu("Commonly Grouped Operations");
        menuItems.add(menu);
        List<MenuItem> subMenuItems = new ArrayList<>();
        for (String op : basicOps) {
            MenuItem menuItem = new MenuItem(op);
            menuItem.addEventHandler(ActionEvent.ACTION, this::opSequenceMenuAction);
            subMenuItems.add(menuItem);
        }
        menu.getItems().addAll(subMenuItems);

        Menu commonOpMenu = new Menu("Common Operations");
        menuItems.add(commonOpMenu);
        List<MenuItem> commonOpMenuItems = new ArrayList<>();
        for (String op : commonOps) {
            MenuItem menuItem = new MenuItem(op);
            menuItem.addEventHandler(ActionEvent.ACTION, this::opMenuAction);
            commonOpMenuItems.add(menuItem);
        }
        commonOpMenu.getItems().addAll(commonOpMenuItems);

        Menu advancedOpMenu = new Menu("Advanced Operations");
        menuItems.add(advancedOpMenu);

        subMenuItems = new ArrayList<>();
        menu = null;
        for (String op : OperationInfo.opOrders) {
            if (op.startsWith("Cascade-")) {
                if (menu != null) {
                    menu.getItems().addAll(subMenuItems);
                }
                menu = new Menu(op.substring(8));
                advancedOpMenu.getItems().add(menu);
                subMenuItems = new ArrayList<>();
            } else {
                MenuItem menuItem = new MenuItem(op);
                menuItem.addEventHandler(ActionEvent.ACTION, this::opMenuAction);
                subMenuItems.add(menuItem);
            }
        }
        // add last group of items (earlier ones added at each new Cascade item)
        if (menu != null) {
            menu.getItems().addAll(subMenuItems);
        }
        return menuItems;
    }

    /**
     * Listener for the Processor availability status and updates the processor available status
     *
     * @param newStatus the newly updated status
     */
    public void processorAvailableStatusUpdated(boolean newStatus) {
        processorAvailable.setValue(newStatus);
    }

    /**
     * Removes the ProcessorAvailable listener.
     */
    public void cleanUp() {
        Processor.getProcessor().removeProcessorAvailableStatusListener(processorAvailableStatusListener);
    }

    void initTable() {
        TableColumn<VendorPar, String> nameCol = new TableColumn<>("Name");
        nameCol.setCellValueFactory(new PropertyValueFactory("Name"));
        nameCol.setEditable(false);
        nameCol.setPrefWidth(125);

        TableColumn<VendorPar, String> valueCol = new TableColumn<>("Value");
        valueCol.setCellValueFactory(new PropertyValueFactory("Value"));
        valueCol.setEditable(false);
        valueCol.setPrefWidth(260);
        fidParTableView.getColumns().setAll(nameCol, valueCol);

    }

    public void updateParTable(NMRData data) {
        List<VendorPar> vPars = data.getPars();
        vPars.sort(Comparator.comparing(VendorPar::getName));
        ObservableList<VendorPar> pars = FXCollections.observableArrayList(vPars);
        fidParTableView.setItems(pars);
    }

    public PolyChart getChart() {
        return chart;
    }

    @FXML
    protected void vectorStatus(int[] sizes, int vecDim) {
        int nDim = sizes.length;
        vecSizes = sizes.clone();
        if (nDim > 1) {
            if (rowTextBoxes.length != (nDim - 1)) {
                navHBox.getChildren().clear();
                navHBox.getChildren().add(vecNum1);
                navHBox.getChildren().add(navDetailsVBox);
                rowTextBoxes = new TextField[nDim - 1];
                dimVBox.setId("dimVBox");
                dimVBox.getChildren().clear();
                for (int i = 0; i < nDim - 1; i++) {
                    rowTextBoxes[i] = new TextField();
                    rowTextBoxes[i].setEditable(false);
                    HBox.setHgrow(rowTextBoxes[i], Priority.ALWAYS);
                    RadioButton radioButton = new RadioButton((i + 2) + ": ");
                    dimVBox.getChildren().add(new HBox(radioButton, rowTextBoxes[i]));
                    radioButton.setToggleGroup(rowToggleGroup);
                    if (i == 0) {
                        rowToggleGroup.selectToggle(radioButton);
                    }
                }
                fileIndexTextBox.setPrefWidth(60);
                fileIndexTextBox.setEditable(false);

            }
            if (vecNum1 == null) {
                log.info("null sl");
            } else {
                int sizeDim = 1;
                if (vecDim != 0) {
                    sizeDim = 0;
                }
                log.info("{} {}", sizeDim, sizes[sizeDim]);
                int maxSize = Math.min(sizes[sizeDim], 256);
                vecNum1.setMax(maxSize);
                vecNum1.setValue(1);
                for (int iDim = 1; iDim < sizes.length; iDim++) {
                    rowTextBoxes[iDim - 1].setText(1 + " / " + sizes[iDim]);
                }
                fileIndexTextBox.setText("1");
                realImagChoiceBox.setValue(realImagChoices.get(0));
            }
        } else {
            navHBox.getChildren().clear();
        }
    }

    Integer getRowChoice() {
        RadioButton radioButton = (RadioButton) rowToggleGroup.getSelectedToggle();
        int iDim;
        if (radioButton == null) {
            iDim = 1;
        } else {
            String text = radioButton.getText();
            iDim = Integer.parseInt(text.substring(0, 1));
        }
        return iDim;
    }

    void handleRowDimChange() {
        Integer iDim = getRowChoice();
        if (iDim != null) {
            int[] rows = getRows();
            if (rows.length > 0) {
                int row = rows[iDim - 2];
                if ((vecNum1 != null) && vecNum1.isVisible()) {
                    int maxSize = Math.min(vecSizes[iDim - 1], 256);
                    log.info("{} {} {}", iDim, vecSizes[iDim - 1], maxSize);
                    vecNum1.setMax(maxSize);
                    vecNum1.setValue(row + 1.0);
                }
            }
        }
    }

    protected void setRowLabel(int row, int size) {
        int iDim = getRowChoice() - 2;
        if (iDim >= 0) {
            rowTextBoxes[iDim].setText(row + " / " + size);
        }
    }

    void setFileIndex(int[] indices) {
        this.rowIndices = indices;
        setFileIndex();
    }

    void setFileIndex() {
        if (rowIndices != null) {
            String text = realImagChoiceBox.getValue();
            int riIndex = realImagChoices.indexOf(text);
            if (riIndex != -1) {
                int index = rowIndices[riIndex];
                fileIndexTextBox.setText(String.valueOf(index + 1));
            }
        }
    }

    @FXML
    private void handleVecNum(Event event) {
        Slider slider = (Slider) event.getSource();
        int iRow = (int) slider.getValue() - 1;
        int iDim = getRowChoice() - 1;
        chartProcessor.vecRow(iDim, iRow);
        chart.layoutPlotChildren();
    }

    public int[] getRows() {
        int[] rows = new int[rowTextBoxes.length];
        for (int i = 0; i < rows.length; i++) {
            if (rowTextBoxes[i] == null) {
                rows[i] = 0;
            } else {
                String text = rowTextBoxes[i].getText();
                if (text.isBlank()) {
                    rows[i] = 0;
                } else {
                    String[] fields = text.split("/");
                    int row = Integer.parseInt(fields[0].trim()) - 1;
                    rows[i] = row;
                }
            }
        }
        return rows;
    }

    @FXML
    private void handleVecRelease(Event event) {
        Slider slider = (Slider) event.getSource();
        int iRow = (int) slider.getValue();
        int delta = (int) (slider.getMax() - slider.getMin());

        int start = (delta / 4 * (iRow / delta / 4)) - delta / 2;
        if (start < 1) {
            start = 1;
        }
        double end = (double) start + delta;
        slider.setMin(start);
        slider.setMax(end);

    }

    protected void updateVecNumChoice(boolean[] complex) {
        char[] chars = {'R', 'I'};
        realImagChoices.clear();
        realImagChoiceBox.getItems().clear();
        int nDim = complex.length;
        if (nDim > 1) {
            int nVectors = 1;
            for (int iDim = 1; iDim < nDim; iDim++) {
                nVectors *= complex[iDim] ? 2 : 1;
            }
            realImagChoiceBox.valueProperty().removeListener(vecNumListener);
            StringBuilder sBuilder = new StringBuilder();
            for (int i = 0; i < nVectors; i++) {
                sBuilder.setLength(0);
                for (int j = nDim - 2; j >= 0; j--) {
                    if (complex[j + 1]) {
                        int k = (int) Math.pow(2, j);
                        int kk = (i / k) % 2;
                        sBuilder.append(chars[kk]);
                    } else {
                        sBuilder.append("R");
                    }
                }
                if (log.isInfoEnabled()) {
                    log.info("{} {} {}", i, nVectors, sBuilder);
                }
                realImagChoiceBox.getItems().add(sBuilder.toString());
                realImagChoices.add(sBuilder.toString());
            }
            realImagChoiceBox.setValue(realImagChoices.get(0));
            realImagChoiceBox.valueProperty().addListener(vecNumListener);
        }
    }

}<|MERGE_RESOLUTION|>--- conflicted
+++ resolved
@@ -1007,12 +1007,6 @@
         statusCircle.setFill(Color.GREEN);
     }
 
-<<<<<<< HEAD
-    private void setupRefItems() {
-        ObservableList<PropertySheet.Item> newItems = FXCollections.observableArrayList();
-        refSheet.getItems().setAll(newItems);
-    }
-
     /**
      * Enables/disables a set of features based on whether a dataset is provided. The dataset could
      * be null if the processor controller is simulating data.
@@ -1034,13 +1028,7 @@
     public void initialize(URL url, ResourceBundle rb) {
         // Disable all real features that should only be enabled if an FID is set in chart processor.
         enableRealFeatures(null);
-
-=======
-    @Override
-    public void initialize(URL url, ResourceBundle rb) {
->>>>>>> 6e8a6783
         chartProcessor = new ChartProcessor(this);
-        chartProcessor.nmrDataProperty().addListener((observable, oldValue, newValue) -> enableRealFeatures(newValue));
 
         scriptView.setItems(operationList);
         List<MenuItem> menuItems = getMenuItems();
@@ -1070,6 +1058,8 @@
     }
 
     private void setupListeners() {
+        chartProcessor.nmrDataProperty().addListener((observable, oldValue, newValue) -> enableRealFeatures(newValue));
+
         opListListener = change -> {
             OperationListCell.updateCells();
             chartProcessor.updateOpList();
