--- conflicted
+++ resolved
@@ -3524,20 +3524,13 @@
                 });
                 multiplets.stream().forEach((multipletSel) -> {
                     Multiplet multiplet = multipletSel.getMultiplet();
-<<<<<<< HEAD
                     if (multipletSel.isLine()) {
                         int line = multipletSel.getLine();
                         try {
                             drawPeaks.drawMultiplet(peakListAttr, gC, multiplet, dim, offsets, true, line);
                         } catch (GraphicsIOException ex) {
+                            log.warn(ex.getMessage(), ex);
                         }
-=======
-                    int line = multipletSel.getLine();
-                    try {
-                        drawPeaks.drawMultiplet(peakListAttr, gC, multiplet, dim, offsets, true, line);
-                    } catch (GraphicsIOException ex) {
-                        log.warn(ex.getMessage(), ex);
->>>>>>> ca4b1653
                     }
                 });
             }
