--- conflicted
+++ resolved
@@ -2424,11 +2424,7 @@
             try {
                 DatasetAttributes firstAttr = datasetAttributesList.get(0);
                 DatasetBase dataset = datasetAttributes.getDataset();
-<<<<<<< HEAD
-                if ((datasetAttributes.projection() != -1) || (!datasetAttributes.getPos())){
-=======
-                if (datasetAttributes.isProjection()) {
->>>>>>> 60024b35
+                if (datasetAttributes.isProjection() || (!datasetAttributes.getPos())) {
                     continue;
                 }
                 if (dataset != null) {
