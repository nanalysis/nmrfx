--- conflicted
+++ resolved
@@ -17,10 +17,7 @@
  */
 package org.nmrfx.processor.gui;
 
-<<<<<<< HEAD
-=======
 import javafx.scene.layout.Region;
->>>>>>> 9cc0f2c0
 import javafx.application.Platform;
 import javafx.beans.property.BooleanProperty;
 import javafx.beans.property.ObjectProperty;
@@ -62,16 +59,10 @@
 import org.nmrfx.processor.datasets.peaks.PeakListTools.ARRAYED_FIT_MODE;
 import org.nmrfx.processor.datasets.peaks.PeakNeighbors;
 import org.nmrfx.processor.gui.controls.ConsoleUtil;
-<<<<<<< HEAD
 import org.nmrfx.processor.gui.spectra.mousehandlers.MouseBindings;
 import org.nmrfx.processor.gui.spectra.*;
 import org.nmrfx.processor.gui.spectra.DatasetAttributes.AXMODE;
 import org.nmrfx.processor.gui.spectra.mousehandlers.MouseBindings.MOUSE_ACTION;
-=======
-import org.nmrfx.processor.gui.spectra.*;
-import org.nmrfx.processor.gui.spectra.DatasetAttributes.AXMODE;
-import org.nmrfx.processor.gui.spectra.MouseBindings.MOUSE_ACTION;
->>>>>>> 9cc0f2c0
 import org.nmrfx.processor.gui.undo.ChartUndoLimits;
 import org.nmrfx.processor.gui.undo.ChartUndoScale;
 import org.nmrfx.processor.math.Vec;
@@ -88,7 +79,6 @@
 
 import static org.nmrfx.processor.gui.PolyChart.DISDIM.TwoD;
 
-<<<<<<< HEAD
 import java.io.File;
 import java.io.IOException;
 import java.util.*;
@@ -100,10 +90,7 @@
 import static org.nmrfx.processor.gui.PolyChart.DISDIM.TwoD;
 
 public class PolyChart implements PeakListener {
-=======
-public class PolyChart extends Region implements PeakListener {
     private static final Logger log = LoggerFactory.getLogger(PolyChart.class);
->>>>>>> 9cc0f2c0
 
     /**
      * @return the hasMiddleMouseButton
@@ -317,7 +304,6 @@
 
     }
 
-<<<<<<< HEAD
     public void selectChart(boolean value) {
         chartSelected.set(value);
     }
@@ -358,8 +344,6 @@
         return corners;
     }
 
-=======
->>>>>>> 9cc0f2c0
     private void initChart() {
         axes[0] = xAxis;
         axes[1] = yAxis;
@@ -2126,7 +2110,6 @@
     void highlightChart() {
         boolean multipleCharts = CHARTS.size() > 1;
         //if (multipleCharts && (activeChart.get() == this)) {
-<<<<<<< HEAD
         highlightRect.setX(xPos + 1);
         highlightRect.setY(yPos + 1);
         highlightRect.setWidth(width - 2);
@@ -2145,16 +2128,6 @@
             rect.setStroke(Color.BLUE);
             rect.setFill(null);
         }
-=======
-        highlightRect.setX(getLayoutX() + 1);
-        highlightRect.setY(getLayoutY() + 1);
-        highlightRect.setWidth(getWidth() - 2);
-        highlightRect.setHeight(getHeight() - 2);
->>>>>>> 9cc0f2c0
-//            highlightRect.setVisible(true);
-//        } else {
-//            highlightRect.setVisible(false);
-//        }
     }
 
     public void useImmediateMode(boolean state) {
