/*
 * NMRFx Processor : A Program for Processing NMR Data 
 * Copyright (C) 2004-2017 One Moon Scientific, Inc., Westfield, N.J., USA
 *
 * This program is free software: you can redistribute it and/or modify
 * it under the terms of the GNU General Public License as published by
 * the Free Software Foundation, either version 3 of the License, or
 * (at your option) any later version.
 *
 * This program is distributed in the hope that it will be useful,
 * but WITHOUT ANY WARRANTY; without even the implied warranty of
 * MERCHANTABILITY or FITNESS FOR A PARTICULAR PURPOSE.  See the
 * GNU General Public License for more details.
 *
 * You should have received a copy of the GNU General Public License
 * along with this program.  If not, see <http://www.gnu.org/licenses/>.
 */
package org.nmrfx.processor.gui;

import javafx.application.Platform;
import javafx.beans.property.BooleanProperty;
import javafx.beans.property.ObjectProperty;
import javafx.beans.property.SimpleBooleanProperty;
import javafx.beans.property.SimpleObjectProperty;
import javafx.beans.value.ChangeListener;
import javafx.collections.*;
import javafx.geometry.BoundingBox;
import javafx.geometry.Bounds;
import javafx.geometry.Orientation;
import javafx.geometry.VPos;
import javafx.scene.Cursor;
import javafx.scene.Group;
import javafx.scene.Node;
import javafx.scene.canvas.Canvas;
import javafx.scene.canvas.GraphicsContext;
import javafx.scene.control.Alert;
import javafx.scene.control.ChoiceDialog;
import javafx.scene.input.DragEvent;
import javafx.scene.input.MouseEvent;
import javafx.scene.layout.Pane;
import javafx.scene.layout.Region;
import javafx.scene.paint.Color;
import javafx.scene.shape.*;
import javafx.scene.text.Font;
import javafx.scene.text.TextAlignment;
import org.controlsfx.dialog.ExceptionDialog;
import org.nmrfx.datasets.DatasetBase;
import org.nmrfx.datasets.DatasetRegion;
import org.nmrfx.datasets.Nuclei;
import org.nmrfx.datasets.RegionData;
import org.nmrfx.graphicsio.GraphicsContextInterface;
import org.nmrfx.graphicsio.GraphicsContextProxy;
import org.nmrfx.graphicsio.GraphicsIOException;
import org.nmrfx.graphicsio.SVGGraphicsContext;
import org.nmrfx.math.VecBase;
import org.nmrfx.peaks.events.PeakEvent;
import org.nmrfx.peaks.events.PeakListener;
import org.nmrfx.peaks.*;
import org.nmrfx.processor.datasets.Dataset;
import org.nmrfx.processor.datasets.peaks.PeakFitException;
import org.nmrfx.processor.datasets.peaks.PeakListTools;
import org.nmrfx.processor.datasets.peaks.PeakListTools.ARRAYED_FIT_MODE;
import org.nmrfx.processor.datasets.peaks.PeakNeighbors;
import org.nmrfx.processor.gui.annotations.AnnoText;
import org.nmrfx.processor.gui.controls.ConsoleUtil;
import org.nmrfx.processor.gui.spectra.*;
import org.nmrfx.processor.gui.spectra.DatasetAttributes.AXMODE;
import org.nmrfx.processor.gui.spectra.mousehandlers.MouseBindings;
import org.nmrfx.processor.gui.spectra.mousehandlers.MouseBindings.MOUSE_ACTION;
import org.nmrfx.processor.gui.undo.ChartUndoLimits;
import org.nmrfx.processor.gui.undo.ChartUndoScale;
import org.nmrfx.processor.math.Vec;
import org.nmrfx.processor.project.ProjectText;
import org.nmrfx.project.ProjectBase;
import org.nmrfx.utils.GUIUtils;
import org.slf4j.Logger;
import org.slf4j.LoggerFactory;

import java.io.File;
import java.io.IOException;
import java.util.*;
import java.util.function.Consumer;
import java.util.function.DoubleFunction;
import java.util.stream.Collectors;

import static org.nmrfx.processor.gui.PolyChart.DISDIM.TwoD;

public class PolyChart extends Region implements PeakListener {
    private static final Logger log = LoggerFactory.getLogger(PolyChart.class);
    static boolean listenToPeaks = true;
    public static final int HORIZONTAL = 0;
    public static final int VERTICAL = 1;
    public static final int CROSSHAIR_TOL = 25;
    public static final ObservableList<PolyChart> CHARTS = FXCollections.observableArrayList();
    static final SimpleObjectProperty<PolyChart> activeChart = new SimpleObjectProperty<>(null);
    private static final SimpleObjectProperty<DatasetBase> currentDatasetProperty = new SimpleObjectProperty<>(null);
    static final SimpleBooleanProperty multipleCharts = new SimpleBooleanProperty(false);
    static Consumer<PeakDeleteEvent> manualPeakDeleteAction = null;

    static {
        CHARTS.addListener((ListChangeListener) (e -> multipleCharts.set(CHARTS.size() > 1)));
    }
    private static int lastId = 0;
    static int nSyncGroups = 0;
    public static double overlapScale = 3.0;
    double minMove = 20;
    ArrayList<Double> dList = new ArrayList<>();
    ArrayList<Double> nList = new ArrayList<>();
    ArrayList<Double> bcList = new ArrayList<>();
    Canvas canvas;
    Canvas peakCanvas;
    Canvas annoCanvas = null;
    Path bcPath = new Path();
    Line[][] crossHairLines = new Line[2][2];
    Rectangle highlightRect = new Rectangle();
    List<Rectangle> canvasHandles = List.of(new Rectangle(), new Rectangle(), new Rectangle(), new Rectangle());
    double[][] crossHairPositions = new double[2][2];
    boolean[][] crossHairStates = new boolean[2][2];
    int crossHairNumH = 0;
    int crossHairNumV = 0;
    private boolean hasMiddleMouseButton = false;
    final NMRAxis xAxis;
    final NMRAxis yAxis;
    NMRAxis[] axes = new NMRAxis[2];
    final Group plotBackground;
    final Pane plotContent;
    final DrawSpectrum drawSpectrum;
    final DrawPeaks drawPeaks;
    SliceAttributes sliceAttributes = new SliceAttributes();
    DatasetAttributes lastDatasetAttr = null;
    List<CanvasAnnotation> canvasAnnotations = new ArrayList<>();
    AnnoText parameterText = null;
    private final int id;
    double leftBorder = 0.0;
    double rightBorder = 0.0;
    double topBorder = 0.0;
    double bottomBorder = 0.0;
    double minLeftBorder = 0.0;
    double minBottomBorder = 0.0;
    String fontFamily = "Liberation Sans";
    Font peakFont = new Font(fontFamily, 12);
    boolean disabled = false;
    public ChartProperties chartProps = new ChartProperties(this);
    FXMLController sliceController = null;
    SimpleObjectProperty<DatasetRegion> activeRegion = new SimpleObjectProperty<>(null);
    SimpleBooleanProperty chartSelected = new SimpleBooleanProperty(false);
    Map<String, Object> popoverMap = new HashMap<>();

    int iVec = 0;
//    Vec vec;
    FileProperty datasetFileProp = new FileProperty();
//    DatasetAttributes datasetAttributes = null;
    ObservableList<DatasetAttributes> datasetAttributesList = FXCollections.observableArrayList();
    ObservableList<PeakListAttributes> peakListAttributesList = FXCollections.observableArrayList();
    ObservableSet<MultipletSelection> selectedMultiplets = FXCollections.observableSet();

    FXMLController controller;
    ProcessorController processorController = null;
    BooleanProperty sliceStatus = new SimpleBooleanProperty(true);
    BooleanProperty peakStatus = new SimpleBooleanProperty(true);
    double level = 1.0;
// fixme 15 should be set automatically and correctly
    double[][] chartPhases = new double[2][15];
    double[] chartPivots = new double[15];
    int datasetPhaseDim = 0;
    int phaseAxis = 0;
    double phaseFraction = 0.0;
    Double[] pivotPosition = new Double[15];
    boolean useImmediateMode = true;
    private final List<ConnectPeakAttributes> peakPaths = new ArrayList<>();
    Consumer<DatasetRegion> newRegionConsumer = null;

    public enum DISDIM {
        OneDX, OneDY, TwoD;
    };
    ObjectProperty<DISDIM> disDimProp = new SimpleObjectProperty(TwoD);
    ChartMenu specMenu;
    ChartMenu peakMenu;
    ChartMenu integralMenu;
    ChartMenu regionMenu;
    KeyBindings keyBindings;
    MouseBindings mouseBindings;
    GestureBindings gestureBindings;
    DragBindings dragBindings;
    CrossHairs crossHairs;

    AXMODE axModes[] = {AXMODE.PPM, AXMODE.PPM};
    Map<String, Integer> syncGroups = new HashMap<>();

    public PolyChart(FXMLController controller, Pane plotContent, Canvas canvas, Canvas peakCanvas, Canvas annoCanvas) {
        this(controller, plotContent, canvas, peakCanvas, annoCanvas,
                new NMRAxis(Orientation.HORIZONTAL, 0, 100, 200, 50),
                new NMRAxis(Orientation.VERTICAL, 0, 100, 50, 200)
        );

    }

    public PolyChart(FXMLController controller, Pane plotContent, Canvas canvas, Canvas peakCanvas, Canvas annoCanvas, final NMRAxis... AXIS) {
        this.canvas = canvas;
        this.peakCanvas = peakCanvas;
        this.annoCanvas = annoCanvas;
        this.controller = controller;
        xAxis = AXIS[0];
        yAxis = AXIS[1];
        plotBackground = new Group();
        this.plotContent = plotContent;
        drawSpectrum = new DrawSpectrum(axes, canvas);
        id = getNextId();

        initChart();
        drawPeaks = new DrawPeaks(this, peakCanvas);
        setVisible(false);

    }

    /**
     * @return the hasMiddleMouseButton
     */
    public boolean getHasMiddleMouseButton() {
        return hasMiddleMouseButton;
    }

    /**
     * @param hasMiddleMouseButton the hasMiddleMouseButton to set
     */
    public void setHasMiddleMouseButton(boolean hasMiddleMouseButton) {
        this.hasMiddleMouseButton = hasMiddleMouseButton;
    }

    /**
     * @return the mouseX
     */
    public double getMouseX() {
        return mouseBindings.getMouseX();
    }

    /**
     * @return the mouseY
     */
    public double getMouseY() {
        return mouseBindings.getMouseY();
    }

    @Override
    public void peakListChanged(final PeakEvent peakEvent) {
        if (listenToPeaks) {
            if (Platform.isFxApplicationThread()) {
                respondToPeakListChange(peakEvent);
            } else {
                Platform.runLater(() -> {
                            respondToPeakListChange(peakEvent);
                        }
                );
            }
        }
    }

    public static void setPeakListenerState(boolean state) {
        listenToPeaks = state;
    }

    public void updateSelectedMultiplets() {
        selectedMultiplets.clear();
        for (PeakListAttributes peakAttr : peakListAttributesList) {
            selectedMultiplets.addAll(peakAttr.getSelectedMultiplets());
        }
    }

    public void addMultipletListener(SetChangeListener listener) {
        selectedMultiplets.addListener(listener);
    }

    public void setPeakStatus(boolean state) {
        peakStatus.set(state);
    }

    private void respondToPeakListChange(PeakEvent peakEvent) {
        // if mouse down we could be dragging peak which will itself cause redraw
        //   no need to call this
        if (mouseBindings.isMouseDown()) {
            return;
        }
        Object source = peakEvent.getSource();
        boolean draw = false;
        PeakListAttributes activeAttr = null;
        if (peakStatus.get()) {
            if (source instanceof PeakList) {
                PeakList peakList = (PeakList) source;
                for (PeakListAttributes peakListAttr : peakListAttributesList) {
                    if (peakListAttr.getPeakList() == peakList) {
                        activeAttr = peakListAttr;
                        draw = true;
                    }
                }
            }
        }
        if (activeAttr != null) {
            drawPeakLists(false);
            drawSelectedPeaks(activeAttr);
        }
    }

<<<<<<< HEAD
    public enum DISDIM {
        OneDX, OneDY, TwoD;
    };
    SimpleObjectProperty<DISDIM> disDimProp = new SimpleObjectProperty(TwoD);
    ChartMenu specMenu;
    ChartMenu peakMenu;
    ChartMenu integralMenu;
    ChartMenu regionMenu;
    KeyBindings keyBindings;
    MouseBindings mouseBindings;
    GestureBindings gestureBindings;
    DragBindings dragBindings;
    CrossHairs crossHairs;

    AXMODE axModes[] = {AXMODE.PPM, AXMODE.PPM};
    Map<String, Integer> syncGroups = new HashMap<>();
    static int nSyncGroups = 0;

    public static double overlapScale = 3.0;

    public PolyChart(FXMLController controller, Pane plotContent, Canvas canvas, Canvas peakCanvas, Canvas annoCanvas) {
        this(controller, plotContent, canvas, peakCanvas, annoCanvas,
                new NMRAxis(Orientation.HORIZONTAL, 0, 100, 200, 50),
                new NMRAxis(Orientation.VERTICAL, 0, 100, 50, 200)
        );

    }

    public PolyChart(FXMLController controller, Pane plotContent, Canvas canvas, Canvas peakCanvas, Canvas annoCanvas, final NMRAxis... AXIS) {
        this.canvas = canvas;
        this.peakCanvas = peakCanvas;
        this.annoCanvas = annoCanvas;
        this.controller = controller;
        xAxis = AXIS[0];
        yAxis = AXIS[1];
        plotBackground = new Group();
        this.plotContent = plotContent;
        drawSpectrum = new DrawSpectrum(axes, canvas);
        id = getNextId();

        initChart();
        drawPeaks = new DrawPeaks(this, peakCanvas);
        setVisible(false);

    }

=======
>>>>>>> 60024b35
    public boolean isSelectable() {
        return false;
    }

    public void selectChart(boolean value) {
        chartSelected.set(value);
    }

    public boolean isSelected() {
        return chartSelected.get();
    }

    public ObjectProperty<DISDIM> getDisDimProperty() {
        return disDimProp;
    }

    public double[][] getCorners() {
        double[][] corners = new double[4][2];
        double xPos = getLayoutX();
        double yPos = getLayoutY();
        double width = getWidth();
        double height = getHeight();
        corners[0] = new double[]{xPos, yPos};
        corners[1] = new double[]{xPos, yPos + height};
        corners[2] = new double[]{xPos + width, yPos};
        corners[3] = new double[]{xPos + width, yPos + height};
        return corners;
    }

    private void initChart() {
        axes[0] = xAxis;
        axes[1] = yAxis;
        crossHairLines[0][0] = new Line(0, 50, 400, 50);
        crossHairLines[0][1] = new Line(100, 0, 100, 400);
        crossHairLines[1][0] = new Line(0, 50, 400, 50);
        crossHairLines[1][1] = new Line(100, 0, 100, 400);
        crossHairStates[0][0] = false;
        crossHairStates[0][1] = true;
        crossHairStates[1][0] = false;
        crossHairStates[1][1] = true;
        for (int i = 0; i < 2; i++) {
            for (int j = 0; j < 2; j++) {
                plotContent.getChildren().add(crossHairLines[i][j]);
                crossHairLines[i][j].setVisible(false);
                crossHairLines[i][j].setStrokeWidth(0.5);
                crossHairLines[i][j].setMouseTransparent(true);
                if (i == 0) {
                    crossHairLines[i][j].setStroke(Color.BLACK);
                } else {
                    crossHairLines[i][j].setStroke(Color.RED);

                }
            }
        }
        highlightRect.setVisible(false);
        highlightRect.setStroke(Color.BLUE);
        highlightRect.setStrokeWidth(1.0);
        highlightRect.setFill(null);
        highlightRect.visibleProperty().bind(activeChart.isEqualTo(this).and(multipleCharts).or(chartSelected));
        plotContent.getChildren().add(highlightRect);
        for (var canvasHanndle:canvasHandles) {
            canvasHanndle.visibleProperty().bind(chartSelected);
        }
        plotContent.getChildren().addAll(canvasHandles);
        loadData();
        xAxis.lowerBoundProperty().addListener(new AxisChangeListener(this, 0, 0));
        xAxis.upperBoundProperty().addListener(new AxisChangeListener(this, 0, 1));
        yAxis.lowerBoundProperty().addListener(new AxisChangeListener(this, 1, 0));
        yAxis.upperBoundProperty().addListener(new AxisChangeListener(this, 1, 1));
        CHARTS.add(this);
        activeChart.set(this);
        canvas.setCursor(Cursor.CROSSHAIR);
        MapChangeListener<String, PeakList> mapChangeListener = (MapChangeListener.Change<? extends String, ? extends PeakList> change) -> {
            purgeInvalidPeakListAttributes();
        };
        ProjectBase.getActive().addPeakListListener(mapChangeListener);
        keyBindings = new KeyBindings(this);
        mouseBindings = new MouseBindings(this);
        gestureBindings = new GestureBindings(this);
        dragBindings = new DragBindings(controller, canvas);
        specMenu = new SpectrumMenu(this);
        peakMenu = new PeakMenu(this);
        regionMenu = new RegionMenu(this);
        integralMenu = new IntegralMenu(this);
        crossHairs = new CrossHairs(activeChart.get(), crossHairPositions, crossHairStates, crossHairLines);
        setDragHandlers(canvas);
        canvas.requestFocus();

    }

    private synchronized int getNextId() {
        lastId++;
        return (lastId);
    }

    public String getName() {
        return String.valueOf(id);
    }

    public Canvas getCanvas() {
        return canvas;
    }

    public static Optional<PolyChart> getChart(String name) {
        Optional<PolyChart> result = Optional.empty();
        for (PolyChart chart : CHARTS) {
            if (chart.getName().equals(name)) {
                result = Optional.of(chart);
            }
        }
        return result;
    }

    public FXMLController getFXMLController() {
        return controller;
    }

    public NMRAxis getXAxis() {
        return axes[0];
    }

    public NMRAxis getYAxis() {
        return axes[1];
    }

    public void removeSelected() {
        if (controller.charts.size() > 1) {
            close();
        }
    }

    public void close() {
        for (int i = 0; i < 2; i++) {
            for (int j = 0; j < 2; j++) {
                plotContent.getChildren().remove(crossHairLines[i][j]);
            }
        }
        highlightRect.visibleProperty().unbind();
        plotContent.getChildren().remove(highlightRect);
        for (var canvasHandle:canvasHandles) {
            plotContent.getChildren().remove(canvasHandle);
            plotContent.visibleProperty().unbind();
        }

        CHARTS.remove(this);
        controller.removeChart(this);
        if (this == activeChart.get()) {
            if (CHARTS.isEmpty()) {
                activeChart.set(null);
            } else {
                activeChart.set(CHARTS.get(0));
            }
        }
        drawSpectrum.clearThreads();
    }

    public void focus() {
        getController().stage.requestFocus();
        //  canvas.setFocused(true);
    }

    public Cursor getCanvasCursor() {
        return canvas.getCursor();
    }

    public boolean contains(double x, double y) {
        return (x > getLayoutX()) && (x < (getLayoutX() + getWidth())) && (y > getLayoutY()) && (y < (getLayoutY() + getHeight()));
    }

    public MouseBindings getMouseBindings() {
        return mouseBindings;
    }

    public GestureBindings getGestureBindings() {
        return gestureBindings;
    }

    public KeyBindings getKeyBindings() {
        return keyBindings;
    }

    public ChartMenu getSpectrumMenu() {
        return specMenu;
    }

    public ChartMenu getPeakMenu() {
        return peakMenu;
    }

    public ChartMenu getIntegralMenu() {
        return integralMenu;
    }

    public ChartMenu getRegionMenu() {
        return regionMenu;
    }

    final protected void setDragHandlers(Node mouseNode) {
        mouseNode.setOnDragOver((DragEvent event) -> {
            dragBindings.mouseDragOver(event);
        });
        mouseNode.setOnDragDropped((DragEvent event) -> {
            dragBindings.mouseDragDropped(event);
        });
        mouseNode.setOnDragExited((DragEvent event) -> {
            mouseNode.setStyle("-fx-border-color: #C6C6C6;");
        });
    }

    public void setActiveChart() {
        activeChart.set(this);
        controller.setActiveChart(this);
        currentDatasetProperty.set(getDataset());
    }

    public static PolyChart getActiveChart() {
        return activeChart.get();
    }

    public static SimpleObjectProperty<PolyChart> getActiveChartProperty() {
        return activeChart;
    }

    public static SimpleObjectProperty<DatasetBase> getCurrentDatasetProperty() {
        return currentDatasetProperty;
    }

    public FXMLController getController() {
        return controller;
    }

    public void handleCrossHair(MouseEvent mEvent, boolean selectCrossNum) {
        if (selectCrossNum) {
            if (mEvent.isMiddleButtonDown()) {
                hasMiddleMouseButton = true;
            }

            int[] crossNums = crossHairs.getCrossHairNum(mEvent.getX(),
                    mEvent.getY(), hasMiddleMouseButton, mEvent.isMiddleButtonDown());
            crossHairNumH = crossNums[0];
            crossHairNumV = crossNums[1];
        }
        if (crossHairNumH >= 0) {
            crossHairs.moveCrosshair(crossHairNumH, HORIZONTAL, mEvent.getY());
        }
        if (crossHairNumV >= 0) {
            crossHairs.moveCrosshair(crossHairNumV, VERTICAL, mEvent.getX());
        }
    }

    public void dragBox(MOUSE_ACTION mouseAction, double[] dragStart, double x, double y) {
        int dragTol = 4;
        if ((Math.abs(x - dragStart[0]) > dragTol) || (Math.abs(y - dragStart[1]) > dragTol)) {
            GraphicsContext annoGC = annoCanvas.getGraphicsContext2D();
            double annoWidth = annoCanvas.getWidth();
            double annoHeight = annoCanvas.getHeight();
            annoGC.clearRect(0, 0, annoWidth, annoHeight);
            double dX = Math.abs(x - dragStart[0]);
            double dY = Math.abs(y - dragStart[1]);
            double startX = x > dragStart[0] ? dragStart[0] : x;
            double startY = y > dragStart[1] ? dragStart[1] : y;
            double yPos = getLayoutY();
            annoGC.setLineDashes(null);
            if (mouseAction == MOUSE_ACTION.DRAG_EXPAND || mouseAction == MOUSE_ACTION.DRAG_ADDREGION) {
                if ((dX < minMove) || (!is1D() && (dY < minMove))) {
                    annoGC.setLineDashes(5);
                }
            }
            Color color;
            if (null == mouseAction) {
                color = Color.DARKORANGE;
            } else {
                switch (mouseAction) {
                    case DRAG_EXPAND:
                        color = Color.DARKBLUE;
                        break;
                    case DRAG_ADDREGION:
                        color = Color.GREEN;
                        break;
                    default:
                        color = Color.DARKORANGE;
                        break;
                }
            }
            annoGC.setStroke(color);
            if (is1D()) {
                annoGC.strokeLine(x, yPos + topBorder, x, yPos + getHeight()-bottomBorder);
                annoGC.strokeLine(dragStart[0], yPos + topBorder, dragStart[0], yPos + getHeight()-bottomBorder);
            } else {
                annoGC.strokeRect(startX, startY, dX, dY);
            }
            annoGC.setLineDashes(null);
        }
    }

    private void swapDouble(double[] values) {
        if (values[0] > values[1]) {
            double hold = values[0];
            values[0] = values[1];
            values[1] = hold;
        }
    }

    public void setRegionConsumer(Consumer<DatasetRegion> consumer) {
        newRegionConsumer = consumer;
    }

    public void clearRegionConsumer() {
        newRegionConsumer = null;
    }

    public void addRegion(double min, double max) {
        DatasetBase dataset = getDataset();
        if (dataset != null) {
            DatasetRegion newRegion = dataset.addRegion(min, max);
            try {
                newRegion.measure(dataset);
            } catch (IOException ex) {
                log.error(ex.getMessage(), ex);
            }
            chartProps.setRegions(true);
            chartProps.setIntegrals(true);
            if (newRegionConsumer != null) {
                newRegionConsumer.accept(newRegion);
            }
        }
    }

    public void finishBox(MOUSE_ACTION mouseAction, double[] dragStart, double x, double y) {
        GraphicsContext annoGC = annoCanvas.getGraphicsContext2D();
        double annoWidth = annoCanvas.getWidth();
        double annoHeight = annoCanvas.getHeight();
        annoGC.clearRect(0, 0, annoWidth, annoHeight);
        double[][] limits;
        if (is1D()) {
            limits = new double[1][2];
        } else {
            limits = new double[2][2];
        }
        double dX = Math.abs(x - dragStart[0]);
        double dY = Math.abs(y - dragStart[1]);
        limits[0][0] = xAxis.getValueForDisplay(dragStart[0]).doubleValue();
        limits[0][1] = xAxis.getValueForDisplay(x).doubleValue();
        swapDouble(limits[0]);
        if (!is1D()) {
            limits[1][0] = yAxis.getValueForDisplay(y).doubleValue();
            limits[1][1] = yAxis.getValueForDisplay(dragStart[1]).doubleValue();
            swapDouble(limits[1]);
        }

        if (mouseAction == MOUSE_ACTION.DRAG_EXPAND) {
            if (dX > minMove) {
                if (is1D() || (dY > minMove)) {

                    ChartUndoLimits undo = new ChartUndoLimits(this);
                    double[] adjustedLimits = getRangeMinimalAdjustment(0, limits[0][0], limits[0][1]);
                    setAxis(0, adjustedLimits[0], adjustedLimits[1]);
                    if (!is1D()) {
                        adjustedLimits = getRangeMinimalAdjustment(1, limits[1][0], limits[1][1]);
                        setAxis(1, adjustedLimits[0], adjustedLimits[1]);
                    }
                    ChartUndoLimits redo = new ChartUndoLimits(this);
                    controller.undoManager.add("expand", undo, redo);
                    refresh();
                }
            }
        } else if (mouseAction == MOUSE_ACTION.DRAG_ADDREGION) {
            if (dX > minMove) {
                if (is1D()) {
                    addRegion(limits[0][0], limits[0][1]);
                    refresh();
                }
            }
        } else {
            drawPeakLists(false);
            for (PeakListAttributes peakAttr : peakListAttributesList) {
                List<Peak> peaks = peakAttr.selectPeaksInRegion(limits);
                drawSelectedPeaks(peakAttr);
            }
            if (controller == FXMLController.activeController.get()) {
                List<Peak> allSelPeaks = new ArrayList<>();
                for (PolyChart chart : controller.charts) {
                    allSelPeaks.addAll(chart.getSelectedPeaks());
                }
                controller.selPeaks.set(allSelPeaks);
            }

        }
    }

    public NMRAxis getAxis(int iDim) {
        return iDim < axes.length ? axes[iDim] : null;
    }

    public AXMODE getAxMode(int iDim) {
        return iDim < axModes.length ? axModes[iDim] : null;
    }

    public void setController(FXMLController controller) {
        this.controller = controller;
        drawSpectrum.setController(controller);
    }

    public void setProcessorController(ProcessorController controller) {
        this.processorController = controller;
    }

    public void setCrossHairState(boolean h1, boolean v1, boolean h2, boolean v2) {
        crossHairStates[0][0] = h1;
        crossHairStates[0][1] = v1;
        crossHairStates[1][0] = h2;
        crossHairStates[1][1] = v2;
    }

    public Optional<DatasetAttributes> getFirstDatasetAttributes() {
        Optional<DatasetAttributes> firstDatasetAttr = Optional.empty();
        if (!datasetAttributesList.isEmpty()) {
            firstDatasetAttr = Optional.of(datasetAttributesList.get(0));
        }
        return firstDatasetAttr;
    }

    public DatasetBase getDataset() {
        DatasetBase dataset = null;
        if (!datasetAttributesList.isEmpty()) {
            dataset = datasetAttributesList.get(0).getDataset();
        }
        return dataset;
    }

    void removeAllDatasets() {
        if (!datasetAttributesList.isEmpty()) {
            lastDatasetAttr = (DatasetAttributes) ((DatasetAttributes) datasetAttributesList.get(0)).clone();
        }
        datasetAttributesList.clear();
    }

    void remove(DatasetBase dataset) {
        for (Iterator<DatasetAttributes> iterator = datasetAttributesList.iterator(); iterator.hasNext();) {
            DatasetAttributes dataAttr = iterator.next();
            if (dataset == dataAttr.getDataset()) {
                lastDatasetAttr = (DatasetAttributes) dataAttr.clone();
                iterator.remove();
            }
        }
    }

    File getDatasetFile() {
        File file = null;
        DatasetBase dataset = getDataset();
        if (dataset != null) {
            file = dataset.getFile();
        }
        return file;
    }

    protected int getDataSize(int dimNum) {
        int dataSize = 0;
        DatasetBase dataset = getDataset();
        if (dataset != null) {
            dataSize = dataset.getSizeReal(dimNum);
        }
        return dataSize;
    }

    public void zoom(double factor) {
        ConsoleUtil.runOnFxThread(() -> {
            DatasetBase dataset = getDataset();
            if (dataset != null) {
                ChartUndoLimits undo = new ChartUndoLimits(this);
                xZoom(factor);
                if (!is1D()) {
                    yZoom(factor);
                }
                layoutPlotChildren();
                ChartUndoLimits redo = new ChartUndoLimits(this);
                String undoName = factor > 1.0 ? "zoomout" : "zoomin";
                controller.undoManager.add(undoName, undo, redo);

            }
        }
        );
    }

    protected void xZoom(double factor) {
        double min = xAxis.getLowerBound();
        double max = xAxis.getUpperBound();
        double range = max - min;
        double center = (max + min) / 2.0;
        if (factor > 2.0) {
            factor = 2.0;
        } else if (factor < 0.5) {
            factor = 0.5;
        }
        range = range / factor;
        // fixme add check for too small range
        min = center - range / 2.0;
        max = center + range / 2.0;
        double[] limits = getRange(0, min, max);
        setXAxis(limits[0], limits[1]);

//        double[] limits = datasetAttributes.checkLimits(axModes[0], 0, min, max);
//        setXAxis(limits[0], limits[1]);
    }

    public void swapView() {
        if (!is1D()) {
            double minX = xAxis.getLowerBound();
            double maxX = xAxis.getUpperBound();
            double minY = yAxis.getLowerBound();
            double maxY = yAxis.getUpperBound();
            setXAxis(minY, maxY);
            setYAxis(minX, maxX);
            refresh();
        }
    }

    public void popView() {
        FXMLController newController = FXMLController.create();
        PolyChart newChart = newController.getActiveChart();
        copyTo(newChart);
        newController.getStatusBar().setMode(controller.getStatusBar().getMode());
        newChart.refresh();
    }

    public void copyTo(PolyChart newChart) {
        for (DatasetAttributes dataAttr : datasetAttributesList) {
            DatasetAttributes newDataAttr = newChart.setDataset(dataAttr.getDataset(), true, false);
            dataAttr.copyTo(newDataAttr);
        }
        for (PeakListAttributes peakAttr : peakListAttributesList) {
            PeakListAttributes newPeakAttr = newChart.setupPeakListAttributes(peakAttr.getPeakList());
            peakAttr.copyTo(newPeakAttr);
        }
        for (int iAxis = 0; iAxis < axes.length; iAxis++) {
            newChart.axModes[iAxis] = axModes[iAxis];
            newChart.setAxis(iAxis, axes[iAxis].getLowerBound(), axes[iAxis].getUpperBound());
            newChart.axes[iAxis].setLabel(axes[iAxis].getLabel());
            axes[iAxis].copyTo(newChart.axes[iAxis]);
        }
        newChart.refresh();
    }

    protected double[] getRange(int axis, double min, double max) {
        double[] limits = getRange(axis);
        if (min > limits[0]) {
            limits[0] = min;
        }
        if (max < limits[1]) {
            limits[1] = max;
        }
        return limits;
    }

    protected double[] getRange(int axis) {
        double[] limits = {Double.MAX_VALUE, Double.NEGATIVE_INFINITY};
        for (DatasetAttributes dataAttr : datasetAttributesList) {
            if (!dataAttr.isProjection()) {
                dataAttr.checkRange(axModes[axis], axis, limits);
            } else {
                if (dataAttr.projection() == axis) {
                    dataAttr.checkRange(axModes[axis], 0, limits);
                }
            }
        }
        return limits;
    }

    /**
     * Given a lower and upper bound, gets a valid range and attempts to keep the range between the original lower
     * and upper bounds. The new bounds may have a different range than the originally provided bounds if it is not
     * possible to have a valid range that large.
     * @param axis The axis to get the range for
     * @param lowerBound The lower bound to try.
     * @param upperBound The upper bound to try.
     * @return A new set of bounds that are within the valid range of the dataset.
     */
    private double[] getRangeMinimalAdjustment(int axis, double lowerBound, double upperBound) {
        double currentRange = Math.abs(upperBound - lowerBound);
        double [] validLimits = getRange(axis, lowerBound, upperBound);
        // if one of the limits has changed, adjust the other limit so the range is still the same.
        if (Double.compare(validLimits[0], lowerBound) != 0) {
            lowerBound = validLimits[0];
            upperBound = validLimits[0] + currentRange;
        } else {
            upperBound = validLimits[1];
            lowerBound = validLimits[1] - currentRange;
        }
        // Need to check the range again, in case the currentRange value was greater than the valid range.
        return getRange(axis, lowerBound, upperBound);
    }

    public void scroll(double x, double y) {

        scrollXAxis(x);
        scrollYAxis(y);

        layoutPlotChildren();
    }

    protected void scrollXAxis(double x) {
        double scale = xAxis.getScale();
        if (axModes[0] == AXMODE.PPM) {
            scale *= -1.0;
        }
        double min = xAxis.getLowerBound();
        double max = xAxis.getUpperBound();
        double range = max - min;
        double center = (max + min) / 2.0;
        center -= x / scale;
        // fixme add check for too small range
        min = center - range / 2.0;
        max = center + range / 2.0;
        double[] limits = getRange(0, min, max);

        setXAxis(limits[0], limits[1]);
    }

    protected void scrollYAxis(double y) {
        double scale = yAxis.getScale();
        double min = yAxis.getLowerBound();
        double max = yAxis.getUpperBound();
        double range = max - min;
        double center = (max + min) / 2.0;

        if (is1D()) {
            if (!datasetAttributesList.isEmpty()) {
                datasetAttributesList.stream().forEach(dataAttr -> {
                    double fOffset = dataAttr.getOffset();
                    fOffset -= y / getHeight();
                    dataAttr.setOffset(fOffset);
                });
                setYAxisByLevel();
            }
        } else {
            center -= y / scale;
            min = center - range / 2.0;
            max = center + range / 2.0;
            double[] limits = getRange(1, min, max);
            setYAxis(limits[0], limits[1]);
        }
    }

    protected void adjustScale(double factor) {
        ChartUndoScale undo = new ChartUndoScale(this);
        datasetAttributesList.stream().filter(dataAttr -> !dataAttr.isProjection())
                .forEach(dataAttr -> adjustScale(dataAttr, factor));
        layoutPlotChildren();
        ChartUndoScale redo = new ChartUndoScale(this);
        controller.undoManager.add("ascale", undo, redo);

    }

    protected void adjustScale(DatasetAttributes dataAttr, double factor) {
        DatasetBase dataset = dataAttr.getDataset();
        if (is1D()) {
            double oldLevel = dataAttr.getLvl();
            double newLevel = oldLevel * factor;
            dataAttr.setLvl(newLevel);
            setYAxisByLevel();
        } else if (dataset != null) {
            double scale = factor;
            if (scale > 2.0) {
                scale = 2.0;
            } else if (scale < 0.5) {
                scale = 0.5;
            }
            double oldLevel = dataAttr.getLvl();
            dataAttr.setLvl(oldLevel * scale);
        }
    }

    /**
     * Calculates a scaling factor for the y-axis based on a deltaY change. The scaling factor has a range between
     * 0.5 and 2.0
     * @param deltaY A double value of change in the y direction
     * @return A scaling factor between 0.5 and 2
     */
    public double calculateScaleYFactor(double deltaY) {
        double factor = (deltaY / 200.0 + 1.0);
        if (factor > 2.0) {
            factor = 2.0;
        } else if (factor < 0.5) {
            factor = 0.5;
        }
        return factor;
    }

    public void scaleY(double y) {
        final double scale = calculateScaleYFactor(y);
        datasetAttributesList.stream().filter(dataAttr -> !dataAttr.isProjection())
                .forEach(dataAttr -> {
                    DatasetBase dataset = dataAttr.getDataset();
                    if (is1D()) {
                        double oldLevel = dataAttr.getLvl();
                        dataAttr.setLvl(oldLevel * scale);
                        setYAxisByLevel();
                    } else if (dataset != null) {
                        double oldLevel = dataAttr.getLvl();
                        dataAttr.setLvl(oldLevel * scale);
                    }
                });
        layoutPlotChildren();
    }

    protected void yZoom(double factor) {
        double min = yAxis.getLowerBound();
        double max = yAxis.getUpperBound();
        double range = max - min;
        double center = (max + min) / 2.0;
        if (factor > 2.0) {
            factor = 2.0;
        } else if (factor < 0.5) {
            factor = 0.5;
        }
        range = range / factor;
        // fixme add check for too small range
        min = center - range / 2.0;
        max = center + range / 2.0;
        double[] limits = getRange(1, min, max);

        setYAxis(limits[0], limits[1]);

    }

    public int getAxisNum(String ax) {
        int axNum = -1;
        char ch = ax.charAt(0);
        if ((ax.length() == 1) && Character.isLetter(ch) && Character.isLowerCase(ch)) {
            axNum = ch - 'x';
            if (axNum < 0) {
                axNum = ch - 'a' + 3;
            }
        }
        if (axNum == -1) {
            throw new IllegalArgumentException("Invalid axis name: \"" + ax + "\"");
        }

        return axNum;
    }

    public int getAxisForLabel(String ax) {
        int axNum = getDimNames().indexOf(ax);
        if (axNum == -1) {
            throw new IllegalArgumentException("Invalid axis name: \"" + ax + "\"");
        }
        return axNum;
    }

    protected void setXAxis(double min, double max) {
        double range = max - min;
        double delta = range / 10;
        xAxis.setMinMax(min, max);
    }

    protected void setYAxis(double min, double max) {
        yAxis.setMinMax(min, max);
    }

    public void setAxis(int iAxis, double min, double max) {
        if (axes.length > iAxis) {
            NMRAxis axis = axes[iAxis];
            axis.setMinMax(min, max);
        }
    }

    public void incrementRow(int amount) {
        DatasetAttributes datasetAttributes = datasetAttributesList.get(0);
        DatasetBase dataset = getDataset();
        if (dataset.getNDim() < 2) {
            return;
        }
        datasetAttributes.incrDrawList(amount);

        layoutPlotChildren();
    }

    public void incrementPlane(int axis, int amount) {
        if (axes.length > axis) {
            ChartUndoLimits undo = new ChartUndoLimits(controller.getActiveChart());
            DatasetAttributes datasetAttributes = datasetAttributesList.get(0);
            DatasetBase dataset = getDataset();
            int indexL = axModes[axis].getIndex(datasetAttributes, axis, axes[axis].getLowerBound());
            int indexU = axModes[axis].getIndex(datasetAttributes, axis, axes[axis].getUpperBound());
            int[] maxLimits = datasetAttributes.getMaxLimitsPt(axis);

            indexL += amount;
            indexU += amount;
            if (indexL < maxLimits[0]) {
                indexL = maxLimits[0];
            }
            if (indexU < maxLimits[0]) {
                indexU = maxLimits[0];
            }

            if (indexL > maxLimits[1]) {
                indexL = maxLimits[1];
            }
            if (indexU > maxLimits[1]) {
                indexU = maxLimits[1];
            }

            if (axModes[axis] == AXMODE.PTS) {
                axes[axis].setLowerBound(indexL);
                axes[axis].setUpperBound(indexU);

            } else {
                double posL = axModes[axis].indexToValue(datasetAttributes, axis, indexL);
                double posU = axModes[axis].indexToValue(datasetAttributes, axis, indexU);
                axes[axis].setLowerBound(posL);
                axes[axis].setUpperBound(posU);
            }
            layoutPlotChildren();
            ChartUndoLimits redo = new ChartUndoLimits(controller.getActiveChart());
            controller.undoManager.add("plane", undo, redo);
        }
    }

    public void full() {
        ConsoleUtil.runOnFxThread(() -> {
            if (!datasetAttributesList.isEmpty()) {
                ChartUndoLimits undo = new ChartUndoLimits(this);
                double[] limits = getRange(0);
                setXAxis(limits[0], limits[1]);
                if (disDimProp.get() == DISDIM.TwoD) {
                    limits = getRange(1);
                    setYAxis(limits[0], limits[1]);
                }
                ChartUndoLimits redo = new ChartUndoLimits(this);
                controller.undoManager.add("full", undo, redo);
                layoutPlotChildren();
            }
        });
    }

    public void full(int axis) {
        if (axes.length > axis) {
            if (!datasetAttributesList.isEmpty()) {
                double[] limits = getRange(axis);
                setAxis(axis, limits[0], limits[1]);
                updateDatasetAttributeBounds();
                layoutPlotChildren();
            }
        }
    }

    public void center(int axis) {
        if (axes.length > axis) {
            if (!datasetAttributesList.isEmpty()) {
                double[] limits = getRange(axis);
                double center = (limits[0] + limits[1]) / 2.0;
                if (axModes[axis] == AXMODE.PTS) {
                    center = Math.ceil(center);
                }
                setAxis(axis, center, center);
            }
        }
    }

    public boolean isInView(int axis, double position, double edgeFrac) {
        double lim1 = axes[axis].getLowerBound();
        double lim2 = axes[axis].getUpperBound();
        double lower;
        double upper;
        double range = Math.abs(lim2 - lim1);
        if (lim1 < lim2) {
            lower = lim1 + range * edgeFrac;
            upper = lim2 - range * edgeFrac;
        } else {
            lower = lim2 + range * edgeFrac;
            upper = lim1 - range * edgeFrac;
        }
        return position > lower && position < upper;
    }

    public void moveTo(Double[] positions) {
        for (int axis = 0; axis < positions.length; axis++) {
            if (positions[axis] != null) {
                if (axis > 1) {
                    DatasetAttributes datasetAttributes = datasetAttributesList.get(0);
                    if (axModes[axis] == AXMODE.PTS) {
                        int plane = AXMODE.PPM.getIndex(datasetAttributes, axis, positions[axis]);
                        setAxis(axis, plane, plane);
                    } else {
                        setAxis(axis, positions[axis], positions[axis]);
                    }
                } else {
                    double lower = axes[axis].getLowerBound();
                    double upper = axes[axis].getUpperBound();
                    double range = Math.abs(upper - lower);
                    double newLower = positions[axis] - range / 2;
                    double newUpper = positions[axis] + range / 2;
                    double[] bounds = getRangeMinimalAdjustment(axis, newLower, newUpper);
                    setAxis(axis, bounds[0], bounds[1]);
                }
            }
        }
        refresh();
    }

    public void moveTo(Double[] positions, Double[] widths) {
        for (int axis = 0; axis < positions.length; axis++) {
            if (positions[axis] != null) {
                if (axis > 1) {
                    DatasetAttributes datasetAttributes = datasetAttributesList.get(0);
                    if (axModes[axis] == AXMODE.PTS) {
                        int plane = AXMODE.PPM.getIndex(datasetAttributes, axis, positions[axis]);
                        setAxis(axis, plane, plane);
                    } else {
                        setAxis(axis, positions[axis], positions[axis]);
                    }
                } else {
                    double range = widths[axis];
                    double newLower = positions[axis] - range / 2;
                    double newUpper = positions[axis] + range / 2;
                    setAxis(axis, newLower, newUpper);
                }
            }
        }
        refresh();
    }

    public void moveTo(int axis, Double position, Double width) {
        if (position != null) {
            if (axis > 1) {
                DatasetAttributes datasetAttributes = datasetAttributesList.get(0);
                setAxis(axis, position, position);
            } else {
                double range = width;
                double newLower = position - range / 2;
                double newUpper = position + range / 2;
                setAxis(axis, newLower, newUpper);
            }
        }
    }

    public void firstPlane(int axis) {
        if (axes.length > axis) {
            if (!datasetAttributesList.isEmpty()) {
                double[] limits = getRange(axis);
                setAxis(axis, limits[0], limits[0]);
            }
        }
    }

    public void lastPlane(int axis) {
        if (axes.length > axis) {
            if (!datasetAttributesList.isEmpty()) {
                double[] limits = getRange(axis);
                setAxis(axis, limits[1], limits[1]);
            }
        }
    }

    protected int[] getPlotLimits(DatasetAttributes datasetAttributes, int iDim) {
        DatasetBase dataset = datasetAttributes.getDataset();

        int min = axModes[iDim].getIndex(datasetAttributes, iDim, axes[iDim].getLowerBound());
        int max = axModes[iDim].getIndex(datasetAttributes, iDim, axes[iDim].getUpperBound());
        if (min > max) {
            int hold = min;
            min = max;
            max = hold;
        }
        int[] limits = {min, max};
        return limits;
    }

    public boolean hasData() {
        DatasetBase dataset = getDataset();
        return dataset != null;
    }

    public boolean is1D() {
        DatasetBase dataset = getDataset();
        return ((dataset != null) && (dataset.getNDim() == 1) || (disDimProp.get() != DISDIM.TwoD));
    }

    public int getNDim() {
        int nDim = 0;
        DatasetBase dataset = getDataset();
        if (dataset != null) {
            nDim = dataset.getNDim();
        }
        if (is1D()) {
            nDim = 1;
        }
        return nDim;
    }

    public void autoScale() {
        ChartUndoScale undo = new ChartUndoScale(this);
        datasetAttributesList.stream().forEach(dataAttr -> {
            autoScale(dataAttr);
        });
        updateProjectionScale();
        layoutPlotChildren();
        ChartUndoScale redo = new ChartUndoScale(this);
        controller.undoManager.add("ascale", undo, redo);

    }

    protected void autoScale(DatasetAttributes dataAttr) {
        if (is1D()) {
            DatasetBase dataset = dataAttr.getDataset();

            int[] limits = getPlotLimits(dataAttr, 0);
            int nDim = dataset.getNDim();
            int[][] pt = new int[nDim][2];
            int[] cpt = new int[nDim];
            int[] dim = new int[nDim];
            double[] regionWidth = new double[nDim];
            pt[0][0] = limits[0];
            pt[0][1] = limits[1];
            for (int i = 0; i < nDim; i++) {
                dim[i] = i;
                cpt[i] = (pt[i][0] + pt[i][1]) / 2;
                regionWidth[i] = (double) Math.abs(pt[i][0] - pt[i][1]);
            }
            RegionData rData;
            try {
                rData = dataset.analyzeRegion(pt, cpt, regionWidth, dim);
            } catch (IOException ioE) {
                return;
            }
            double min = rData.getMin();
            double max = rData.getMax();

            double range = max - min;
            if (max == min) {
                if (max == 0.0) {
                    range = 1.0;
                } else {
                    range = max;
                }
            }
            max += range / 20.0;
            min -= range / 20.0;

            double delta = max - min;
            double fOffset = (0.0 - min) / delta;
            dataAttr.setOffset(fOffset);
            dataAttr.setLvl(delta);
            setYAxisByLevel();
        } else {
            DatasetBase datasetBase = dataAttr.getDataset();
            if (datasetBase instanceof Dataset) {
                Dataset dataset = (Dataset) datasetBase;
                Double sdev = dataset.guessNoiseLevel();
                double[] percentile = null;
                try {
                    percentile = getPercentile(dataAttr, 90.0);
                } catch (IOException ex) {
                    percentile = null;
                }

                if (sdev != null) {
                    double value = sdev * 5.0;
                    if (percentile != null) {
                        if (value < percentile[0]) {
                            value = percentile[0];
                        }
                    }
                    dataAttr.setLvl(value);
                    level = value;
                }
            }
        }
    }

    protected void setYAxisByLevel() {
        if (!datasetAttributesList.isEmpty()) {
            DatasetAttributes dataAttr = datasetAttributesList.get(0);
            double delta = dataAttr.getLvl();
            double fOffset = dataAttr.getOffset();
            double min = -fOffset * delta;
            double max = min + delta;
            setYAxis(min, max);
        }

    }

    public void updatePhaseDim() {
        if ((controller.chartProcessor == null) || !controller.processControllerVisible.get()) {
            setPhaseDim(phaseAxis);
        }
    }

    protected void setPhaseDim(int phaseDim) {
        String vecDimName = "";
        if ((controller.chartProcessor != null) && controller.processControllerVisible.get()) {
            vecDimName = controller.chartProcessor.getVecDimName();
            datasetPhaseDim = controller.chartProcessor.mapToDataset(phaseDim);
        } else {
            if (datasetAttributesList.isEmpty()) {
                datasetPhaseDim = phaseDim;
            } else {
                DatasetAttributes dataAttr = datasetAttributesList.get(0);
                datasetPhaseDim = dataAttr.dim[phaseDim];
            }
        }

        phaseAxis = 0;
        if (is1D() || vecDimName.equals("D1")) {
            phaseAxis = 0;
        } else if (phaseDim > 0) {
            phaseAxis = 1;
        }
    }

    protected void setPhasePivot() {
        DatasetBase dataset = getDataset();
        if (dataset == null) {
            setPivot(null);
        } else {
            setPivot(crossHairPositions[0][(phaseAxis + 1) % 2]);
        }
    }

    protected void autoPhaseFlat(boolean doFirst) {
        DatasetBase dataset = getDataset();

        if ((dataset == null) || (dataset.getVec() == null)) {
            return;
        }
        VecBase vecBase = dataset.getVec();
        Vec vec;
        if (vecBase instanceof Vec) {
            vec = (Vec) vecBase;
        } else {
            return;
        }
        double[] phases = vec.autoPhase(doFirst, 0, 0, 0, 45.0, 1.0);
        setPh0(phases[0]);
        setPh1(0.0);
        if (phases.length == 2) {
            setPh1(phases[1]);
        }
        log.info("ph0 {} ph1 {}", getPh0(), getPh1());

        double sliderPH0 = getPh0();
        sliderPH0 = getPh0() + vec.getPH0();
        double sliderPH1 = getPh1();
        sliderPH1 = getPh1() + vec.getPH1();
        controller.getPhaser().handlePh1Reset(sliderPH1);
        controller.getPhaser().handlePh0Reset(sliderPH0);
        layoutPlotChildren();
    }

    protected void autoPhaseMax() {
        DatasetBase dataset = getDataset();

        if ((dataset == null) || (dataset.getVec() == null)) {
            return;
        }

        VecBase vecBase = dataset.getVec();
        Vec vec;
        if (vecBase instanceof Vec) {
            vec = (Vec) vecBase;
        } else {
            return;
        }
        setPh0(vec.autoPhaseByMax());
        double sliderPH0 = getPh0();
        sliderPH0 = getPh0() + vec.getPH0();
        double sliderPH1 = getPh1();
        if (vec != null) {
            sliderPH1 = getPh1() + vec.getPH1();
        }
        controller.getPhaser().handlePh1Reset(sliderPH1);
        controller.getPhaser().handlePh0Reset(sliderPH0);

        layoutPlotChildren();
    }

    protected void expand(int cNum) {
        if (!datasetAttributesList.isEmpty()) {
            int dNum = 1;
            if (cNum == 1) {
                dNum = 0;
            }
            DatasetAttributes datasetAttributes = datasetAttributesList.get(0);
            double[] limits = datasetAttributes.checkLimits(axModes[dNum], dNum, crossHairPositions[0][cNum], crossHairPositions[1][cNum]);
            setAxis(dNum, limits[0], limits[1]);
        }
    }

    public void expand() {
        ChartUndoLimits undo = new ChartUndoLimits(this);
        expand(VERTICAL);
        DatasetBase dataset = getDataset();
        if (dataset != null) {
            if (disDimProp.get() == DISDIM.TwoD) {
                expand(HORIZONTAL);
            }
        }
        layoutPlotChildren();
        crossHairs.hideCrossHairs();
        ChartUndoLimits redo = new ChartUndoLimits(this);
        controller.undoManager.add("expand", undo, redo);

    }

    public double[] getVerticalCrosshairPositions() {
        double[] positions = new double[2];
        positions[0] = crossHairPositions[0][1];
        positions[1] = crossHairPositions[1][1];
        return positions;
    }

    protected double getRefPositionFromCrossHair(double newPPM) {
        DatasetBase dataset = getDataset();
        if (dataset == null) {
            return 0.0;
        }
        DatasetAttributes datasetAttributes = datasetAttributesList.get(0);
        if (controller.chartProcessor == null) {
            return 0.0;
        }
        String vecDimName = controller.chartProcessor.getVecDimName();
        int vecDim = controller.chartProcessor.getVecDim();
        double position;
        double ppmPosition;
        double refPoint;
        double refPPM;
        int size;
        double centerPPM;
        if (is1D() || vecDimName.equals("D1")) {
            position = axModes[0].getIndex(datasetAttributes, 0, crossHairPositions[0][1]);
            size = dataset.getSizeReal(datasetAttributes.dim[0]);
            refPoint = dataset.getRefPt(datasetAttributes.dim[0]);
            refPPM = dataset.getRefValue(datasetAttributes.dim[0]);
            ppmPosition = dataset.pointToPPM(0, position);
            centerPPM = dataset.pointToPPM(0, size / 2);
        } else {
            position = axModes[vecDim].getIndex(datasetAttributes, vecDim, crossHairPositions[0][0]);
            size = dataset.getSizeReal(datasetAttributes.dim[vecDim]);
            refPoint = dataset.getRefPt(datasetAttributes.dim[0]);
            refPPM = dataset.getRefValue(datasetAttributes.dim[0]);
            ppmPosition = dataset.pointToPPM(datasetAttributes.dim[vecDim], position);
            centerPPM = dataset.pointToPPM(datasetAttributes.dim[vecDim], size / 2);
        }
        double newCenter = (newPPM - ppmPosition) + centerPPM;

        double f1 = position / (size - 1);
        log.info("{} {} {} {} {} {} {} {}", vecDim, size, position, ppmPosition, f1, refPoint, refPPM, newCenter);
        return newCenter;
    }

    public void addRegionRange() {
        DatasetBase dataset = getDataset();
        if (dataset == null) {
            return;
        }
        DatasetAttributes datasetAttributes = datasetAttributesList.get(0);

        if (controller.chartProcessor == null) {
            return;
        }
        String vecDimName = controller.chartProcessor.getVecDimName();
        int vecDim = controller.chartProcessor.getVecDim();
        double min;
        double max;
        int size;
        if (is1D() || vecDimName.equals("D1")) {
            min = axModes[0].getIndex(datasetAttributes, 0, crossHairPositions[0][1]);
            max = axModes[0].getIndex(datasetAttributes, 0, crossHairPositions[1][1]);
            size = dataset.getSizeReal(datasetAttributes.dim[0]);
        } else {
            min = axModes[vecDim].getIndex(datasetAttributes, vecDim, crossHairPositions[0][0]);
            max = axModes[vecDim].getIndex(datasetAttributes, vecDim, crossHairPositions[1][0]);
            size = dataset.getSizeReal(datasetAttributes.dim[vecDim]);
        }
        int[] currentRegion = controller.getExtractRegion(vecDimName, size);
        if (min > max) {
            double hold = min;
            min = max;
            max = hold;
        }
        if (min < 0) {
            min = 0.0;
        }
        min += currentRegion[0];
        max += currentRegion[0];
        /*
         if (max >= size) {
         max = size - 1;
         }
         */
        double f1 = min / (size - 1);
        double f2 = max / (size - 1);
        double mul = Math.pow(10.0, Math.ceil(Math.log10(size)));
        f1 = Math.round(f1 * mul) / mul;
        f2 = Math.round(f2 * mul) / mul;
        processorController.propertyManager.addExtractRegion(min, max, f1, f2);
    }

    public void addBaselineRange(boolean clearMode) {
        DatasetBase dataset = getDataset();
        if (dataset == null) {
            return;
        }
        DatasetAttributes datasetAttributes = datasetAttributesList.get(0);

        if (controller.chartProcessor == null) {
            return;
        }
        String vecDimName = controller.chartProcessor.getVecDimName();
        int vecDim = controller.chartProcessor.getVecDim();
        double min;
        double max;
        int size;
        if (is1D() || vecDimName.equals("D1")) {
            min = axModes[0].getIndex(datasetAttributes, 0, crossHairPositions[0][1]);
            max = axModes[0].getIndex(datasetAttributes, 0, crossHairPositions[1][1]);
            size = dataset.getSizeReal(datasetAttributes.dim[0]);
        } else {
            min = axModes[vecDim].getIndex(datasetAttributes, vecDim, crossHairPositions[0][0]);
            max = axModes[vecDim].getIndex(datasetAttributes, vecDim, crossHairPositions[1][0]);
            size = dataset.getSizeReal(datasetAttributes.dim[vecDim]);
        }

        ArrayList<Double> currentRegions = controller.getBaselineRegions(vecDimName);
        if (min > max) {
            double hold = min;
            min = max;
            max = hold;
        }
        if (min < 0) {
            min = 0.0;
        }
        double f1 = min / (size - 1);
        double f2 = max / (size - 1);
        double mul = Math.pow(10.0, Math.ceil(Math.log10(size)));
        f1 = Math.round(f1 * mul) / mul;
        f2 = Math.round(f2 * mul) / mul;
        processorController.propertyManager.addBaselineRegion(currentRegions, f1, f2, clearMode);
    }

    public void clearBaselineRanges() {
        processorController.propertyManager.clearBaselineRegions();
    }

    public void clearDataAndPeaks() {
        datasetAttributesList.clear();
        peakListAttributesList.clear();
        refresh();
    }

    public void updateDatasets(List<String> targets) {
        ObservableList<DatasetAttributes> datasetAttrs = getDatasetAttributes();
        List<DatasetAttributes> newList = new ArrayList<>();
        boolean updated = false;
        int iTarget = 0;
        for (String s : targets) {
            int n = newList.size();
            int jData = 0;
            int addAt = -1;
            for (DatasetAttributes datasetAttr : datasetAttrs) {
                if (datasetAttr.getDataset().getName().equals(s) && !newList.contains(datasetAttr)) {
                    newList.add(datasetAttr);
                    addAt = jData;
                }
                jData++;
            }
            if (iTarget != addAt) {
                updated = true;
            }
            // if didn't add one, then create new DatasetAttributes
            if (newList.size() == n) {
                Dataset dataset = Dataset.getDataset(s);
                if (dataset != null) {
                    int nDim = dataset.getNDim();
                    // fixme kluge as not all datasets that are freq domain have attribute set
                    for (int i = 0; (i < nDim) && (i < 2); i++) {
                        dataset.setFreqDomain(i, true);
                    }
                    DatasetAttributes newAttr = new DatasetAttributes(dataset);
                    newList.add(newAttr);
                    updated = true;
                } else {
                    log.info("No dataset {}", s);
                }
            }
            iTarget++;
        }
        if (newList.size() != datasetAttrs.size()) {
            updated = true;
        }
        if (updated) {
            if (!newList.isEmpty() && datasetAttrs.isEmpty()) {
                // if no datsets present already must use addDataset once to set up
                // various parameters
                controller.addDataset(newList.get(0).getDataset(), false, false);
                newList.remove(0);
                datasetAttrs.addAll(newList);
            } else {
                datasetAttrs.clear();
                datasetAttrs.addAll(newList);
            }
            currentDatasetProperty.set(getDataset());
        }
    }

    public void updateProjections() {
        boolean has1D = false;
        boolean hasND = false;
        Optional<DatasetAttributes> firstNDAttr = Optional.empty();
        for (DatasetAttributes datasetAttributes : datasetAttributesList) {
            Dataset dataset = (Dataset) datasetAttributes.getDataset();
            if (dataset != null) {
                if (dataset.getNDim() == 1) {
                    has1D = true;
                } else if (disDimProp.get() == DISDIM.TwoD) {
                    hasND = true;
                    if (firstNDAttr.isEmpty()) {
                        firstNDAttr = Optional.of(datasetAttributes);
                    }
                }
            }
        }
        boolean mixedDim = has1D && hasND;
        List<Integer> alreadyMatchedDims = new ArrayList<>();
        for (DatasetAttributes datasetAttributes : datasetAttributesList) {
            Dataset dataset = (Dataset) datasetAttributes.getDataset();
            if (!mixedDim || (dataset == null) || dataset.getNDim() > 1) {
                datasetAttributes.projection(-1);
            } else {
                int[] matchDim = datasetAttributes.getMatchDim(firstNDAttr.get(), true);
                if (matchDim[0] != -1) {
                    if (!alreadyMatchedDims.contains(matchDim[0])) {
                        datasetAttributes.projection(matchDim[0]);
                        alreadyMatchedDims.add(matchDim[0]);
                    } else {
                        // If the projection is already set for the other axis of a homonuclear experiment, switch the axis
                        datasetAttributes.projection(matchDim[0] == 0 ? 1 : 0);
                    }
                }
            }
        }
    }

    public void setDataset(DatasetBase dataset) {
        setDataset(dataset, false, false);
    }

    public boolean containsDataset(DatasetBase dataset) {
        boolean result = false;
        for (DatasetAttributes dataAttr : datasetAttributesList) {
            if (dataAttr.getDataset() == dataset) {
                result = true;
                break;
            }
        }
        return result;
    }

    public DatasetAttributes setDataset(DatasetBase dataset, boolean append, boolean keepLevel) {
        SpectrumStatusBar statusBar = controller.getStatusBar();
        DatasetAttributes datasetAttributes = null;
        if (dataset != null) {
            if ((dataset.getNDim() == 1) || (dataset.getNFreqDims() == 1)) {
                disDimProp.set(DISDIM.OneDX);
                //statusBar.sliceStatus.setSelected(false);
                setSliceStatus(false);
            } else {
                disDimProp.set(DISDIM.TwoD);
            }
            if (append) {
                datasetAttributes = new DatasetAttributes(dataset);
                if (datasetAttributes.getDataset().isLvlSet()) {
                    datasetAttributes.setLvl(datasetAttributes.getDataset().getLvl());
                    datasetAttributes.setHasLevel(true);
                }
                datasetAttributesList.add(datasetAttributes);
            } else {
                peakListAttributesList.clear();
                if (datasetAttributesList.isEmpty()) {
                    if ((lastDatasetAttr != null) && (lastDatasetAttr.getDataset().getName().equals(dataset.getName()))) {
                        datasetAttributes = lastDatasetAttr;
                        double oldLevel = datasetAttributes.getLvl();
                        datasetAttributes.setDataset(dataset);
                        datasetAttributes.setLvl(oldLevel);
                        datasetAttributes.setHasLevel(true);
                    } else {
                        datasetAttributes = new DatasetAttributes(dataset);
                        if (datasetAttributes.getDataset().isLvlSet()) {
                            datasetAttributes.setLvl(dataset.getLvl());
                            datasetAttributes.setHasLevel(true);
                        }
                    }
                } else {
                    datasetAttributes = datasetAttributesList.get(0);
                    DatasetBase existingDataset = datasetAttributes.getDataset();
                    double oldLevel = datasetAttributes.getLvl();
                    datasetAttributes.setDataset(dataset);
                    if ((existingDataset == null) || (!keepLevel && !existingDataset.getName().equals(dataset.getName()))) {
                        datasetAttributes.setLvl(dataset.getLvl());
                    } else if ((existingDataset != null) && existingDataset.getName().equals(dataset.getName())) {
                        datasetAttributes.setLvl(oldLevel);
                        datasetAttributes.setHasLevel(true);
                    }
                }
                datasetAttributesList.setAll(datasetAttributes);
            }
            // fixme should we do this
            for (int i = 0; i < datasetAttributes.dim.length; i++) {
                datasetAttributes.dim[i] = i;
            }

            updateAxisType(true);
            datasetFileProp.set(dataset.getFile());
            datasetAttributes.drawList.clear();
            currentDatasetProperty.set(dataset);
        } else {
            //statusBar.sliceStatus.setSelected(false);
            setSliceStatus(false);

            datasetFileProp.setValue(null);
        }
        getFXMLController().attributesController.updateDims();

        crossHairs.hideCrossHairs();
        return datasetAttributes;
    }

    public int setDrawlist(int value) {
        if (!datasetAttributesList.isEmpty()) {
            for (DatasetAttributes datasetAttributes : datasetAttributesList) {
                if (datasetAttributes.isProjection() || datasetAttributes.getDataset().getNDim() < 2) {
                    datasetAttributes.setDrawListSize(0);
                    continue;
                }
                datasetAttributes.setDrawListSize(1);
                DatasetBase dataset = datasetAttributes.getDataset();
                if (dataset.getNDim() > 1) {
                    int iDim = dataset.getNDim() - 1;
                    if (value < 0) {
                        value = 0;
                    }
                    if (value >= dataset.getSizeReal(iDim)) {
                        value = dataset.getSizeReal(iDim) - 1;
                    }
                    datasetAttributes.setDrawList(value);
                } else {
                    datasetAttributes.setDrawListSize(0);
                }
            }
        } else {
            value = 0;
        }
        controller.getStatusBar().updateRowSpinner(value, 1);
        return value;
    }

    public void clearDrawlist() {
        for (DatasetAttributes datasetAttributes : datasetAttributesList) {
            datasetAttributes.setDrawListSize(0);
        }
    }

    public void setDrawlist(List<Integer> selected) {
        for (DatasetAttributes datasetAttributes : datasetAttributesList) {
            datasetAttributes.setDrawList(selected);
        }
        if (!selected.isEmpty()) {
            controller.getStatusBar().updateRowSpinner(selected.get(0), 1);
        }
    }

    /**
     * Gets the draw list from the first Dataset Attribute. If there is more than one dataset
     * attribute and the draw lists are not the same, a warning is logged.
     * @return A list of row indices to draw.
     */
    public List<Integer> getDrawList() {
        if (datasetAttributesList.isEmpty()) {
            log.info("No draw list present.");
        }
        List<Integer> drawList = datasetAttributesList.get(0).drawList;
        for (int i = 1; i < datasetAttributesList.size(); i++ ) {
            if (!drawList.equals(datasetAttributesList.get(i).drawList)) {
                log.warn("Dataset draw lists are not equal. Using draw list for: {}", datasetAttributesList.get(0).getFileName());
                break;
            }
        }
        return drawList;
    }

    public ArrayList<String> getDimNames() {
        ArrayList<String> names = new ArrayList<>();
        if (!datasetAttributesList.isEmpty()) {
            DatasetAttributes datasetAttributes = datasetAttributesList.get(0);
            int nDim = datasetAttributes.nDim;
            for (int i = 0; i < nDim; i++) {
                String label = datasetAttributes.getLabel(i);
                names.add(label);
            }
        }
        return names;
    }

    void updateDatasetAttributeBounds() {
        for (DatasetAttributes datasetAttributes : datasetAttributesList) {
            datasetAttributes.updateBounds(axModes, axes, disDimProp.getValue());
        }
    }

    public void setAxisState(boolean leftEdge, boolean bottomEdge) {
        yAxis.setShowTicsAndLabels(leftEdge);
        xAxis.setShowTicsAndLabels(bottomEdge);
        xAxis.setTickLabelsVisible(bottomEdge);
        xAxis.setTickMarksVisible(bottomEdge);
        xAxis.setLabelVisible(bottomEdge);
        yAxis.setTickLabelsVisible(leftEdge);
        yAxis.setTickMarksVisible(leftEdge);
        yAxis.setLabelVisible(leftEdge);
    }

    void setAxisState(NMRAxis axis, String axisLabel) {
        boolean state = axis.getShowTicsAndLabels();
        axis.setTickLabelsVisible(state);
        axis.setTickMarksVisible(state);
        axis.setLabelVisible(state);

        axis.setVisible(true);
        if (!state) {
            axis.setLabel("");
        } else {
            if (!axisLabel.equals(axis.getLabel())) {
                axis.setLabel(axisLabel);
            }
        }
    }

    void setDatasetAttr(DatasetAttributes datasetAttrs) {
        DatasetBase dataset = datasetAttrs.getDataset();
        int nDim = dataset.getNDim();
        int nAxes = nDim;
        if (is1D()) {
            nAxes = 2;
        }
        datasetAttributesList.clear();
        datasetAttributesList.add(datasetAttrs);
        if (axes.length != nAxes) {
            axes = new NMRAxis[nAxes];
            axes[0] = xAxis;
            axes[1] = yAxis;
            axModes = new AXMODE[nAxes];
            axModes[0] = AXMODE.PPM;
            axModes[1] = AXMODE.PPM;
            for (int i = 2; i < nAxes; i++) {
                if (axes[i] != null) {
                    //axes[i] = new NMRAxis(Orientation.HORIZONTAL, Position.BOTTOM, datasetAttrs.pt[i][0], datasetAttrs.pt[i][1], 4);
                    if (dataset.getFreqDomain(i)) {
                        axModes[i] = AXMODE.PPM;
                    } else {
                        axModes[i] = AXMODE.PTS;
                    }
                    axes[i].lowerBoundProperty().addListener(new AxisChangeListener(this, i, 0));
                    axes[i].upperBoundProperty().addListener(new AxisChangeListener(this, i, 1));
                }
            }
            drawSpectrum.setAxes(axes);
            drawSpectrum.setDisDim(disDimProp.getValue());
        }
    }

    public void updateAxisType(boolean alwaysUpdate) {
        DatasetBase dataset = getDataset();
        DatasetAttributes datasetAttributes = datasetAttributesList.get(0);
        int nDim = dataset.getNDim();
        int nAxes = nDim;
        if (is1D()) {
            nAxes = 2;
        }
        if (alwaysUpdate || (axes.length != nAxes)) {
            axes = new NMRAxis[nAxes];
            axes[0] = xAxis;
            axes[1] = yAxis;
            datasetAttributes.dim[0] = 0;
            if (datasetAttributes.dim.length > 1) {
                datasetAttributes.dim[1] = 1;
            }
            axModes = new AXMODE[nAxes];
            axModes[0] = AXMODE.PPM;
            axModes[1] = AXMODE.PPM;
            for (int i = 2; i < nAxes; i++) {
                double[] ppmLimits = datasetAttributes.getMaxLimits(i);
                double centerPPM = (ppmLimits[0] + ppmLimits[1]) / 2.0;
                axes[i] = new NMRAxis(Orientation.HORIZONTAL, centerPPM, centerPPM, 0, 1);
                datasetAttributes.dim[i] = i;
                if (dataset.getFreqDomain(i)) {
                    axModes[i] = AXMODE.PPM;
                } else {
                    axModes[i] = AXMODE.PTS;
                }
                axes[i].lowerBoundProperty().addListener(new AxisChangeListener(this, i, 0));
                axes[i].upperBoundProperty().addListener(new AxisChangeListener(this, i, 1));

            }
            drawSpectrum.setAxes(axes);
            drawSpectrum.setDisDim(disDimProp.getValue());
        }
        if (dataset.getFreqDomain(0)) {
            axModes[0] = AXMODE.PPM;
        } else {
            axModes[0] = AXMODE.TIME;
        }
        boolean reversedAxis = (axModes[0] == AXMODE.PPM);
        boolean autoScale = false;
        if (reversedAxis != xAxis.getReverse()) {
            autoScale = true;
        }
        xAxis.setReverse(reversedAxis);
        String xLabel = axModes[0].getLabel(datasetAttributes, 0);
        setAxisState(xAxis, xLabel);
        if (!is1D()) {
            if (dataset.getFreqDomain(1)) {
                axModes[1] = AXMODE.PPM;
            } else {
                axModes[1] = AXMODE.PTS;
            }
            reversedAxis = (axModes[1] == AXMODE.PPM);
            if (reversedAxis != xAxis.getReverse()) {
                autoScale = true;
            }

            yAxis.setReverse(reversedAxis);
            String yLabel = axModes[0].getLabel(datasetAttributes, 1);
            setAxisState(yAxis, yLabel);

        } else {
            yAxis.setReverse(false);
            setAxisState(yAxis, "Intensity");
        }
        if (autoScale) {
            full();
            if (!datasetAttributes.getHasLevel()) {
                autoScale();
            }
        }
    }

    public void refresh() {
        layoutPlotChildren();
    }

    public void draw() {
        if (Platform.isFxApplicationThread()) {
            refresh();
        } else {
            Platform.runLater(() -> {
                refresh();
            }
            );
        }
    }

    public double[] getMinBorders() {
        xAxis.setTickFontSize(chartProps.getTicFontSize());
        xAxis.setLabelFontSize(chartProps.getLabelFontSize());
        double[] borders = new double[4];

        yAxis.setTickFontSize(chartProps.getTicFontSize());
        yAxis.setLabelFontSize(chartProps.getLabelFontSize());

        borders[0] = is1D() && !chartProps.getIntensityAxis() ? 8 : yAxis.getBorderSize();
        borders[2] = xAxis.getBorderSize();

        borders[1] = borders[0] / 4;
        borders[3] = borders[2] / 4;
        borders[3] = chartProps.getTopBorderSize();
        borders[1] = chartProps.getRightBorderSize();
        return borders;
    }

    public double[] getUseBorders() {
        double[] borders = getMinBorders();
        borders[0] = Math.max(borders[0], minLeftBorder);
        borders[0] = Math.max(borders[0], chartProps.getLeftBorderSize());
        borders[2] = Math.max(borders[2], minBottomBorder);
        borders[2] = Math.max(borders[2], chartProps.getBottomBorderSize());
        if (chartProps.getAspect() && !is1D()) {
            adjustAspect(borders);
        }
        return borders;
    }

    void adjustAspect(double[] borders) {
        double xPos = getLayoutX();
        double yPos = getLayoutY();
        double width = getWidth();
        double height = getHeight();
        if ((axModes[0] == AXMODE.PPM) && (axModes[1] == AXMODE.PPM)) {
            if (!datasetAttributesList.isEmpty()) {
                DatasetAttributes dAttr = datasetAttributesList.get(0);
                DatasetBase dataset = dAttr.getDataset();
                if (dataset.getNDim() > 1) {
                    Nuclei nuc0 = dataset.getNucleus(dAttr.getDim(0));
                    Nuclei nuc1 = dataset.getNucleus(dAttr.getDim(1));
                    if ((nuc0 != null) && (nuc1 != null)) {
                        double fRatio0 = dataset.getNucleus(dAttr.getDim(0)).getFreqRatio();
                        double fRatio1 = dataset.getNucleus(dAttr.getDim(1)).getFreqRatio();
                        double dXAxis = Math.abs(xAxis.getUpperBound() - xAxis.getLowerBound());
                        double dYAxis = Math.abs(yAxis.getUpperBound() - yAxis.getLowerBound());

                        double ppmRatio = dXAxis / dYAxis;
                        double ppmRatioF = fRatio1 / fRatio0;
                        double chartAspectRatio = chartProps.getAspectRatio();
                        double aspectRatio = chartAspectRatio * (ppmRatio / ppmRatioF);
                        double dX = width - borders[0] - borders[1];
                        double dY = height - (borders[2] + borders[3]);
                        double newDX = dY * aspectRatio;

                        if (newDX > dX) {
                            double newDY = dX / aspectRatio;
                            borders[3] = height - borders[2] - newDY;
                        } else {
                            borders[1] = width - borders[0] - newDX;
                        }
                    }
                }
            }
        }
    }

    public void setChartDisabled(boolean state) {
        disabled = state;
    }

    public boolean isChartDisabled() {
        return disabled;
    }

    public static Color chooseBlackWhite(Color color) {
        Color result;
        if (color.getBrightness() > 0.5) {
            result = Color.BLACK;
        } else {
            result = Color.WHITE;
        }
        return result;
    }

    private void setCrossHairColors(Color fillColor) {
        Color color0 = chartProps.getCross0Color();
        if (color0 == null) {
            color0 = chooseBlackWhite(fillColor);
        }
        Color color1 = chartProps.getCross1Color();
        if (color1 == null) {
            if (color0 == Color.BLACK) {
                color1 = Color.RED;
            } else {
                color1 = Color.MAGENTA;
            }
        }

        for (int i = 0; i < 2; i++) {
            for (int j = 0; j < 2; j++) {
                if (i == 0) {
                    crossHairLines[i][j].setStroke(color0);
                } else {
                    crossHairLines[i][j].setStroke(color1);
                }
            }
        }
    }

    void highlightChart() {
        boolean multipleCharts = CHARTS.size() > 1;
        //if (multipleCharts && (activeChart.get() == this)) {
        double xPos = getLayoutX();
        double yPos = getLayoutY();
        double width = getWidth();
        double height = getHeight();
        highlightRect.setX(xPos + 1);
        highlightRect.setY(yPos + 1);
        highlightRect.setWidth(width - 2);
        highlightRect.setHeight(height - 2);
        double[][] corners = getCorners();
        double size = 10;
        for (int i = 0; i < corners.length; i++) {
            Rectangle rect = canvasHandles.get(i);
            double[] corner = corners[i];
            double dX = i < 2 ? 0 : -size;
            double dY = i % 2 == 0 ? 0 : -size;
            rect.setX(corner[0] + dX);
            rect.setY(corner[1] + dY);
            rect.setWidth(size);
            rect.setHeight(size);
            rect.setStroke(Color.BLUE);
            rect.setFill(null);
        }
    }

    public void useImmediateMode(boolean state) {
        useImmediateMode = state;
    }

    protected void layoutPlotChildren() {
        double xPos = getLayoutX();
        double yPos = getLayoutY();
        double width = getWidth();
        double height = getHeight();
        if (disabled) {
            return;
        }
        if (!useImmediateMode) {
            long lastPlotTime = drawSpectrum.getLastPlotTime();
            if ((lastPlotTime != 0) && (lastPlotTime < 1000)) {
                useImmediateMode = true;
            }
        }
        useImmediateMode = false;
        GraphicsContext gCC = canvas.getGraphicsContext2D();
        GraphicsContextInterface gC = new GraphicsContextProxy(gCC);
        GraphicsContextInterface gCPeaks = new GraphicsContextProxy(peakCanvas.getGraphicsContext2D());
        if (is1D()) {
            setYAxisByLevel();
        }
        try {
            gC.save();
            gC.clearRect(xPos, yPos, width, height);
            Color fillColor = Color.WHITE;
            if (chartProps.getBgColor() != null) {
                fillColor = chartProps.getBgColor();
                gC.setFill(fillColor);
                gC.fillRect(xPos, yPos, width, height);
            } else if (controller.getBgColor() != null) {
                fillColor = controller.getBgColor();
                gC.setFill(fillColor);
                gC.fillRect(xPos, yPos, width, height);
            }
            setCrossHairColors(fillColor);

            Color axesColorLocal = chartProps.getAxesColor();
            if (axesColorLocal == null) {
                axesColorLocal = controller.getAxesColor();
                if (axesColorLocal == null) {
                    axesColorLocal = chooseBlackWhite(fillColor);

                }
            }

            xAxis.setTickFontSize(chartProps.getTicFontSize());
            xAxis.setLabelFontSize(chartProps.getLabelFontSize());

            yAxis.setTickFontSize(chartProps.getTicFontSize());
            yAxis.setLabelFontSize(chartProps.getLabelFontSize());
            double[] borders = getUseBorders();
            leftBorder = borders[0];
            rightBorder = borders[1];
            bottomBorder = borders[2];
            topBorder = borders[3];

            xAxis.setWidth(width - leftBorder - rightBorder);
            xAxis.setHeight(bottomBorder);
            xAxis.setOrigin(xPos + leftBorder, yPos + getHeight() - bottomBorder);

            yAxis.setHeight(height - bottomBorder - topBorder);
            yAxis.setWidth(leftBorder);
            yAxis.setOrigin(xPos + leftBorder, yPos + getHeight() - bottomBorder);

            gC.setStroke(axesColorLocal);
            xAxis.setColor(axesColorLocal);
            yAxis.setColor(axesColorLocal);
            if (chartProps.getGrid()) {
                xAxis.setGridLength(yAxis.getHeight());
                yAxis.setGridLength(xAxis.getWidth());
            } else {
                xAxis.setGridLength(0.0);
                yAxis.setGridLength(0.0);

            }
            gC.setLineWidth(xAxis.getLineWidth());
            xAxis.draw(gC);
            if (!is1D() || chartProps.getIntensityAxis()) {
                yAxis.draw(gC);
                gC.strokeLine(xPos + leftBorder, yPos + topBorder, xPos + width - rightBorder, yPos + topBorder);
                gC.strokeLine(xPos + width - rightBorder, yPos + topBorder, xPos + width - rightBorder, yPos + height - bottomBorder);
            }

            peakCanvas.setWidth(canvas.getWidth());
            peakCanvas.setHeight(canvas.getHeight());
            GraphicsContext peakGC = peakCanvas.getGraphicsContext2D();
            peakGC.clearRect(xPos, yPos, width, height);
            gC.beginPath();
//
//        if (annoCanvas != null) {
//            annoCanvas.setWidth(width);
//            annoCanvas.setHeight(height);
//            GraphicsContext annoGC = annoCanvas.getGraphicsContext2D();
//            annoGC.clearRect(0, 0, width, height);
//        }

            if (!drawDatasets(gC)) {
                // if we used immediate mode and didn't finish in time try again
                // useImmediate mode will have been set to false
                Platform.runLater(() -> layoutPlotChildren());
                gC.restore();
                return;
            }

            if (!datasetAttributesList.isEmpty()) {
                drawPeakLists(true);
            }
            drawParameters(chartProps.getParameters());
            drawAnnotations(gCPeaks);
            crossHairs.refreshCrossHairs();
            gC.restore();
            highlightChart();

        } catch (GraphicsIOException ioE) {
            log.warn(ioE.getMessage(), ioE);
        }
    }

    protected void exportVectorGraphics(String fileName, String fileType) throws IOException {
        SVGGraphicsContext svgGC = new SVGGraphicsContext();
        try {
            svgGC.create(true, canvas.getWidth(), canvas.getHeight(), fileName);
            exportVectorGraphics(svgGC);
            svgGC.saveFile();
        } catch (GraphicsIOException ex) {
            throw new IOException(ex.getMessage());
        }
    }

    protected void exportVectorGraphics(GraphicsContextInterface svgGC) throws GraphicsIOException {
        double xPos = getLayoutX();
        double yPos = getLayoutY();
        double width = getWidth();
        double height = getHeight();
        Color fillColor = Color.WHITE;
        if (chartProps.getBgColor() != null) {
            fillColor = chartProps.getBgColor();
            svgGC.setFill(fillColor);
            svgGC.fillRect(xPos, yPos, width, height);
        } else if (controller.getBgColor() != null) {
            fillColor = controller.getBgColor();
            svgGC.setFill(fillColor);
            svgGC.fillRect(xPos, yPos, width, height);
        }

        Color axesColorLocal = chartProps.getAxesColor();
        if (axesColorLocal == null) {
            axesColorLocal = controller.getAxesColor();
            if (axesColorLocal == null) {
                axesColorLocal = chooseBlackWhite(fillColor);
            }
        }
        if (is1D()) {
            setYAxisByLevel();
        }
        svgGC.setStroke(axesColorLocal);
        xAxis.setColor(axesColorLocal);
        yAxis.setColor(axesColorLocal);
        if (chartProps.getGrid()) {
            xAxis.setGridLength(yAxis.getHeight());
            yAxis.setGridLength(xAxis.getWidth());
        } else {
            xAxis.setGridLength(0.0);
            yAxis.setGridLength(0.0);

        }

        xAxis.draw(svgGC);
        if (!is1D() || chartProps.getIntensityAxis()) {
            yAxis.draw(svgGC);
            svgGC.strokeLine(xPos + leftBorder, yPos + topBorder, xPos + width - rightBorder, yPos + topBorder);
            svgGC.strokeLine(xPos + width - rightBorder, yPos + topBorder, xPos + width - rightBorder, yPos + height - bottomBorder);
        }
        drawDatasets(svgGC);
        drawSlices(svgGC);
        if (!datasetAttributesList.isEmpty()) {
            drawPeakLists(true, svgGC);
            drawSelectedPeaks(svgGC);
        }

    }

    boolean drawDatasets(GraphicsContextInterface gC) throws GraphicsIOException {
        double maxTextOffset = -1.0;
        ArrayList<DatasetAttributes> draw2DList = new ArrayList<>();
        updateDatasetAttributeBounds();
        int nDatasets = datasetAttributesList.size();
        int iTitle = 0;
        double firstOffset = 0.0;
        double firstLvl = 1.0;
        updateProjections();
        double xPos = getLayoutX();
        double yPos = getLayoutY();
        for (DatasetAttributes datasetAttributes : datasetAttributesList) {
            try {
                DatasetAttributes firstAttr = datasetAttributesList.get(0);
                DatasetBase dataset = datasetAttributes.getDataset();
                if (datasetAttributes.isProjection()) {
                    continue;
                }
                if (dataset != null) {
//                datasetAttributes.setLvl(level);
                    datasetAttributes.setDrawReal(true);
                    if (datasetAttributes != firstAttr) {
                        datasetAttributes.syncDims(firstAttr);
                    } else {
                        firstOffset = datasetAttributes.getOffset();
                        firstLvl = datasetAttributes.getLvl();
                        updateAxisType(false);
                    }

                    if (disDimProp.get() != DISDIM.TwoD) {
                        if (chartProps.getRegions()) {
                            drawRegions(datasetAttributes, gC);
                        }
                        if (!datasetAttributes.getPos()) {
                            continue;
                        }
                        gC.save();
                        double clipExtra = 1;
                        drawSpectrum.setClipRect(xPos + leftBorder + clipExtra, yPos + topBorder + clipExtra,
                                xAxis.getWidth() - 2 * clipExtra, yAxis.getHeight() - 2 * clipExtra);

                        drawSpectrum.clip(gC);
                        try {
                            for (int iMode = 0; iMode < 2; iMode++) {
                                if (iMode == 0) {
                                    datasetAttributes.setDrawReal(true);
                                } else {
                                    if (!controller.getStatusBar().complexStatus.isSelected()) {
                                        break;
                                    }
                                    datasetAttributes.setDrawReal(false);
                                }
                                bcList.clear();
                                drawSpectrum.setToLastChunk(datasetAttributes);
                                boolean ok;
                                do {
                                    bcPath.getElements().clear();
                                    ok = drawSpectrum.draw1DSpectrum(datasetAttributes, firstLvl, firstOffset, HORIZONTAL, axModes[0], getPh0(), getPh1(), bcPath);
                                    double[][] xy = drawSpectrum.getXY();
                                    int nPoints = drawSpectrum.getNPoints();
                                    int rowIndex = drawSpectrum.getRowIndex();
                                    drawSpecLine(datasetAttributes, gC, iMode, rowIndex, nPoints, xy);
                                    gC.setFill(datasetAttributes.getPosColor(rowIndex));
                                    if (chartProps.getIntegrals()) {
                                        draw1DIntegral(datasetAttributes, gC);
                                    }
                                    drawBaseLine(gC, bcPath);

                                } while (ok);
                            }
                            drawSpectrum.drawVecAnno(datasetAttributes, HORIZONTAL, axModes[0]);
                            double[][] xy = drawSpectrum.getXY();
                            int nPoints = drawSpectrum.getNPoints();
                            drawSpecLine(datasetAttributes, gC, 0, -1, nPoints, xy);
                        } finally {
                            gC.restore();
                        }
                        if (chartProps.getTitles()) {
                            drawTitle(gC, datasetAttributes, iTitle++, nDatasets);
                        }

                    } else {
                        draw2DList.add(datasetAttributes);
                    }
                }

            } catch (GraphicsIOException gIO) {
                log.warn(gIO.getMessage(), gIO);
            }
        }
        for (DatasetAttributes datasetAttributes : datasetAttributesList) {
            if (datasetAttributes.isProjection()) {
                drawProjection(gC, datasetAttributes.projection(), datasetAttributes);
            }
        }
        boolean finished = true;
        if (!draw2DList.isEmpty()) {
            if (chartProps.getTitles()) {
                double fontSize = chartProps.getTicFontSize();
                gC.setFont(Font.font(fontSize));
                gC.setTextAlign(TextAlignment.LEFT);
                double textX = xPos + leftBorder + 10.0;
                double textY;
                if (fontSize > (topBorder - 2)) {
                    gC.setTextBaseline(VPos.TOP);
                    textY = yPos + topBorder + 2;
                } else {
                    gC.setTextBaseline(VPos.BOTTOM);
                    textY = yPos + topBorder - 2;
                }
                for (DatasetAttributes datasetAttributes : draw2DList) {
                    gC.setFill(datasetAttributes.getPosColor());
                    String title = datasetAttributes.getDataset().getTitle();
                    gC.fillText(title, textX, textY);
                    textX += GUIUtils.getTextWidth(title, gC.getFont()) + 10;
                }
            }
            if (gC instanceof GraphicsContextProxy) {
                if (useImmediateMode) {
                    finished = drawSpectrum.drawSpectrumImmediate(gC, draw2DList, axModes);
                    useImmediateMode = finished;
                } else {
                    drawSpectrum.drawSpectrum(draw2DList, axModes, false);
                }
            } else {
                finished = drawSpectrum.drawSpectrumImmediate(gC, draw2DList, axModes);
            }
        }
        return finished;

    }

    void drawTitle(GraphicsContextInterface gC, DatasetAttributes datasetAttributes,
                   int index, int nTitles) {
        gC.setFill(datasetAttributes.getPosColor());
        double fontSize = chartProps.getTicFontSize();
        gC.setFont(Font.font(fontSize));
        double textY;
        double xPos = getLayoutX();
        double yPos = getLayoutY();
        if ((nTitles > 1) || fontSize > (topBorder - 2)) {
            gC.setTextBaseline(VPos.TOP);
            textY = yPos + topBorder + 2;
            double offset = (nTitles - index - 1) * fontSize;
            textY += offset;
        } else {
            gC.setTextBaseline(VPos.BOTTOM);
            textY = yPos + topBorder - 2;
        }
        gC.setTextAlign(TextAlignment.LEFT);
        gC.fillText(datasetAttributes.getDataset().getTitle(),
                xPos + leftBorder + 10, textY);
    }

    void drawParameters(boolean state) {
        if ((state == false) && (parameterText != null)) {
            removeAnnotation(parameterText);
            parameterText = null;
        } else if (state == true) {
            Dataset dataset = (Dataset) getDataset();
            if (dataset != null) {
                String text = ProjectText.genText(dataset);
                if ((parameterText == null) || (!parameterText.getText().equals(text))) {
                     if (parameterText == null) {
                        double textY;
                        double xPos = getLayoutX();
                        double yPos = getLayoutY();
                        textY = yPos + topBorder + chartProps.getTicFontSize() * 2;
                        double textWidth = 200;
                        parameterText = new AnnoText(xPos, textY, textWidth, 200,
                                CanvasAnnotation.POSTYPE.PIXEL, CanvasAnnotation.POSTYPE.PIXEL, text);
                        addAnnotation(parameterText);
                    } else {
                        parameterText.setText(text);
                    }
                }
            }
        }
    }

    public ChartBorder hitBorder(double x, double y) {
        ChartBorder border = ChartBorder.NONE;
        double xPos = getLayoutX();
        double yPos = getLayoutY();
        double width = getWidth();
        double height = getHeight();
        boolean leftX = (x > xPos) && (x < xPos + leftBorder);
        boolean centerX = (x > (leftBorder + xPos) && (x < xPos + width - rightBorder));
        boolean rightX = (x > xPos + width - rightBorder) && (x < xPos + width);
        boolean topY = (y > yPos) && (y < yPos + topBorder);
        boolean centerY = (y > yPos + topBorder) && (y < yPos + height - bottomBorder);
        boolean bottomY = (y > yPos + height - bottomBorder) && (y < yPos + height);
        if (leftX && centerY) {
            border = ChartBorder.LEFT;
        } else if (bottomY && centerX) {
            border = ChartBorder.BOTTOM;
        } else if (rightX && centerY) {
            border = ChartBorder.RIGHT;
        } else if (topY && centerX) {
            border = ChartBorder.TOP;
        }
        return border;
    }

    void drawRegions(DatasetAttributes datasetAttr, GraphicsContextInterface gC) throws GraphicsIOException {
        List<DatasetRegion> regions = datasetAttr.getDataset().getReadOnlyRegions();
        if (regions == null) {
            return;
        }
        double chartHeight = yAxis.getHeight();
        for (DatasetRegion region : regions) {
            double ppm1 = region.getRegionStart(0);
            double ppm2 = region.getRegionEnd(0);
            double x1 = xAxis.getDisplayPosition(ppm2);
            double x2 = xAxis.getDisplayPosition(ppm1);
            if (x1 > x2) {
                double hold = x1;
                x1 = x2;
                x2 = hold;
            }
            if (region == activeRegion.get()) {
                gC.setFill(Color.YELLOW);
            } else {
                gC.setFill(Color.LIGHTYELLOW);
            }
            gC.fillRect(x1, getLayoutY() + topBorder + 1, x2 - x1, chartHeight - 2);

        }
    }

    void draw1DIntegral(DatasetAttributes datasetAttr, GraphicsContextInterface gC) throws GraphicsIOException {
        List<DatasetRegion> regions = datasetAttr.getDataset().getReadOnlyRegions();
        if (regions == null) {
            return;
        }
        double xMin = xAxis.getLowerBound();
        double xMax = xAxis.getUpperBound();
        double chartHeight = yAxis.getHeight();
        double integralOffset = chartHeight * 0.75;
        integralOffset = 0.0;
        double norm = datasetAttr.getDataset().getNorm() / datasetAttr.getDataset().getScale();
        double integralMax = getIntegralMaxFromRegions(regions);
        for (DatasetRegion region : regions) {
            double ppm1 = region.getRegionStart(0);
            double ppm2 = region.getRegionEnd(0);
            double[] offsets = new double[2];
            offsets[0] = region.getRegionStartIntensity(0);
            offsets[1] = region.getRegionEndIntensity(0);

            if ((ppm2 > xMin) && (ppm1 < xMax)) {
                Optional<Double> result = drawSpectrum.draw1DIntegrals(datasetAttr,
                        HORIZONTAL, axModes[0], ppm1, ppm2, offsets,
                        integralMax, chartProps.getIntegralLowPos(),
                        chartProps.getIntegralHighPos());
                if (result.isPresent()) {
                    double[][] xy = drawSpectrum.getXY();
                    int nPoints = drawSpectrum.getNPoints();
                    int rowIndex = drawSpectrum.getRowIndex();
                    gC.setTextAlign(TextAlignment.CENTER);
                    gC.setTextBaseline(VPos.BASELINE);
                    drawSpecLine(datasetAttr, gC, 0, rowIndex, nPoints, xy);
                    String text = String.format("%.1f", result.get() / norm);
                    double xCenter = (xy[0][0] + xy[0][nPoints - 1]) / 2.0;
                    double yCenter = (xy[1][0] + xy[1][nPoints - 1]) / 2.0;
                    gC.fillText(text, xCenter, yCenter);
                }
            }
        }
        datasetAttr.getActiveRegion().ifPresent(r -> {
            try {
                drawSpectrum.drawActiveRegion(gC, datasetAttr, r.getDatasetRegion());
            } catch (GraphicsIOException ex) {
                log.warn(ex.getMessage(), ex);
            }
        });
    }

    public Optional<IntegralHit> hitIntegral(double pickX, double pickY) {
        Optional<IntegralHit> hit = Optional.empty();
        for (DatasetAttributes datasetAttr : datasetAttributesList) {
            hit = hitIntegral(datasetAttr, pickX, pickY);
            if (hit.isPresent()) {
                break;
            }
        }
        return hit;
    }

    /**
     * Gets the max absolute value of the region integrals.
     * @param regions The regions to search.
     * @return The max integral value.
     */
    private double getIntegralMaxFromRegions(List<DatasetRegion> regions) {
        double integralMax = 0.0;
        for (DatasetRegion region : regions) {
            integralMax = Math.max(integralMax, Math.abs(region.getIntegral()));
        }
        return integralMax;
    }

    public Optional<IntegralHit> hitIntegral(DatasetAttributes datasetAttr, double pickX, double pickY) {
        Optional<IntegralHit> hit = Optional.empty();
        List<DatasetRegion> regions = datasetAttr.getDataset().getReadOnlyRegions();
        if (regions != null) {
            double xMin = xAxis.getLowerBound();
            double xMax = xAxis.getUpperBound();
            int hitRange = 10;
            double integralMax = getIntegralMaxFromRegions(regions);
            for (DatasetRegion region : regions) {
                double ppm1 = region.getRegionStart(0);
                double ppm2 = region.getRegionEnd(0);
                double[] offsets = new double[2];
                offsets[0] = region.getRegionStartIntensity(0);
                offsets[1] = region.getRegionEndIntensity(0);

                if ((ppm2 > xMin) && (ppm1 < xMax)) {
                    Optional<Double> result = drawSpectrum.draw1DIntegrals(datasetAttr,
                            HORIZONTAL, axModes[0], ppm1, ppm2, offsets,
                            integralMax, chartProps.getIntegralLowPos(),
                            chartProps.getIntegralHighPos());
                    if (result.isPresent()) {
                        double[][] xy = drawSpectrum.getXY();
                        int nPoints = drawSpectrum.getNPoints();
                        for (int i = 0; i < nPoints; i++) {
                            double x = xy[0][i];
                            double y = xy[1][i];
                            if ((Math.abs(pickX - x) < hitRange) && (Math.abs(pickY - y) < hitRange)) {
                                int handle = i < nPoints /2 ? -1 : -2;
                                Bounds bounds = new BoundingBox(xy[0][0], xy[1][nPoints-1],xy[0][nPoints-1]-xy[0][0],xy[1][0]-xy[1][nPoints-1]);
                                hit = Optional.of(new IntegralHit(datasetAttr, region, handle, bounds));
                                break;
                            }
                        }
                        if (hit.isPresent()) {
                            break;
                        }
                    }
                }
            }
        }
        return hit;
    }

    public void setActiveRegion(DatasetRegion region) {
        activeRegion.set(region);
    }

    public void clearActiveRegion() {
        activeRegion.set(null);
    }

    public Optional<DatasetRegion> getActiveRegion() {
        Optional<DatasetRegion> region = Optional.empty();
        if (activeRegion.get() != null) {
            region = Optional.of(activeRegion.get());
        }
        return region;
    }

    public boolean selectRegion(boolean controls, double pickX, double pickY) {
        for (DatasetAttributes datasetAttr : datasetAttributesList) {
            datasetAttr.setActiveRegion(null);
        }
        Optional<IntegralHit> hit = hitRegion(controls, pickX, pickY);
        hit.ifPresentOrElse(iHit -> {
            iHit.getDatasetAttr().setActiveRegion(iHit);
            activeRegion.set(hit.get().getDatasetRegion());
        }, () -> activeRegion.set(null));

        return hit.isPresent();
    }

    public boolean selectRegionControls(double pickX, double pickY) {
        for (DatasetAttributes datasetAttr : datasetAttributesList) {
            datasetAttr.setActiveRegion(null);
        }
        Optional<IntegralHit> hit = hitRegion(true, pickX, pickY);
        hit.ifPresentOrElse(iHit -> {
            iHit.getDatasetAttr().setActiveRegion(iHit);
            activeRegion.set(hit.get().getDatasetRegion());
        }, () -> activeRegion.set(null));
        return hit.isPresent();
    }

    public void addRegionListener(ChangeListener<DatasetRegion> listener) {
        activeRegion.addListener(listener);
    }

    public void removeRegionListener(ChangeListener<DatasetRegion> listener) {
        activeRegion.removeListener(listener);
    }

    public Optional<IntegralHit> selectIntegral(DatasetRegion datasetRegion) {
        for (DatasetAttributes datasetAttr : datasetAttributesList) {
            datasetAttr.setActiveRegion(null);
        }
        setActiveRegion(null);
        Optional<IntegralHit> hit = Optional.empty();
        if (datasetRegion != null) {
            for (DatasetAttributes datasetAttr : datasetAttributesList) {
                if (datasetAttr.getDataset().getReadOnlyRegions().contains(datasetRegion)) {
                    IntegralHit newHit = new IntegralHit(datasetAttr, datasetRegion, -1);
                    datasetAttr.setActiveRegion(newHit);
                    setActiveRegion(datasetRegion);
                    hit = Optional.of(newHit);
                    break;
                }
            }
        }
        return hit;
    }

    public Optional<IntegralHit> selectIntegral(double pickX, double pickY) {
        for (DatasetAttributes datasetAttr : datasetAttributesList) {
            datasetAttr.setActiveRegion(null);
        }
        Optional<IntegralHit> hit = hitIntegral(pickX, pickY);
        hit.ifPresentOrElse(iHit -> {
            iHit.getDatasetAttr().setActiveRegion(iHit);
            activeRegion.set(iHit.getDatasetRegion());
        }, () ->activeRegion.set(null));
        return hit;

    }

    public boolean hasActiveRegion() {
        boolean hasRegion = false;
        for (DatasetAttributes datasetAttr : datasetAttributesList) {
            if (datasetAttr.getActiveRegion().isPresent()) {
                hasRegion = true;
                break;
            }
        }
        return hasRegion;
    }

    public void refreshActiveRegion(boolean hit) {
        if (!hit) {
            boolean hadHit = false;
            for (DatasetAttributes datasetAttr : datasetAttributesList) {
                if (datasetAttr.getActiveRegion().isPresent()) {
                    hadHit = true;
                }
                datasetAttr.setActiveRegion(null);
            }
            if (hadHit) {
                refresh();
            }
        } else {
            refresh();
        }
    }

    public Optional<IntegralHit> hitRegion(boolean controls, double pickX, double pickY) {
        Optional<IntegralHit> hit = Optional.empty();
        for (DatasetAttributes datasetAttr : datasetAttributesList) {

            List<DatasetRegion> regions = datasetAttr.getDataset().getReadOnlyRegions();
            if (regions == null) {
                continue;
            }
            for (DatasetRegion region : regions) {
                hit = drawSpectrum.hitRegion(datasetAttr, region, controls, pickX, pickY);
                if (hit.isPresent()) {
                    break;
                }
            }
            if (hit.isPresent()) {
                break;
            }

        }

        return hit;
    }

    void drawSpecLine(DatasetAttributes datasetAttributes, GraphicsContextInterface gC, int iMode, int rowIndex, int nPoints, double[][] xy) throws GraphicsIOException {
        if (nPoints > 1) {
            if (iMode == 0) {
                gC.setStroke(datasetAttributes.getPosColor(rowIndex));
                gC.setLineWidth(datasetAttributes.getPosWidth());
            } else {
                gC.setStroke(datasetAttributes.getNegColor());
                gC.setLineWidth(datasetAttributes.getNegWidth());
            }
            gC.setLineCap(StrokeLineCap.BUTT);
            gC.strokePolyline(xy[0], xy[1], nPoints);
        }
    }

    void drawBaseLine(GraphicsContextInterface gC, Path path) throws GraphicsIOException {
        List<PathElement> elems = path.getElements();
        int nMove = 0;
        if (elems.size() > 1) {
            gC.beginPath();
            for (PathElement elem : elems) {
                if (elem instanceof MoveTo) {
                    MoveTo mv = (MoveTo) elem;
                    nMove++;
                    gC.moveTo(mv.getX(), mv.getY());
                } else if (elem instanceof LineTo) {
                    LineTo ln = (LineTo) elem;
                    gC.lineTo(ln.getX(), ln.getY());
                }
            }

            gC.setStroke(Color.ORANGE);
            gC.setLineWidth(3.0);
            gC.stroke();
        }
    }

    void purgeInvalidPeakListAttributes() {
        Iterator<PeakListAttributes> iterator = peakListAttributesList.iterator();
        while (iterator.hasNext()) {
            PeakList peakList = iterator.next().getPeakList();
            if (!peakList.valid()) {
                iterator.remove();
            }
        }

    }

    public PeakListAttributes setupPeakListAttributes(PeakList peakList) {
        purgeInvalidPeakListAttributes();
        boolean present = false;
        String listName = peakList.getName();
        PeakListAttributes newPeakListAttr = null;
        for (PeakListAttributes peakListAttr : peakListAttributesList) {
            if (peakListAttr.peakListNameProperty().get().equals(listName)) {
                if (peakListAttr.getPeakList().peaks() == null) {
                    peakListAttr.setPeakList(peakList);
                }
                newPeakListAttr = peakListAttr;
                present = true;
                break;
            }
        }
        if (!present) {
            if (isPeakListCompatible(peakList, true)) {
                DatasetAttributes matchData = null;
                for (DatasetAttributes dataAttr : datasetAttributesList) {
                    DatasetBase dataset = dataAttr.getDataset();
                    String datasetName = dataset.getName();
                    if (datasetName.length() != 0) {
                        if (peakList.getDatasetName().equals(datasetName)) {
                            matchData = dataAttr;
                            break;
                        }
                    }
                }
                if (matchData == null) {
                    matchData = datasetAttributesList.get(0);
                }
                PeakListAttributes peakListAttr = new PeakListAttributes(this, matchData, peakList);
                peakListAttributesList.add(peakListAttr);
                peakList.registerPeakChangeListener(this);
                newPeakListAttr = peakListAttr;

            }
        }
        return newPeakListAttr;
    }

    public void removeUnusedPeakLists(List<String> targets) {
        ObservableList<PeakListAttributes> peakAttrs = getPeakListAttributes();
        List<PeakListAttributes> newList = new ArrayList<>();
        boolean removeSome = false;
        for (PeakListAttributes peakAttr : peakAttrs) {
            boolean found = false;
            for (String s : targets) {
                if (peakAttr.getPeakListName().equals(s)) {
                    newList.add(peakAttr);
                    found = true;
                    break;
                }
            }
            if (!found) {
                peakAttr.getPeakList().removePeakChangeListener(this);
            }
            removeSome = !found;
        }
        if (removeSome) {
            peakAttrs.clear();
            peakAttrs.addAll(newList);
        }
    }

    public void updatePeakLists(List<String> targets) {
        removeUnusedPeakLists(targets);
        for (String s : targets) {
            PeakList peakList = PeakList.get(s);
            if (peakList != null) {
                setupPeakListAttributes(peakList);
            }
        }
    }

    public void setCanvasCursor() {
        canvas.setCursor(Cursor.CROSSHAIR);
    }

    public void deleteSelectedItems() {
        deleteSelectedPeaks();
        deleteSelectedAnnotations();
    }

    public void deleteSelectedPeaks() {
        List<Peak> deletedPeaks = new ArrayList<>();
        for (PeakListAttributes peakListAttr : peakListAttributesList) {
            Set<Peak> peaks = peakListAttr.getSelectedPeaks();
            for (Peak peak : peaks) {
                peak.setStatus(-1);
                deletedPeaks.add(peak);
            }
        }
        if (!deletedPeaks.isEmpty() && (manualPeakDeleteAction != null)) {
            PeakDeleteEvent peakDeleteEvent = new PeakDeleteEvent(deletedPeaks, this);
            manualPeakDeleteAction.accept(peakDeleteEvent);
        }
    }

    public List<Peak> getSelectedPeaks() {
        List<Peak> selectedPeaks = new ArrayList<>();
        peakListAttributesList.stream().forEach(peakListAttr -> {
            if (peakListAttr.getDrawPeaks()) {
                Set<Peak> peaks = peakListAttr.getSelectedPeaks();
                selectedPeaks.addAll(peaks);
            }
        });
        return selectedPeaks;
    }

    public void clearSelectedMultiplets() {
        peakListAttributesList.stream().forEach(peakListAttr -> {
            if (peakListAttr.getDrawPeaks()) {
                peakListAttr.clearSelectedPeaks();
            }
        });
    }

    public List<MultipletSelection> getSelectedMultiplets() {
        List<MultipletSelection> multiplets = new ArrayList<>();
        peakListAttributesList.stream().forEach(peakListAttr -> {
            if (peakListAttr.getDrawPeaks()) {
                Set<MultipletSelection> mSels = peakListAttr.getSelectedMultiplets();
                multiplets.addAll(mSels);
            }
        });
        return multiplets;
    }

    public void dragRegion(IntegralHit regionHit, double[] dragStart, double x, double y) {
        double[] dragPos = {x, y};
        for (DatasetAttributes datasetAttr : datasetAttributesList) {
            if (datasetAttr.getActiveRegion().isPresent()) {
                datasetAttr.moveRegion(regionHit, axes, dragPos);
                refresh();
            }
        }
    }

    public void dragAnno(double[] dragStart, double x, double y, CanvasAnnotation anno) {
        double xPos = getLayoutX();
        double yPos = getLayoutY();
        double width = getWidth();
        double height = getHeight();
        double[][] bounds = {{xPos + leftBorder, xPos + width - rightBorder}, {yPos + topBorder, yPos + height - bottomBorder}};
        double[][] world = {{axes[0].getUpperBound(), axes[0].getLowerBound()},
                {axes[1].getLowerBound(), axes[1].getUpperBound()}};
        double[] dragPos = {x, y};
        anno.move(bounds, world, dragStart, dragPos);
        drawPeakLists(false);
    }

    public void finishAnno(double[] dragStart, double x, double y, CanvasAnnotation anno) {
        double[] dragPos = {x, y};
        anno.move(dragStart, dragPos);
    }

    public void dragPeak(double[] dragStart, double x, double y, boolean widthMode) {
        boolean draggedAny = false;
        double[] dragPos = {x, y};
        for (PeakListAttributes peakListAttr : peakListAttributesList) {
            Set<Peak> peaks = peakListAttr.getSelectedPeaks();
            for (Peak peak : peaks) {
                draggedAny = true;
                if (widthMode) {
                    peakListAttr.resizePeak(peak, dragStart, dragPos);
                } else {
                    peakListAttr.movePeak(peak, dragStart, dragPos);
                }
            }
            Set<MultipletSelection> multipletItems = peakListAttr.getSelectedMultiplets();
            for (MultipletSelection mSel : multipletItems) {
                peakListAttr.moveMultipletCoupling(mSel, dragStart, dragPos);

            }

        }
        dragStart[0] = dragPos[0];
        dragStart[1] = dragPos[1];
        drawPeakLists(false);
        for (PeakListAttributes peakListAttr : peakListAttributesList) {
            drawSelectedPeaks(peakListAttr);
        }
    }

    int[] getFitRows(PeakListAttributes peakListAttr) {
        int nPeakDims = peakListAttr.getPeakList().getNDim();
        DatasetAttributes dataAttr = peakListAttr.getDatasetAttributes();
        int nDataDims = dataAttr.getDataset().getNDim();
        int nRows = nDataDims - nPeakDims;
        int[] dims = dataAttr.getDims();
        int[] rows = new int[nRows];
        for (int i = 0; i < nRows; i++) {
            int iDim = dims[nPeakDims + i];
            rows[i] = dataAttr.getPoint(iDim)[0];
        }
        return rows;
    }

    double[] getFitValues(PeakListAttributes peakListAttr) {
        int nPeakDims = peakListAttr.getPeakList().getNDim();
        DatasetAttributes dataAttr = peakListAttr.getDatasetAttributes();
        int nDataDims = dataAttr.getDataset().getNDim();
        int nRows = nDataDims - nPeakDims;
        int[] dims = dataAttr.getDims();
        int[] rows = new int[nRows];
        double[] values = null;
        if (nRows == 1) {
            values = dataAttr.getDataset().getValues(dims[nPeakDims]);
            log.info("values {}", values);
        }
        return values;
    }

    public void fitPeakLists(int syncDim) {
        fitPeakLists(syncDim, true, false, ARRAYED_FIT_MODE.SINGLE);
    }

    public void fitPeakLists(int syncDim, boolean fitAll, boolean lsFit, ARRAYED_FIT_MODE arrayedFitMode) {
        peakListAttributesList.forEach((peakListAttr) -> {
            DatasetBase datasetBase = peakListAttr.getDatasetAttributes().getDataset();
            Dataset dataset = null;
            if (datasetBase instanceof Dataset) {
                dataset = (Dataset) datasetBase;
            }
            if (dataset == null) {
                Alert alert = new Alert(Alert.AlertType.ERROR);
                alert.setTitle("Peak  fit");
                alert.setContentText("No dataset");
                alert.showAndWait();
                return;
            }
            int[] fitRows = getFitRows(peakListAttr);
            if ((arrayedFitMode != ARRAYED_FIT_MODE.SINGLE) && (fitRows.length == 0)) {
                Alert alert = new Alert(Alert.AlertType.ERROR);
                alert.setTitle("Peak array fit");
                alert.setContentText("No arrayed rows or planes");
                alert.showAndWait();
                return;
            }
            double[] delays = null;
            if (arrayedFitMode == ARRAYED_FIT_MODE.EXP) {
                log.info("nrows {}", fitRows[0]);
                delays = getFitValues(peakListAttr);
                if ((delays == null)) {

                    Alert alert = new Alert(Alert.AlertType.ERROR);
                    alert.setTitle("Peak exp fit");
                    alert.setContentText("No dataset values for delays");
                    alert.showAndWait();
                    return;
                }
                log.info("ndel {}", delays.length);
            }
            try {

                Set<Peak> peaks = peakListAttr.getSelectedPeaks();
                if (fitAll && peaks.isEmpty()) {
                    PeakListTools.peakFit(peakListAttr.getPeakList(), dataset, fitRows, delays, lsFit, syncDim, arrayedFitMode);
                } else if (!peaks.isEmpty()) {
                    PeakListTools.peakFit(peakListAttr.getPeakList(), dataset, fitRows, delays, peaks, lsFit, syncDim, arrayedFitMode);
                }
            } catch (IllegalArgumentException | IOException | PeakFitException ex) {
                log.error(ex.getMessage(), ex);
            }
        });
    }

    public void clusterPeakLists(int syncDim) {
        peakListAttributesList.forEach((peakListAttr) -> {
            DatasetBase dataset = peakListAttr.getDatasetAttributes().getDataset();
            if (dataset != null) {
                try {
                    PeakListTools.clusterPeakColumns(peakListAttr.getPeakList(), syncDim);
                } catch (IllegalArgumentException ex) {
                    log.error(ex.getMessage(), ex);
                }
            }
        });
    }

    public void tweakPeaks() {
        peakListAttributesList.forEach((peakListAttr) -> {
            Set<Peak> peaks = peakListAttr.getSelectedPeaks();
            if (!peaks.isEmpty()) {
                DatasetBase datasetBase = peakListAttr.getDatasetAttributes().getDataset();
                Dataset dataset = datasetBase instanceof Dataset ? (Dataset) datasetBase : null;
                if (dataset != null) {
                    try {
                        int[] dim = getPeakDim(peakListAttr.getDatasetAttributes(), peakListAttr.getPeakList(), true);
                        for (int i = 0; i < dim.length; i++) {
                            log.info("{} {}", i, dim[i]);
                        }
                        int nExtra = dim.length - peakListAttr.getPeakList().nDim;
                        int[] planes = new int[nExtra];
                        PeakListTools.tweakPeaks(peakListAttr.getPeakList(), dataset, peaks, planes);

                    } catch (IllegalArgumentException ex) {
                        log.error(ex.getMessage(), ex);
                    }
                }
            }
        });
    }

    public void tweakPeakLists() {
        peakListAttributesList.forEach((peakListAttr) -> {
            DatasetBase datasetBase = peakListAttr.getDatasetAttributes().getDataset();
            Dataset dataset = datasetBase instanceof Dataset ? (Dataset) datasetBase : null;
            if (dataset != null) {
                try {
                    int nExtra = dataset.getNDim() - peakListAttr.getPeakList().nDim;
                    int[] planes = new int[nExtra];
                    PeakListTools.tweakPeaks(peakListAttr.getPeakList(), dataset, planes);

                } catch (IllegalArgumentException ex) {
                    log.error(ex.getMessage(), ex);
                }
            }
        });
    }

    public void duplicatePeakList() {
        ChoiceDialog<PeakList> dialog = new ChoiceDialog<>();
        dialog.setTitle("Duplicate Peak List");
        dialog.setContentText("Origin List:");
        PeakList.peakLists().stream().forEach(p -> dialog.getItems().add(p));

        Optional<PeakList> result = dialog.showAndWait();
        if (result.isPresent()) {
            PeakList peakList = result.get();
            if (peakList != null) {
                String newListName = PeakList.getNameForDataset(getDataset().getName());
                if (PeakList.exists(newListName)) {
                    newListName = GUIUtils.input("New list name");
                    if ((newListName == null) || newListName.trim().equals("")) {
                        return;
                    }
                    newListName = newListName.trim();
                    if (PeakList.exists(newListName)) {
                        GUIUtils.warn("Target List Already Exists", "Target List:" + newListName);
                        return;
                    }
                }
                PeakList newPeakList = peakList.copy(newListName, false, false, true);
                if (newPeakList != null) {
                    newPeakList.setDatasetName(getDataset().getName());
                    updatePeakLists(Collections.singletonList(newPeakList.getName()));
                }
            }
        }
    }

    public void drawPeakLists(boolean clear) {

        if (peakCanvas != null) {
            GraphicsContextInterface peakGC = new GraphicsContextProxy(peakCanvas.getGraphicsContext2D());
            drawPeakLists(clear, peakGC);
        }
    }

    public void drawPeakLists(boolean clear, GraphicsContextInterface peakGC) {
        double xPos = getLayoutX();
        double yPos = getLayoutY();
        double width = getWidth();
        double height = getHeight();
        if (peakCanvas != null) {
            peakCanvas.setWidth(canvas.getWidth());
            peakCanvas.setHeight(canvas.getHeight());
            try {
                if (peakGC instanceof GraphicsContextProxy) {
                    peakGC.clearRect(xPos, yPos, width, height);
                }
                if (peakFont.getSize() != PreferencesController.getPeakFontSize()) {
                    peakFont = new Font(fontFamily, PreferencesController.getPeakFontSize());
                }
                peakGC.setFont(peakFont);

                final Iterator<PeakListAttributes> peakListIterator = peakListAttributesList.iterator();
                while (peakListIterator.hasNext()) {
                    PeakListAttributes peakListAttr = peakListIterator.next();
                    if (peakListAttr.getPeakList().peaks() == null) {
                        peakListAttr.getPeakList().removePeakChangeListener(this);
                        peakListIterator.remove();
                    }
                }
                if (peakStatus.get()) {
                    for (PeakListAttributes peakListAttr : peakListAttributesList) {
                        if (clear) {
                            peakListAttr.clearPeaksInRegion();
                        }
                        if (peakListAttr.getDrawPeaks()) {
                            drawPeakList(peakListAttr, peakGC);
                        }
//                drawSelectedPeaks(peakListAttr);
                    }
                }
                if (!peakPaths.isEmpty()) {
                    drawPeakPaths();
                }
                drawAnnotations(peakGC);

//                peakGC.restore();
            } catch (Exception ioE) {
                log.warn(ioE.getMessage(), ioE);
            }
        }
    }

    void drawSelectedPeaks(GraphicsContextInterface peakGC) {
        for (PeakListAttributes peakListAttr : peakListAttributesList) {
            if (peakListAttr.getDrawPeaks()) {
                drawSelectedPeaks(peakListAttr, peakGC);
            }
        }
    }

    public Optional<Peak> hitPeak(double pickX, double pickY) {
        Optional<Peak> hit = Optional.empty();
        if (peakStatus.get()) {
            // drawPeakLists(false);
            for (PeakListAttributes peakListAttr : peakListAttributesList) {
                if (peakListAttr.getDrawPeaks()) {
                    hit = peakListAttr.hitPeak(drawPeaks, pickX, pickY);
                    if (hit.isPresent()) {
                        break;
                    }
                }
            }
        }
        return hit;
    }

    public Optional<MultipletSelection> hitMultiplet(double pickX, double pickY) {
        Optional<MultipletSelection> hit = Optional.empty();
        if (peakStatus.get()) {
            for (PeakListAttributes peakListAttr : peakListAttributesList) {
                if (peakListAttr.getDrawPeaks()) {
                    hit = peakListAttr.hitMultiplet(drawPeaks, pickX, pickY);
                    if (hit.isPresent()) {
                        break;
                    }
                }
            }
        }
        return hit;
    }

    public void showHitPeak(double pickX, double pickY) {
        Optional<Peak> hit = hitPeak(pickX, pickY);
        if (hit.isPresent()) {
            FXMLController.getActiveController().showPeakAttr();
            FXMLController.peakAttrController.gotoPeak(hit.get());
            FXMLController.peakAttrController.getStage().toFront();
        }
    }

    public boolean selectPeaks(double pickX, double pickY, boolean append) {
        if (!append) {
            for (PolyChart chart : CHARTS) {
                if (chart != this) {
                    boolean hadPeaks = false;
                    for (PeakListAttributes peakListAttr : (List<PeakListAttributes>) chart.getPeakListAttributes()) {
                        if (peakListAttr.clearSelectedPeaks()) {
                            hadPeaks = true;
                        }
                    }
                    if (hadPeaks) {
                        chart.drawPeakLists(false);
                    }
                }
            }
        }

        List<Peak> selPeaks = new ArrayList<>();
        drawPeakLists(false);
        boolean hitPeak = false;
        if (peakStatus.get()) {
            for (PeakListAttributes peakListAttr : peakListAttributesList) {
                if (peakListAttr.getDrawPeaks()) {
                    peakListAttr.selectPeak(drawPeaks, pickX, pickY, append);
                    Set<Peak> peaks = peakListAttr.getSelectedPeaks();
                    if (!peaks.isEmpty()) {
                        selPeaks.addAll(peaks);
                        hitPeak = true;
                    }
                    if (!selectedMultiplets.isEmpty()) {
                        hitPeak = true;
                    }
                    drawSelectedPeaks(peakListAttr);
                }
            }
        }
        if (controller == FXMLController.activeController.get()) {
            List<Peak> allSelPeaks = new ArrayList<>();
            for (PolyChart chart : controller.charts) {
                allSelPeaks.addAll(chart.getSelectedPeaks());
            }
            controller.selPeaks.set(allSelPeaks);
        }
        return hitPeak;
    }

    public double[][] getRegionLimits(DatasetAttributes dataAttr) {
        int nDataDim = dataAttr.nDim;
        double[][] limits = new double[nDataDim][2];
        for (int i = 0; ((i < axes.length) && (i < nDataDim)); i++) {
            if (axModes[i] == AXMODE.PPM) {
                limits[i][0] = axes[i].getLowerBound();
                limits[i][1] = axes[i].getUpperBound();
            } else {
                double lb = axes[i].getLowerBound();
                double ub = axes[i].getUpperBound();
                if (Math.abs(lb - ub) < 0.5) {
                    lb = lb - 1.4;
                    ub = ub + 1.4;
                }
                limits[i][1] = AXMODE.PPM.indexToValue(dataAttr, i, lb);
                limits[i][0] = AXMODE.PPM.indexToValue(dataAttr, i, ub);
            }
        }
        return limits;

    }

    public boolean isPeakListCompatible(PeakList peakList, boolean looseMode) {
        boolean result = false;
        if (!datasetAttributesList.isEmpty()) {
            DatasetAttributes dataAttr = datasetAttributesList.get(0);
            int[] peakDim = getPeakDim(dataAttr, peakList, looseMode);
            if (peakDim[0] != -1) {
                if ((peakDim.length == 1) || (peakDim[1] != -1)) {
                    result = true;
                }
            }
        }
        return result;
    }

    int[] getPeakDim(DatasetAttributes dataAttr, PeakList peakList, boolean looseMode) {
        int nPeakDim = peakList.nDim;
        int nDataDim = dataAttr.nDim;
        int[] dim = new int[nDataDim];
        int nMatch = 0;
        int nShouldMatch = 0;
        boolean[] used = new boolean[nPeakDim];

        for (int i = 0; (i < axes.length) && (i < dim.length); i++) {
            dim[i] = -1;
            nShouldMatch++;
            for (int j = 0; j < nPeakDim; j++) {
                if (dataAttr.getLabel(i).equals(peakList.getSpectralDim(j).getDimName())) {
                    dim[i] = j;
                    nMatch++;
                    used[j] = true;
                    break;
                }
            }
        }

        if ((nMatch != nShouldMatch) && looseMode) {
            for (int i = 0; (i < axes.length) && (i < dim.length); i++) {
                if (dim[i] == -1) {
                    for (int j = 0; j < nPeakDim; j++) {
                        if (!used[j]) {
                            String dNuc = dataAttr.getDataset().getNucleus(i).getNumberName();
                            String pNuc = peakList.getSpectralDim(j).getNucleus();
                            if (dNuc.equals(pNuc)) {
                                dim[i] = j;
                                used[j] = true;
                                nMatch++;
                                break;
                            }
                        }
                    }
                }
            }
        }
        return dim;
    }

    void drawPeakList(PeakListAttributes peakListAttr, GraphicsContextInterface gC) {
        double xPos = getLayoutX();
        double yPos = getLayoutY();
        if (peakListAttr.getDrawPeaks()) {
            gC.save();
            try {
                gC.beginPath();
                gC.rect(xPos + leftBorder, yPos + topBorder, xAxis.getWidth(), yAxis.getHeight());
                gC.clip();
                gC.beginPath();
                DatasetAttributes dataAttr = peakListAttr.getDatasetAttributes();
                List<Peak> peaks = peakListAttr.getPeaksInRegion();
                int[] dim = peakListAttr.getPeakDim();
                double[] offsets = new double[dim.length];
                int[][] limits = new int[dim.length][2];
                for (int iDim = 2; iDim < dim.length; iDim++) {
                    limits[iDim] = getPlotLimits(dataAttr, iDim);
                }
                drawPeaks.clear1DBounds();

                peaks.stream().filter(peak -> peak.getStatus() >= 0).forEach((peak) -> {
                    try {
                        for (int iDim = 2; iDim < dim.length; iDim++) {
                            offsets[iDim] = 0.0;
                            if (limits[iDim][0] == limits[iDim][1]) {
                                if (dim[iDim] >= 0) {
                                    double ppm = peak.getPeakDim(dim[iDim]).getChemShiftValue();
                                    double pt = dataAttr.getDataset().ppmToDPoint(dataAttr.dim[iDim], ppm);
                                    double deltaPt = Math.abs(limits[iDim][0] - pt);
                                    offsets[iDim] = deltaPt;
                                }
                            }
                        }
                        drawPeaks.drawPeak(peakListAttr, gC, peak, dim, offsets, false);
                        for (int iDim : dim) {
                            if (iDim >= 0) {
                                peak.peakDims[iDim].setLinkDrawn(false);
                            }
                        }
                    } catch (GraphicsIOException ex) {
                        log.warn("draw peak exception {}", ex.getMessage(), ex);
                    }
                });
                if (peakListAttr.getDrawLinks()) {
                    peaks.stream().filter(peak -> peak.getStatus() >= 0).forEach((peak) -> {
                        try {
                            drawPeaks.drawLinkLines(peakListAttr, gC, peak, dim, false);
                        } catch (GraphicsIOException ex) {
                            log.warn(ex.getMessage(), ex);
                        }
                    });
                }
                if (dim.length == 1) { // only draw multiples for 1D 
                    List<Peak> roots = new ArrayList<>();
                    drawPeaks.clear1DBounds();
                    peaks.stream().filter(peak -> peak.getStatus() >= 0).forEach((peak) -> {
                        try {
                            drawPeaks.drawMultiplet(peakListAttr, gC, peak.getPeakDim(0).getMultiplet(), dim, offsets, false, 0);
                            roots.add(peak);
                        } catch (GraphicsIOException ex) {
                            log.warn("draw peak exception {}", ex.getMessage());
                        } catch (Exception ex2) {
                            log.warn(ex2.getMessage(), ex2);
                        }
                    });

                    if (peakListAttr.getSimPeaks()) {
                        PeakList.sortPeaks(roots, 0, true);
                        ArrayList overlappedPeaks = new ArrayList();
                        for (int iPeak = 0, n = roots.size(); iPeak < n; iPeak++) {
                            Peak aPeak = roots.get(iPeak);
                            overlappedPeaks.add(aPeak);
                            for (int jPeak = (iPeak + 1); jPeak < n; jPeak++) {
                                Peak bPeak = roots.get(jPeak);
                                if (aPeak.overlaps(bPeak, 0, overlapScale)) {
                                    overlappedPeaks.add(bPeak);
                                    aPeak = roots.get(jPeak);
                                    iPeak++;
                                } else {
                                    break;
                                }
                            }
                            gC.setStroke(Color.RED);
                            drawPeaks.drawSimSum(gC, overlappedPeaks, dim);
                            overlappedPeaks.clear();
                        }

                    }
                }

            } catch (GraphicsIOException gioE) {
                log.warn(gioE.getMessage(), gioE);
            } finally {
                gC.restore();
            }
        }
    }

    void drawSelectedPeaks(PeakListAttributes peakListAttr) {
        GraphicsContext gCC = peakCanvas.getGraphicsContext2D();
        GraphicsContextInterface gC = new GraphicsContextProxy(gCC);
        drawSelectedPeaks(peakListAttr, gC);

    }

    public void clearPeakPaths() {
        peakPaths.clear();
    }

    public void addPeakPaths(List<ConnectPeakAttributes> peaks) {
        peakPaths.addAll(peaks);
    }

    public void addPeakPath(ConnectPeakAttributes peaks) {
        peakPaths.add(peaks);
    }

    public List<ConnectPeakAttributes> getPeakPaths() {
        return peakPaths;
    }

    void drawPeakPaths() {
        if (!peakPaths.isEmpty()) {
            GraphicsContext gCC = peakCanvas.getGraphicsContext2D();
            GraphicsContextInterface gC = new GraphicsContextProxy(gCC);
            gC.save();
            gC.beginPath();
            gC.rect(getLayoutX() + leftBorder, getLayoutY() + topBorder, xAxis.getWidth(), yAxis.getHeight());
            gC.clip();
            gC.beginPath();
            peakPaths.stream().forEach((lPeaks) -> {
                drawPeakPaths(lPeaks, gC);
            });
            gC.restore();
        }
    }

    void drawPeakPaths(ConnectPeakAttributes connPeakAttrs, GraphicsContextInterface gC) {
        int[] dim = {0, 1}; // FIXME: Need to generalize this
        drawPeaks.drawPeakConnection(connPeakAttrs, gC, dim);
    }

    void drawSelectedPeaks(PeakListAttributes peakListAttr, GraphicsContextInterface gC) {
        if (peakListAttr.getDrawPeaks()) {
            Set<Peak> peaks = peakListAttr.getSelectedPeaks();
            Set<MultipletSelection> multiplets = peakListAttr.getSelectedMultiplets();
            if (!peaks.isEmpty() || !multiplets.isEmpty()) {
                int[] dim = peakListAttr.getPeakDim();
                double[] offsets = new double[dim.length];
                peaks.stream().forEach((peak) -> {
                    try {
                        drawPeaks.drawPeak(peakListAttr, gC, peak, dim, offsets, true);
                    } catch (GraphicsIOException ex) {
                        log.warn(ex.getMessage(), ex);
                    }
                    int nPeakDim = peak.peakList.nDim;
                    if (peak.getPeakList().isSlideable() && (nPeakDim > 1)) {
                        try {
                            drawPeaks.drawLinkLines(peakListAttr, gC, peak, dim, true);
                        } catch (GraphicsIOException ex) {
                            log.warn(ex.getMessage(), ex);
                        }
                    }
                });
                multiplets.stream().forEach((multipletSel) -> {
                    Multiplet multiplet = multipletSel.getMultiplet();
                    if (multipletSel.isLine()) {
                        int line = multipletSel.getLine();
                        try {
                            drawPeaks.drawMultiplet(peakListAttr, gC, multiplet, dim, offsets, true, line);
                        } catch (GraphicsIOException ex) {
                            log.warn(ex.getMessage(), ex);
                        }
                    }
                });
            }

        }
    }

    public Optional<CanvasAnnotation> hitAnnotation(double x, double y, boolean selectMode) {
        Optional<CanvasAnnotation> result = Optional.empty();
        for (CanvasAnnotation anno : canvasAnnotations) {
            int handle = anno.hitHandle(x, y);
            if ((handle >= 0) || anno.hit(x, y, selectMode)) {
                result = Optional.of(anno);
                break;
            }

        }
        return result;
    }

    public void deleteSelectedAnnotations() {
        Iterator<CanvasAnnotation> iter = canvasAnnotations.iterator();
        while (iter.hasNext()) {
            CanvasAnnotation anno = iter.next();
            if (anno.isSelected()) {
                iter.remove();
                if (anno == parameterText) {
                    parameterText = null;
                }
            }
        }
    }

    public void clearAnnotations() {
        parameterText = null;
        canvasAnnotations.clear();
    }

    public void addAnnotation(CanvasAnnotation anno) {
        canvasAnnotations.add(anno);
    }

    public void removeAnnotation(CanvasAnnotation anno) {
        canvasAnnotations.remove(anno);
        if ((anno != null) && (anno == parameterText)) {
            parameterText = null;
        }
    }

    public boolean hasAnnoType(Class annoClass) {
        Iterator<CanvasAnnotation> iter = canvasAnnotations.iterator();
        while (iter.hasNext()) {
            CanvasAnnotation anno = iter.next();
            if (anno.getClass() == annoClass) {
                return true;
            }
        }
        return false;
    }

    public List<CanvasAnnotation> findAnnoTypes(Class annoClass) {
        return canvasAnnotations.stream().filter(anno -> anno.getClass() == annoClass).collect(Collectors.toList());
    }

    public void clearAnnoType(Class annoClass) {
        Iterator<CanvasAnnotation> iter = canvasAnnotations.iterator();
        while (iter.hasNext()) {
            CanvasAnnotation anno = iter.next();
            if (anno.getClass() == annoClass) {
                iter.remove();
                if ((anno != null) && (anno == parameterText)) {
                    parameterText = null;
                }
            }
        }
    }

    void drawAnnotations(GraphicsContextInterface gC) {
        if (!canvasAnnotations.isEmpty()) {
            double xPos = getLayoutX();
            double yPos = getLayoutY();
            double width = getWidth();
            double height = getHeight();
            gC.save();
            try {
                gC.beginPath();
                gC.rect(xPos, yPos, xAxis.getWidth() + leftBorder + rightBorder, yAxis.getHeight() + topBorder + bottomBorder);
                gC.clip();
                gC.beginPath();
                double[][] bounds = {{xPos + leftBorder, xPos + width - rightBorder}, {yPos + topBorder, yPos + height - bottomBorder}};
                double[][] world = {{axes[0].getUpperBound(), axes[0].getLowerBound()},
                {axes[1].getLowerBound(), axes[1].getUpperBound()}};
                boolean lastClipAxes = false;

                for (CanvasAnnotation anno : canvasAnnotations) {
                    if (anno.getClipInAxes() && !lastClipAxes) {
                        gC.save();
                        gC.rect(xPos + leftBorder, yPos + topBorder, xAxis.getWidth(), yAxis.getHeight());
                        gC.clip();
                        lastClipAxes = true;
                    } else if (!anno.getClipInAxes() && lastClipAxes) {
                        gC.restore();
                        lastClipAxes = false;
                    }
                    anno.draw(gC, bounds, world);
                }
                if (lastClipAxes) {
                    gC.restore();
                }
            } catch (Exception gioE) {
                log.warn(gioE.getMessage(), gioE);
            } finally {
                gC.restore();
            }
        }
    }

    public List<DatasetAttributes> getActiveDatasetAttributes() {
        List<DatasetAttributes> activeData = new ArrayList<>();
        for (DatasetAttributes dataAttr : datasetAttributesList) {
            if (dataAttr.getPos()) {
                activeData.add(dataAttr);
            }
        }
        return activeData;
    }

    public ObservableList<DatasetAttributes> getDatasetAttributes() {
        return datasetAttributesList;
    }

    public ObservableList<PeakListAttributes> getPeakListAttributes() {
        return peakListAttributesList;
    }

    public void resetChartPhases() {
        for (int i = 0; i < chartPhases[0].length; i++) {
            chartPhases[0][i] = 0.0;
            chartPhases[1][i] = 0.0;
        }
    }

    public double getDataPH0() {
        DatasetBase dataset = getDataset();
        double value = 0.0;
        if (dataset != null) {
            if (datasetPhaseDim != -1) {
                value = dataset.getPh0(datasetPhaseDim);
            }
        }
        return value;
    }

    public double getDataPH1() {
        DatasetBase dataset = getDataset();
        double value = 0.0;
        if (dataset != null) {
            if (datasetPhaseDim != -1) {
                value = dataset.getPh1(datasetPhaseDim);
            }
        }
        return value;
    }

    public void setPh0(double ph0) {
        if (datasetPhaseDim != -1) {
            chartPhases[0][datasetPhaseDim] = ph0;
        }
    }

    public void setPh1(double ph1) {
        if (datasetPhaseDim != -1) {
            chartPhases[1][datasetPhaseDim] = ph1;
        }
    }

    public double getPh0() {
        double value = 0.0;
        if (datasetPhaseDim != -1) {
            value = chartPhases[0][datasetPhaseDim];
        }
        return value;
    }

    public double getPh1() {
        double value = 0.0;
        if (datasetPhaseDim != -1) {
            value = chartPhases[1][datasetPhaseDim];
        }
        return value;
    }

    public double getPh0(int iDim) {
        double value;
        if (iDim == 0) {
            value = chartPhases[0][0];
        } else {
            DatasetAttributes datasetAttributes = datasetAttributesList.get(0);

            int datasetDim = datasetAttributes.dim[iDim];
            value = chartPhases[0][datasetDim];
        }
        return value;
    }

    public double getPh1(int iDim) {
        double value;
        if (iDim == 0) {
            value = chartPhases[1][0];
        } else {
            DatasetAttributes datasetAttributes = datasetAttributesList.get(0);

            int datasetDim = datasetAttributes.dim[iDim];
            value = chartPhases[1][datasetDim];
        }
        return value;
    }

    public double getPivot() {
        if (datasetPhaseDim != -1) {
            return chartPivots[datasetPhaseDim];
        } else {
            return 0.0;
        }
    }

    /**
     * @param pivot the pivot to set
     */
    public void setPivot(Double pivot) {
        if (!datasetAttributesList.isEmpty()) {
            String vecDimName = "";
            if ((controller.chartProcessor != null) && controller.processControllerVisible.get()) {
                vecDimName = controller.chartProcessor.getVecDimName();
            }
            DatasetBase dataset = getDataset();
            DatasetAttributes datasetAttributes = datasetAttributesList.get(0);
            int datasetDim = -1;
            if (is1D() || vecDimName.equals("D1")) {
                datasetDim = datasetAttributes.dim[0];
                if (pivot == null) {
                    pivotPosition[datasetDim] = null;
                    phaseFraction = 0;
                } else {
                    int position = axModes[0].getIndex(datasetAttributes, 0, pivot);
                    pivotPosition[datasetDim] = pivot;
                    int size = dataset.getSizeReal(datasetDim);
                    phaseFraction = position / (size - 1.0);
                }
            } else if (datasetPhaseDim >= 0) {
                datasetDim = datasetAttributes.dim[phaseAxis];
                if (pivot == null) {
                    pivotPosition[datasetDim] = null;
                    phaseFraction = 0;
                } else {
                    int position = axModes[phaseAxis].getIndex(datasetAttributes, phaseAxis, pivot);
                    int size = dataset.getSizeReal(datasetDim);
                    phaseFraction = position / (size - 1.0);
                    pivotPosition[datasetDim] = pivot;
                }
            }
        }
    }

    public double getPivotFraction() {
        return phaseFraction;
    }

    protected void loadData() {
        canvas.setCache(true);
        peakCanvas.setCache(true);
        peakCanvas.setMouseTransparent(true);
        annoCanvas.setMouseTransparent(true);

        //getPlotChildren().add(1, canvas);
        //getPlotChildren().add(2, peakCanvas);
        //getPlotChildren().add(3, annoCanvas);
    }

    public void addAnnoCanvas() {
        double width = getWidth();
        double height = getHeight();
        if (annoCanvas != null) {
            annoCanvas = new Canvas(width, height);
            annoCanvas.setCache(true);
            annoCanvas.setMouseTransparent(true);
        }
    }

    public void setSliceStatus(boolean state) {
        crossHairs.refreshCrossHairs();
    }

    public void drawSlices() {
        double xPos = getLayoutX();
        double yPos = getLayoutY();
        double width = getWidth();
        double height = getHeight();
        annoCanvas.setWidth(canvas.getWidth());
        annoCanvas.setHeight(canvas.getHeight());
        GraphicsContext annoGC = annoCanvas.getGraphicsContext2D();
        GraphicsContextInterface gC = new GraphicsContextProxy(annoGC);
        gC.clearRect(xPos, yPos, width, height);
        drawSlices(gC);
    }

    public void drawSlices(GraphicsContextInterface gC) {
        if (annoCanvas != null) {

            if (sliceAttributes.slice1StateProperty().get()) {
                drawSlice(gC, 0, VERTICAL);
                drawSlice(gC, 0, HORIZONTAL);
            }
            if (sliceAttributes.slice2StateProperty().get()) {
                drawSlice(gC, 1, VERTICAL);
                drawSlice(gC, 1, HORIZONTAL);
            }
        }
    }

    public void projectDataset() {
        Dataset dataset = (Dataset) getDataset();
        if (dataset == null) {
            return;
        }
        if (dataset.getNDim() == 2) {
            try {
                List<String> datasetNames = new ArrayList<>();
                datasetNames.add(dataset.getName());
                dataset.project(0);
                dataset.project(1);
                Dataset proj0 = dataset.getProjection(0);
                Dataset proj1 = dataset.getProjection(1);
                if (proj0 != null) {
                    datasetNames.add(proj0.getName());
                }
                if (proj1 != null) {
                    datasetNames.add(proj1.getName());
                }
                updateDatasets(datasetNames);
                updateProjections();
                updateProjectionBorders();
                updateProjectionScale();
                refresh();
            } catch (IOException ex) {
                log.warn(ex.getMessage(), ex);
            }
        }

    }

    public void drawProjection(GraphicsContextInterface gC, int iProj) {
        if (gC == null) {
            return;
        }
        Dataset dataset = (Dataset) getDataset();
        if (dataset == null) {
            return;
        }
        int nDim = dataset.getNDim();
        if (nDim != 2) {
            return;
        }
        DatasetAttributes dataAttr = datasetAttributesList.get(0);

        for (int i = 0; i < 2; i++) {
            if ((iProj == -1) || (i == iProj)) {
                int dDim = dataAttr.getDim(i);
                Dataset datasetProj = dataset.getProjection(dDim);
                if (datasetProj == null) {
                    return;
                }
                //drawProjection(gC, i, datasetProj);
            }
        }
    }

    public void drawProjection(GraphicsContextInterface gC, int iAxis, DatasetAttributes projectionDatasetAttributes) {
        DatasetAttributes dataAttr = datasetAttributesList.get(0);
        Bounds bounds = plotBackground.getBoundsInParent();
        drawSpectrum.drawProjection(projectionDatasetAttributes, dataAttr, iAxis, bounds);
        double[][] xy = drawSpectrum.getXY();
        int nPoints = drawSpectrum.getNPoints();
        gC.setStroke(dataAttr.getPosColor());
        gC.strokePolyline(xy[0], xy[1], nPoints);

    }

    public void extractSlice(int iOrient) {
        if (annoCanvas == null) {
            return;
        }
        DatasetBase dataset = getDataset();
        if (dataset == null) {
            return;
        }
        int iCross = 0;
        int nDim = dataset.getNDim();
        if ((nDim > 1)) {
            if (iOrient < nDim) {
                int iSlice = 0;
                List<String> sliceDatasets = new ArrayList<>();
                for (DatasetAttributes dataAttr : datasetAttributesList) {
                    Vec sliceVec = new Vec(32, false);
                    sliceVec.setName(dataset.getName() + "_slice_" + iSlice);
                    try {
                        dataAttr.getSlice(sliceVec, iOrient, crossHairPositions[iCross][VERTICAL], crossHairPositions[iCross][HORIZONTAL]);
                        Dataset sliceDataset = new Dataset(sliceVec);
                        sliceDataset.setLabel(0, dataset.getLabel(dataAttr.dim[iOrient]));
                        sliceDatasets.add(sliceDataset.getName());
                    } catch (IOException ex) {
                        log.error(ex.getMessage(), ex);
                    }
                    iSlice++;
                }
                if ((sliceController == null)
                        || (!FXMLController.getControllers().contains(sliceController))) {
                    sliceController = FXMLController.create();
                }
                sliceController.getStage().show();
                sliceController.getStage().toFront();
                PolyChart newChart = sliceController.getActiveChart();
                if (newChart == null) {
                    sliceController.addChart();
                    newChart = sliceController.getActiveChart();
                }
                newChart.clearDataAndPeaks();
                newChart.updateDatasets(sliceDatasets);
                sliceController.getStatusBar().setMode(controller.getStatusBar().getMode());
                newChart.autoScale();
                double lvl = newChart.getDatasetAttributes().get(0).getLvl();
                double offset = newChart.getDatasetAttributes().get(0).getOffset();
                int iAttr = 0;
                for (DatasetAttributes dataAttr : newChart.getDatasetAttributes()) {
                    dataAttr.setLvl(lvl);
                    dataAttr.setOffset(offset);
                    dataAttr.setPosColor(datasetAttributesList.get(iAttr).getPosColor());
                    iAttr++;
                }
                newChart.refresh();
            }
        }

    }

    public void drawSlice(GraphicsContextInterface gC, int iCross, int iOrient) {
        if (gC == null) {
            return;
        }
        DatasetBase dataset = getDataset();
        if (dataset == null) {
            return;
        }
        int nDim = dataset.getNDim();
        Bounds bounds = plotBackground.getBoundsInParent();
        boolean xOn = false;
        boolean yOn = false;
        if (controller.sliceStatus.get() && sliceStatus.get()) {
            xOn = true;
            yOn = true;
        }
        int drawPivotAxis = -1;
        if (controller.isPhaseSliderVisible()) {
            if ((phaseAxis == 0) || (nDim == 1)) {
                yOn = false;
                drawPivotAxis = 0;
            } else {
                xOn = false;
                drawPivotAxis = 1;
            }
        }
        if ((nDim > 1) && controller.sliceStatus.get() && sliceStatus.get()) {
            if (((iOrient == HORIZONTAL) && xOn) || ((iOrient == VERTICAL) && yOn)) {
                for (DatasetAttributes datasetAttributes : datasetAttributesList) {
                    if (datasetAttributes.getDataset().getNDim() > 1) {
                        if (iOrient == HORIZONTAL) {
                            drawSpectrum.drawSlice(datasetAttributes, sliceAttributes, HORIZONTAL, crossHairPositions[iCross][VERTICAL], crossHairPositions[iCross][HORIZONTAL], bounds, getPh0(0), getPh1(0));
                        } else {
                            drawSpectrum.drawSlice(datasetAttributes, sliceAttributes, VERTICAL, crossHairPositions[iCross][VERTICAL], crossHairPositions[iCross][HORIZONTAL], bounds, getPh0(1), getPh1(1));
                        }
                        double[][] xy = drawSpectrum.getXY();
                        int nPoints = drawSpectrum.getNPoints();
                        if (sliceAttributes.useDatasetColorProperty().get()) {
                            gC.setStroke(datasetAttributes.getPosColor());
                        } else {
                            if (iCross == 0) {
                                gC.setStroke(sliceAttributes.getSlice1Color());
                            } else {
                                gC.setStroke(sliceAttributes.getSlice2Color());
                            }
                        }
                        gC.strokePolyline(xy[0], xy[1], nPoints);
                    }
                }
            }
        }
        if (drawPivotAxis == 0) {
            int dataDim = datasetAttributesList.get(0).dim[0];
            if (pivotPosition[dataDim] != null) {
                double dispPos = axes[0].getDisplayPosition(pivotPosition[dataDim]);
                if ((dispPos > 1) && (dispPos < leftBorder + axes[0].getWidth())) {
                    gC.setStroke(Color.GREEN);
                    gC.strokeLine(dispPos - 10, topBorder, dispPos, topBorder + 20);
                    gC.strokeLine(dispPos + 10, topBorder, dispPos, topBorder + 20);
                    gC.strokeLine(dispPos, topBorder + axes[1].getHeight() - 20, dispPos - 10, topBorder + axes[1].getHeight());
                    gC.strokeLine(dispPos, topBorder + axes[1].getHeight() - 20, dispPos + 10, topBorder + axes[1].getHeight());
                }
            }

        } else if (drawPivotAxis == 1) {
            int dataDim = datasetAttributesList.get(0).dim[1];
            if (pivotPosition[dataDim] != null) {
                double dispPos = axes[1].getDisplayPosition(pivotPosition[dataDim]);
                if ((dispPos > 1) && (dispPos < topBorder + axes[1].getHeight())) {
                    gC.setStroke(Color.GREEN);
                    gC.strokeLine(leftBorder, dispPos - 10, leftBorder + 20, dispPos);
                    gC.strokeLine(leftBorder, dispPos + 10, leftBorder + 20, dispPos);
                    gC.strokeLine(leftBorder + axes[0].getWidth(), dispPos + 10, leftBorder + axes[0].getWidth() - 20, dispPos);
                    gC.strokeLine(leftBorder + axes[0].getWidth(), dispPos - 10, leftBorder + axes[0].getWidth() - 20, dispPos);
                }
            }
        }
    }

    public void gotoMaxPlane() {
        DatasetBase dataset = getDataset();
        if (dataset != null) {
            DatasetAttributes datasetAttributes = datasetAttributesList.get(0);

            int nDim = dataset.getNDim();
            double cross1x = crossHairPositions[0][VERTICAL];
            double cross1y = crossHairPositions[0][HORIZONTAL];
            if (nDim == 3) {
                int[][] pt = new int[nDim][2];
                int[] cpt = new int[nDim];
                int[] dim = new int[nDim];
                double[] regionWidth = new double[nDim];
                for (int i = 0; i < nDim; i++) {
                    dim[i] = datasetAttributes.getDim(i);
                    switch (i) {
                        case 0:
                            pt[0][0] = axModes[0].getIndex(datasetAttributes, 0, cross1x);
                            pt[0][1] = pt[0][0];
                            break;
                        case 1:
                            pt[1][0] = axModes[1].getIndex(datasetAttributes, 1, cross1y);
                            pt[1][1] = pt[1][0];
                            break;
                        default:
                            pt[i][0] = axModes[i].getIndex(datasetAttributes, i, axes[i].getLowerBound());
                            pt[i][1] = axModes[i].getIndex(datasetAttributes, i, axes[i].getUpperBound());
                            if (pt[i][0] > pt[i][1]) {
                                int hold = pt[i][0];
                                pt[i][0] = pt[i][1];
                                pt[i][1] = hold;
                            }
                            break;
                    }
                    cpt[i] = (pt[i][0] + pt[i][1]) / 2;
                    regionWidth[i] = (double) Math.abs(pt[i][0] - pt[i][1]);
                }
                RegionData rData;
                try {
                    rData = dataset.analyzeRegion(pt, cpt, regionWidth, dim);
                } catch (IOException ioE) {
                    return;
                }
                int[] maxPoint = rData.getMaxPoint();
                double planeValue = axModes[2].indexToValue(datasetAttributes, 2, maxPoint[2]);
                log.info("{} {} {}", rData.getMax(), maxPoint[2], planeValue);
                axes[2].setLowerBound(planeValue);
                axes[2].setUpperBound(planeValue);

            }
        }
    }

    public CrossHairs getCrossHairs() {
        return crossHairs;

    }

    class UpdateCrossHair implements java.util.function.DoubleFunction {

        final int crossHairNum;
        final int orientation;

        public UpdateCrossHair(int crossHairNum, int orientation) {
            this.crossHairNum = crossHairNum;
            this.orientation = orientation;
        }

        @Override
        public Object apply(double value) {
            if (crossHairs.getCrossHairState(crossHairNum, orientation)) {

            }
            crossHairPositions[crossHairNum][orientation] = value;
            crossHairs.refreshCrossHairs();

            return null;
        }

    }

    DoubleFunction getCrossHairUpdateFunction(int crossHairNum, int orientation) {
        UpdateCrossHair function = new UpdateCrossHair(crossHairNum, orientation);
        return function;
    }

    public void printSpectrum() throws IOException {
        DatasetBase dataset = getDataset();
        if (dataset == null) {
            return;
        }
        if (is1D()) {
            if (dataset.getVec() == null) {
                return;
            }
            VecBase vec = dataset.getVec();
            VecBase[] vecs = {vec};
            DatasetAttributes datasetAttributes = datasetAttributesList.get(0);
            try {
                SpectrumWriter.printVec(datasetAttributes, vecs, axes, axModes);
            } catch (GraphicsIOException ex) {
                ExceptionDialog eDialog = new ExceptionDialog(ex);
                eDialog.showAndWait();
            }
        } else {
            try {
                SpectrumWriter.printNDSpectrum(drawSpectrum);
            } catch (GraphicsIOException ex) {
                ExceptionDialog eDialog = new ExceptionDialog(ex);
                eDialog.showAndWait();
            }
        }
    }

    public VecBase getVec() {
        DatasetBase dataset = getDataset();
        if (dataset == null) {
            return null;
        } else {
            return dataset.getVec();
        }
    }

    public void addSync(String name, int group) {
        if (getDimNames().contains(name)) {
            syncGroups.put(name, group);
        }
    }

    public void addSync(int iDim, int group) {
        if (iDim < getDimNames().size()) {
            String label = getDimNames().get(iDim);
            syncGroups.put(label, group);
        }
    }

    public int getSyncGroup(String name) {
        Integer result = syncGroups.get(name);
        return result == null ? 0 : result;
    }

    public int getSyncGroup(int iDim) {
        if (iDim < getDimNames().size()) {
            String label = getDimNames().get(iDim);
            return getSyncGroup(label);
        }
        return 0;
    }

    public static int getNSyncGroups() {
        return nSyncGroups;
    }

    public void syncSceneMates() {
        Map<String, Integer> syncMap = new HashMap<>();
        // get sync names for this chart
        for (String name : getDimNames()) {
            int iSync = getSyncGroup(name);
            if (iSync != 0) {
                syncMap.put(name, iSync);
            }
        }
        // add sync names from other charts if not already added
        for (PolyChart chart : getSceneMates(false)) {
            chart.getDimNames().stream().forEach((obj) -> {
                String name = (String) obj;
                int iSync = chart.getSyncGroup(name);
                if (iSync != 0) {
                    if (!syncMap.containsKey(name)) {
                        syncMap.put(name, iSync);
                    }
                }
            });
        }
        // now add new group for any missing names
        for (String name : getDimNames()) {
            if (!syncMap.containsKey(name)) {
                nSyncGroups++;
                syncMap.put(name, nSyncGroups);
            }
            addSync(name, syncMap.get(name));
        }
        for (PolyChart chart : getSceneMates(false)) {
            for (String name : getDimNames()) {
                if (chart.getDimNames().contains(name)) {
                    chart.addSync(name, getSyncGroup(name));
                }
            }
        }
    }

    List<PolyChart> getSceneMates(boolean includeThis) {
        List<PolyChart> sceneMates = new ArrayList<>();
        for (PolyChart chart : CHARTS) {
            if (chart.canvas == canvas) {
                if (includeThis || (chart != this)) {
                    sceneMates.add(chart);
                }
            }
        }
        return sceneMates;
    }

    public void adjustLabels() {
        if (!datasetAttributesList.isEmpty()) {
            String[] dimNames;
            if (is1D()) {
                dimNames = new String[1];
                dimNames[0] = datasetAttributesList.get(0).getLabel(0);
            } else {
                dimNames = new String[2];
                dimNames[0] = datasetAttributesList.get(0).getLabel(0);
                dimNames[1] = datasetAttributesList.get(0).getLabel(1);
            }
            for (PeakListAttributes peakAttr : peakListAttributesList) {
                PeakList peakList = peakAttr.getPeakList();
                // double[] limits = {0.1, 0.8};
                int nCells = 25;
                try {
                    PeakNeighbors peakNeighbors = new PeakNeighbors(peakList, nCells, dimNames);
                    peakNeighbors.optimizePeakLabelPositions();
                } catch (IllegalArgumentException iAE) {
                    ExceptionDialog dialog = new ExceptionDialog(iAE);
                    dialog.showAndWait();
                }
            }
            if (!peakListAttributesList.isEmpty()) {
                refresh();
            }
        }

    }

    protected Optional<RegionData> analyzeFirst() {
        Optional<RegionData> result = Optional.empty();
        if (!datasetAttributesList.isEmpty()) {
            DatasetAttributes dataAttr = datasetAttributesList.get(0);
            RegionData rData = analyze(dataAttr);
            result = Optional.of(rData);
        }
        return result;
    }

    protected RegionData analyze(DatasetAttributes dataAttr) {
        DatasetBase dataset = dataAttr.getDataset();
        double max = Double.NEGATIVE_INFINITY;
        double min = Double.MAX_VALUE;

        int nDim = dataset.getNDim();
        int[][] pt = new int[nDim][2];
        int[] cpt = new int[nDim];
        int[] dim = new int[nDim];
        double[] regionWidth = new double[nDim];
        for (int iDim = 0; iDim < nDim; iDim++) {
            int[] limits = new int[2];
            if (iDim < 2) {
                int orientation = iDim == 0 ? PolyChart.VERTICAL : PolyChart.HORIZONTAL;
                limits[0] = axModes[iDim].getIndex(dataAttr, iDim, crossHairPositions[0][orientation]);
                limits[1] = axModes[iDim].getIndex(dataAttr, iDim, crossHairPositions[1][orientation]);
            } else {
                limits[0] = axModes[iDim].getIndex(dataAttr, iDim, axes[iDim].getLowerBound());
                limits[1] = axModes[iDim].getIndex(dataAttr, iDim, axes[iDim].getUpperBound());
            }

            if (limits[0] < limits[1]) {
                pt[iDim][0] = limits[0];
                pt[iDim][1] = limits[1];
            } else {
                pt[iDim][0] = limits[1];
                pt[iDim][1] = limits[0];
            }
            dim[iDim] = dataAttr.dim[iDim];
            cpt[iDim] = (pt[iDim][0] + pt[iDim][1]) / 2;
            regionWidth[iDim] = (double) Math.abs(pt[iDim][0] - pt[iDim][1]);
        }
        RegionData rData = null;
        try {
            rData = dataset.analyzeRegion(pt, cpt, regionWidth, dim);
        } catch (IOException ioE) {
            log.warn(ioE.getMessage(), ioE);
        }
        return rData;
    }

    protected double[] getPercentile(DatasetAttributes dataAttr, double p) throws IOException {
        DatasetBase dataset = dataAttr.getDataset();

        int nDim = dataset.getNDim();
        int[][] pt = new int[nDim][2];
        int[] dim = new int[nDim];
        for (int iDim = 0; iDim < nDim; iDim++) {
            int[] limits = getPlotLimits(dataAttr, iDim);

            if (limits[0] < limits[1]) {
                pt[iDim][0] = limits[0];
                pt[iDim][1] = limits[1];
            } else {
                pt[iDim][0] = limits[1];
                pt[iDim][1] = limits[0];
            }
            dim[iDim] = dataAttr.dim[iDim];
        }
        double[] value = dataset instanceof Dataset ? ((Dataset) dataset).getPercentile(p, pt, dim) : null;
        return value;
    }

    public void config(String name, Object value) {
        chartProps.config(name, value);
    }

    public Map<String, Object> config() {
        return chartProps.config();
    }

    public static void registerPeakDeleteAction(Consumer<PeakDeleteEvent> func) {
        manualPeakDeleteAction = func;
    }

    public ProcessorController getProcessorController(boolean createIfNull) {
        if ((processorController == null) && createIfNull) {
            processorController = ProcessorController.create(getFXMLController(), getFXMLController().getProcessorPane(), this);
        }
        return processorController;
    }

    public Object getPopoverTool(String className) {
        return popoverMap.get(className);
    }

    public void setPopoverTool(String name, Object object) {
        popoverMap.put(name, object);
    }

    public void clearPopoverTools() {
        popoverMap.clear();
    }

    /**
     * Checks the list of dataset attributes for projections and sets the default projection border size for each
     * border with a projection.
     */
    public void updateProjectionBorders() {
        List<Integer> projections = getDatasetAttributes().stream().map(DatasetAttributes::projection).filter(projection -> projection >= 0).toList();
        if (projections.contains(0)) {
            chartProps.setTopBorderSize(ChartProperties.PROJECTION_BORDER_DEFAULT_SIZE);
        }
        if (projections.contains(1)) {
            chartProps.setRightBorderSize(ChartProperties.PROJECTION_BORDER_DEFAULT_SIZE);
        }
    }

    /**
     * Update the initial scale value for the projections to fit the highest peak to 95% of the available height.
     * If there are two projections, then the scale for the projection with the higher peak is used for both.
     */
    public void updateProjectionScale() {
        Optional<DatasetAttributes> initialDatasetAttr = getFirstDatasetAttributes();
        if (initialDatasetAttr.isPresent()) {
            try {
                List<Integer> borders = Arrays.asList(chartProps.getTopBorderSize(), chartProps.getRightBorderSize());
                for (int i = 0; i < borders.size(); i++) {
                    int projectionDim = i;
                    Optional<DatasetAttributes> projectionDimAttr = getDatasetAttributes().stream().filter(attr -> attr.projection() == projectionDim).findFirst();
                    if (projectionDimAttr.isPresent()) {
                        Vec projectionVec = new Vec(32, projectionDimAttr.get().getDataset().getComplex(0));
                        initialDatasetAttr.get().getProjection((Dataset) projectionDimAttr.get().getDataset(), projectionVec, projectionDim);
                        OptionalDouble maxValue = Arrays.stream(projectionVec.getReal()).max();
                        if (maxValue.isPresent()) {
                            double scaleValue =  maxValue.getAsDouble() / (borders.get(i) * 0.95);
                            projectionDimAttr.get().setLvl(scaleValue);
                        }
                    }
                }
            } catch (IOException e) {
                log.warn("Unable to update projection scale. {}",e.getMessage(), e);
            }
        }
    }

    /**
     * Updates the projection scale value by adding the scaleDelta value for the provided chart border.
     * @param chartBorder Which chart border to adjust the scale for
     * @param scaleDelta The amount to adjust the scale
     */
    public void updateProjectionScale(ChartBorder chartBorder, double scaleDelta) {
        double scalingFactor = calculateScaleYFactor(scaleDelta);
        if (chartBorder == ChartBorder.TOP) {
            Optional<DatasetAttributes> projectionAttr = getDatasetAttributes().stream().filter(attr -> attr.projection() == 0).findFirst();
            projectionAttr.ifPresent(datasetAttributes -> datasetAttributes.setLvl(Math.max(0, datasetAttributes.getLvl() * scalingFactor)));
        } else if (chartBorder == ChartBorder.RIGHT) {
            Optional<DatasetAttributes> projectionAttr = getDatasetAttributes().stream().filter(attr -> attr.projection() == 1).findFirst();
            projectionAttr.ifPresent(datasetAttributes -> datasetAttributes.setLvl(Math.max(0, datasetAttributes.getLvl() * scalingFactor)));}
    }

    /**
     * Remove all datasetAttributes that are projections, reset the chart borders back to the empty default
     * and refresh the chart.
     */
    public void removeProjections() {
        if (getDatasetAttributes().removeIf(DatasetAttributes::isProjection)) {
            chartProps.setTopBorderSize(ChartProperties.EMPTY_BORDER_DEFAULT_SIZE);
            chartProps.setRightBorderSize(ChartProperties.EMPTY_BORDER_DEFAULT_SIZE);
            refresh();
        }
    }
}<|MERGE_RESOLUTION|>--- conflicted
+++ resolved
@@ -300,55 +300,6 @@
         }
     }
 
-<<<<<<< HEAD
-    public enum DISDIM {
-        OneDX, OneDY, TwoD;
-    };
-    SimpleObjectProperty<DISDIM> disDimProp = new SimpleObjectProperty(TwoD);
-    ChartMenu specMenu;
-    ChartMenu peakMenu;
-    ChartMenu integralMenu;
-    ChartMenu regionMenu;
-    KeyBindings keyBindings;
-    MouseBindings mouseBindings;
-    GestureBindings gestureBindings;
-    DragBindings dragBindings;
-    CrossHairs crossHairs;
-
-    AXMODE axModes[] = {AXMODE.PPM, AXMODE.PPM};
-    Map<String, Integer> syncGroups = new HashMap<>();
-    static int nSyncGroups = 0;
-
-    public static double overlapScale = 3.0;
-
-    public PolyChart(FXMLController controller, Pane plotContent, Canvas canvas, Canvas peakCanvas, Canvas annoCanvas) {
-        this(controller, plotContent, canvas, peakCanvas, annoCanvas,
-                new NMRAxis(Orientation.HORIZONTAL, 0, 100, 200, 50),
-                new NMRAxis(Orientation.VERTICAL, 0, 100, 50, 200)
-        );
-
-    }
-
-    public PolyChart(FXMLController controller, Pane plotContent, Canvas canvas, Canvas peakCanvas, Canvas annoCanvas, final NMRAxis... AXIS) {
-        this.canvas = canvas;
-        this.peakCanvas = peakCanvas;
-        this.annoCanvas = annoCanvas;
-        this.controller = controller;
-        xAxis = AXIS[0];
-        yAxis = AXIS[1];
-        plotBackground = new Group();
-        this.plotContent = plotContent;
-        drawSpectrum = new DrawSpectrum(axes, canvas);
-        id = getNextId();
-
-        initChart();
-        drawPeaks = new DrawPeaks(this, peakCanvas);
-        setVisible(false);
-
-    }
-
-=======
->>>>>>> 60024b35
     public boolean isSelectable() {
         return false;
     }
