--- conflicted
+++ resolved
@@ -2496,24 +2496,20 @@
         double firstLvl = 1.0;
         double xPos = getLayoutX();
         double yPos = getLayoutY();
-<<<<<<< HEAD
         drawSpectrum.setStackWidth(stackWidth);
         drawSpectrum.setStackY(chartProps.getStackY());
-        int n1D = 0;
-        if (disDimProp.get() != DISDIM.TwoD) {
-            n1D = datasetAttributesList.stream().filter(d -> (d.projection() == -1) && d.getPos())
-                    .mapToInt(d -> d.getLastChunk(0) + 1).sum();
-        }
-        int i1D = 0;
-        for (int iData = datasetAttributesList.size() - 1; iData >= 0; iData--) {
-            DatasetAttributes datasetAttributes = datasetAttributesList.get(iData);
-=======
         // Only draw compatible datasets but do not remove incompatible attributes from datasetAttributes as the chart
         // datasets may only be incompatible in a certain display mode.
         List<DatasetAttributes> compatibleAttributes = new ArrayList<>(datasetAttributesList);
         removeIncompatibleDatasetAttributes(compatibleAttributes);
-        for (DatasetAttributes datasetAttributes : compatibleAttributes) {
->>>>>>> 31b2a9dd
+        int n1D = 0;
+        if (disDimProp.get() != DISDIM.TwoD) {
+            n1D = compatibleAttributes.stream().filter(d -> (d.projection() == -1) && d.getPos())
+                    .mapToInt(d -> d.getLastChunk(0) + 1).sum();
+        }
+        int i1D = 0;
+        for (int iData = compatibleAttributes.size() - 1; iData >= 0; iData--) {
+            DatasetAttributes datasetAttributes = compatibleAttributes.get(iData);
             try {
                 DatasetAttributes firstAttr = datasetAttributesList.get(0);
                 DatasetBase dataset = datasetAttributes.getDataset();
@@ -2530,26 +2526,11 @@
                         updateAxisType(false);
                     }
 
-<<<<<<< HEAD
                     if (chartProps.getRegions()) {
                         drawRegions(datasetAttributes, gC);
                     }
                     gC.save();
                     double clipExtra = 1;
-=======
-                    if (disDimProp.get() != DISDIM.TwoD) {
-                        if (chartProps.getRegions()) {
-                            drawRegions(datasetAttributes, gC);
-                        }
-                        if (!datasetAttributes.getPos()) {
-                            continue;
-                        }
-                        gC.save();
-                        double clipExtra = 1;
-                        drawSpectrum.setClipRect(xPos + leftBorder + clipExtra, yPos + topBorder + clipExtra,
-                                xAxis.getWidth() - 2 * clipExtra, yAxis.getHeight() - 2 * clipExtra);
->>>>>>> 31b2a9dd
-
                     drawSpectrum.setClipRect(xPos + leftBorder + clipExtra, yPos + topBorder + clipExtra,
                             xAxis.getWidth() - 2 * clipExtra + stackWidth, yAxis.getHeight() - 2 * clipExtra);
 
@@ -2611,7 +2592,7 @@
             return true;
         }
         DatasetAttributes firstAttr = datasetAttributesList.get(0);
-        updateAxisType();
+        updateAxisType(false);
         datasetAttributesList.stream()
                 .filter(d -> (d.getDataset() != null) && (d.projection() == -1) && (d.getDataset().getNDim() > 1))
                 .forEach(d -> {
