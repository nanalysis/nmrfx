/*
 * NMRFx Processor : A Program for Processing NMR Data 
 * Copyright (C) 2004-2017 One Moon Scientific, Inc., Westfield, N.J., USA
 *
 * This program is free software: you can redistribute it and/or modify
 * it under the terms of the GNU General Public License as published by
 * the Free Software Foundation, either version 3 of the License, or
 * (at your option) any later version.
 *
 * This program is distributed in the hope that it will be useful,
 * but WITHOUT ANY WARRANTY; without even the implied warranty of
 * MERCHANTABILITY or FITNESS FOR A PARTICULAR PURPOSE.  See the
 * GNU General Public License for more details.
 *
 * You should have received a copy of the GNU General Public License
 * along with this program.  If not, see <http://www.gnu.org/licenses/>.
 */

 /*
 * To change this license header, choose License Headers in Project Properties.
 * To change this template file, choose Tools | Templates
 * and open the template in the editor.
 */
package org.nmrfx.processor.gui;

import javafx.scene.control.*;
import org.nmrfx.utils.properties.CustomNumberTextField;
import org.nmrfx.processor.gui.spectra.DatasetAttributes;
import de.jensd.fx.glyphs.GlyphsDude;
import de.jensd.fx.glyphs.fontawesome.FontAwesomeIcon;
import java.text.DecimalFormat;
import java.util.ArrayList;
import java.util.HashMap;
import java.util.List;
import java.util.OptionalInt;

import javafx.beans.value.ChangeListener;
import javafx.beans.value.ObservableValue;
import javafx.collections.ObservableList;
import javafx.event.ActionEvent;
import javafx.fxml.FXML;
import javafx.geometry.Insets;
import javafx.scene.Cursor;
import javafx.scene.Node;
import javafx.scene.input.KeyCode;
import javafx.scene.input.KeyEvent;
import javafx.scene.input.ScrollEvent;
import javafx.scene.layout.Background;
import javafx.scene.layout.BackgroundFill;
import javafx.scene.layout.CornerRadii;
import javafx.scene.layout.HBox;
import javafx.scene.layout.Pane;
import javafx.scene.layout.Priority;
import javafx.scene.layout.StackPane;
import javafx.scene.paint.Color;
import javafx.scene.shape.Line;
import javafx.scene.shape.Rectangle;
import javafx.scene.text.Text;
import javafx.util.Callback;
import org.apache.commons.lang3.SystemUtils;
import org.nmrfx.processor.gui.spectra.NMRAxis;
import org.nmrfx.processor.gui.undo.ChartUndoLimits;
import org.slf4j.Logger;
import org.slf4j.LoggerFactory;

/**
 *
 * @author Bruce Johnson
 */
public class SpectrumStatusBar {

    private static final Logger log = LoggerFactory.getLogger(SpectrumStatusBar.class);

    private enum DisplayMode {
        TRACES("Traces (1D)"),
        CONTOURS("Contours (2D)");
        private final String strValue;

        DisplayMode(String strValue) {
            this.strValue = strValue;
        }

        @Override
        public String toString() {
            return this.strValue;
        }
    }

    static final DecimalFormat formatter = new DecimalFormat();

    static {
        formatter.setMaximumFractionDigits(2);
    }
    public final static Cursor SEL_CURSOR = SystemUtils.IS_OS_LINUX ? Cursor.HAND : Cursor.MOVE;
    static final int maxSpinners = 4;
    CustomNumberTextField[][] crossText = new CustomNumberTextField[2][2];
    FXMLController controller;
    CheckBox sliceStatus = new CheckBox("Slices");
    CheckBox complexStatus = new CheckBox("Complex");
    CheckBox phaserStatus = new CheckBox("Phasing");
    MenuButton toolButton = new MenuButton("Tools");
    List<ButtonBase> specialButtons = new ArrayList<>();
    Button peakPickButton;



    TextField[] planePPMField = new TextField[maxSpinners];
    Spinner[] planeSpinner = new Spinner[maxSpinners];
    MenuButton[] dimMenus = new MenuButton[maxSpinners + 2];
    ComboBox<DisplayMode> displayModeComboBox = null;
    ChangeListener<PolyChart.DISDIM> displayedDimensionsListener = ((observable, oldValue, newValue) -> {
        if (newValue == PolyChart.DISDIM.OneDX) {
            displayModeComboBox.setValue(DisplayMode.CURVES);
        } else {
            displayModeComboBox.setValue(DisplayMode.CONTOURS);
        }
    });
    MenuButton[] rowMenus = new MenuButton[maxSpinners];
    ChangeListener<Integer>[] planeListeners = new ChangeListener[maxSpinners];
    ToolBar btoolBar;
    StackPane[][] crossTextIcons = new StackPane[2][2];
    StackPane[][] limitTextIcons = new StackPane[2][2];
    boolean[][] iconStates = new boolean[2][2];
    Pane filler1 = new Pane();
    Pane filler2 = new Pane();
    static String[] dimNames = {"X", "Y", "Z", "A", "B", "C", "D", "E"};
    static String[] rowNames = {"X", "Row", "Plane", "A", "B", "C", "D", "E"};
    ComboBox<Cursor> cursorChoiceBox = new ComboBox<>();
    HashMap<Cursor, Text> cursorMap = new HashMap<>();
    HashMap<String, Cursor> cursorNameMap = new HashMap<>();
    static Background errorBackground = new Background(new BackgroundFill(Color.ORANGE, CornerRadii.EMPTY, Insets.EMPTY));
    Background defaultBackground = null;
    boolean arrayMode = false;
    int currentMode = 0;

    public SpectrumStatusBar(FXMLController controller) {
        this.controller = controller;
    }

    public FXMLController getController() {
        return controller;
    }

    public void buildBar(ToolBar btoolBar) {
        this.btoolBar = btoolBar;
        peakPickButton = GlyphsDude.createIconButton(FontAwesomeIcon.BULLSEYE, "Pick", MainApp.ICON_SIZE_STR, MainApp.ICON_FONT_SIZE_STR, ContentDisplay.LEFT);
        peakPickButton.setOnAction(e -> PeakPicking.peakPickActive(controller, false, null));

        setupTools();

        for (int i = 0; i < 2; i++) {
            for (int j = 1; j >= 0; j--) {
                crossText[i][j] = new CustomNumberTextField();
                crossText[i][j].setPrefWidth(75.0);

                crossText[i][j].setFunction(controller.getActiveChart().getCrossHairUpdateFunction(i, j));

                btoolBar.getItems().add(crossText[i][j]);
                StackPane stackPane = makeIcon(i, j, false);
                crossTextIcons[i][j] = stackPane;
                crossText[i][j].setRight(stackPane);
                StackPane stackPane2 = makeIcon(i, j, true);
                limitTextIcons[i][j] = stackPane2;

                if (i == 1) {
                    crossText[i][j].setStyle("-fx-text-inner-color: red;");
                } else {
                    crossText[i][j].setStyle("-fx-text-inner-color: black;");
                }

            }
        }
        for (int i = 0; i < planePPMField.length; i++) {
            planePPMField[i] = new TextField();
            planeSpinner[i] = new Spinner(0, 127, 63);
        }

        Pane filler = new Pane();
        HBox.setHgrow(filler, Priority.ALWAYS);
        btoolBar.getItems().add(filler);

        for (int i = 0; i < planePPMField.length; i++) {
            Spinner spinner = planeSpinner[i];
            spinner.setEditable(true);
            spinner.setPrefWidth(75);
            spinner.setOnScroll(e -> scrollPlane(e, spinner));
            planePPMField[i].setPrefWidth(60);
            final int iPlane = i + 2;
            planePPMField[i].setOnKeyReleased(e -> planeKeyReleased(e, iPlane));
            planeListeners[i] = (ObservableValue<? extends Integer> observableValue, Integer oldValue, Integer newValue) -> {
                if ((newValue != null) && !newValue.equals(oldValue)) {
                    updatePlane(iPlane, newValue);
                }
            };

            SpinnerValueFactory<Integer> planeFactory = (SpinnerValueFactory<Integer>) planeSpinner[i].getValueFactory();
            planeFactory.valueProperty().addListener(planeListeners[i]);

            planePPMField[i].setOnScroll(e -> scrollPlane(e, spinner));
        }
        for (int i = 0; i < dimMenus.length; i++) {
            final int iAxis = i;
            String rowName = dimNames[iAxis];

            MenuButton mButton = new MenuButton(rowName);
            dimMenus[i] = mButton;
            if (iAxis < 2) {
                mButton.showingProperty().addListener(e -> updateXYMenu(mButton, iAxis));
            } else {
                MenuItem menuItem = new MenuItem("Full");
                mButton.getItems().add(menuItem);
                menuItem.addEventHandler(ActionEvent.ACTION, event -> dimMenuAction(event, iAxis));
                menuItem = new MenuItem("Center");
                mButton.getItems().add(menuItem);
                menuItem.addEventHandler(ActionEvent.ACTION, event -> dimMenuAction(event, iAxis));
                menuItem = new MenuItem("First");
                mButton.getItems().add(menuItem);
                menuItem.addEventHandler(ActionEvent.ACTION, event -> dimMenuAction(event, iAxis));
                menuItem = new MenuItem("Last");
                mButton.getItems().add(menuItem);
                menuItem.addEventHandler(ActionEvent.ACTION, event -> dimMenuAction(event, iAxis));
                menuItem = new MenuItem("Max");
                mButton.getItems().add(menuItem);
                menuItem.addEventHandler(ActionEvent.ACTION, event -> dimMenuAction(event, iAxis));
            }
        }
        displayModeComboBox = new ComboBox<>();
        displayModeComboBox.getItems().setAll(DisplayMode.values());
        displayModeComboBox.addEventHandler(ActionEvent.ACTION, this::displayModeComboBoxAction);

        for (int i = 0; i < rowMenus.length; i++) {
            final int iAxis = i + 1;
            String rowName = rowNames[iAxis];

            MenuButton mButton = new MenuButton(rowName);
            rowMenus[i] = mButton;
            MenuItem menuItem = new MenuItem("Full");
            mButton.getItems().add(menuItem);
            menuItem.addEventHandler(ActionEvent.ACTION, event -> rowMenuAction(event, iAxis));
            menuItem = new MenuItem("First");
            mButton.getItems().add(menuItem);
            menuItem.addEventHandler(ActionEvent.ACTION, event -> rowMenuAction(event, iAxis));
            menuItem = new MenuItem("Last");
            mButton.getItems().add(menuItem);
            menuItem.addEventHandler(ActionEvent.ACTION, event -> rowMenuAction(event, iAxis));

        }
//        rangeSlider.lowValueProperty().addListener(refDimListener);
        filler = new Pane();
        HBox.setHgrow(filler, Priority.ALWAYS);
        btoolBar.getItems().add(filler);
        phaserStatus.setOnAction(this::phaserStatus);
        btoolBar.getItems().add(sliceStatus);
        btoolBar.getItems().add(complexStatus);
        btoolBar.getItems().add(phaserStatus);
        controller.sliceStatus.bind(sliceStatus.selectedProperty());
        sliceStatus.setOnAction(this::sliceStatus);
        complexStatus.setOnAction(this::complexStatus);
        cursorChoiceBox.getItems().addAll(Cursor.CROSSHAIR, SEL_CURSOR);
        cursorChoiceBox.setValue(Cursor.CROSSHAIR);

        Callback<ListView<Cursor>, ListCell<Cursor>> cellFactory = new Callback<ListView<Cursor>, ListCell<Cursor>>() {
            @Override
            public ListCell<Cursor> call(ListView<Cursor> p) {
                return new ListCell<>() {
                    Text icon;
                    {
                        icon = new Text();
                        setContentDisplay(ContentDisplay.GRAPHIC_ONLY);
                    }

                    @Override
                    protected void updateItem(Cursor item, boolean empty) {
                        super.updateItem(item, empty);

                        if (item == null || empty) {
                            setGraphic(null);
                        } else {
                            if (item.toString().equals("MOVE")) {
                                icon = GlyphsDude.createIcon(FontAwesomeIcon.MOUSE_POINTER, "16");
                            } else {
                                icon = GlyphsDude.createIcon(FontAwesomeIcon.PLUS, "16");

                            }
                            setGraphic(icon);
                        }
                    }
                };
            }
        };
        cursorChoiceBox.setButtonCell(cellFactory.call(null));
        cursorChoiceBox.setCellFactory(cellFactory);
        cursorChoiceBox.valueProperty().bindBidirectional(controller.getCursorProperty());
        controller.getActiveChart().disDimProp.addListener(displayedDimensionsListener);
        PolyChart.getActiveChartProperty().addListener(this::setChart);
    }

    public void addToolBarButtons(ButtonBase... buttons) {
        for (var button:buttons) {
            specialButtons.add(button);
        }
    }

    public void addToToolMenu(MenuItem menuItem) {
        toolButton.getItems().add(menuItem);
    }

    public void addToToolMenu(String menuText, MenuItem newItem) {
        for (MenuItem menuItem : toolButton.getItems()) {
            if (menuItem.getText().equals(menuText)) {
                if (menuItem instanceof Menu) {
                    Menu menu = (Menu) menuItem;
                    menu.getItems().add(newItem);
                }
            }
        }
    }

    public void setupTools() {
        Menu specToolMenu = new Menu("Spectrum Tools");

        MenuItem measureMenuItem = new MenuItem("Show Measure Bar");
        measureMenuItem.setOnAction(e -> controller.showSpectrumMeasureBar());
        MenuItem analyzerMenuItem = new MenuItem("Show Analyzer Bar");
        analyzerMenuItem.setOnAction(e -> controller.showAnalyzerBar());

        specToolMenu.getItems().addAll(measureMenuItem, analyzerMenuItem);
        addToToolMenu(specToolMenu);
    }

    private StackPane makeIcon(int i, int j, boolean boundMode) {
        StackPane stackPane = new StackPane();
        stackPane.setPadding(Insets.EMPTY);
        Rectangle rect = new Rectangle(10, 10);
        rect.setFill(Color.LIGHTGREY);
        rect.setStroke(Color.LIGHTGREY);
        Line line = new Line();
        if (j == 0) {
            line.setStartX(0.0f);
            line.setStartY(8.0f);
            line.setEndX(10.0f);
            line.setEndY(8.0f);
            if (boundMode) {
                if (i == 0) {
                    line.setTranslateY(4);
                } else {
                    line.setTranslateY(-4);

                }
            }
        } else {
            line.setStartX(8.0f);
            line.setStartY(0.0f);
            line.setEndX(8.0f);
            line.setEndY(10.0f);
            if (boundMode) {
                if (i == 0) {
                    line.setTranslateX(-4);
                } else {
                    line.setTranslateX(4);

                }
            }
        }
        stackPane.getChildren().add(rect);
        stackPane.getChildren().add(line);
        if (i == 1) {
            line.setStroke(Color.RED);
        } else {
            line.setStroke(Color.BLACK);
        }
        rect.setMouseTransparent(true);
        line.setMouseTransparent(true);
        stackPane.setOnMouseClicked(e -> {
            controller.toggleCrossHairState(i, j);
            e.consume();
        });
        return stackPane;
    }

    public void planeKeyReleased(KeyEvent event, int axNum) {
        TextField planeField = (TextField) event.getSource();
        if (defaultBackground == null) {
            defaultBackground = planeField.getBackground();
        }

        String text = planeField.getText().trim();
        try {
            if (text.length() > 0) {
                double planePPM = Double.parseDouble(text);
                int planeIndex = findPlane(planePPM, axNum);
                if (planeIndex == -1) {
                    PolyChart chart = controller.getActiveChart();
                    ObservableList<DatasetAttributes> dataAttrList = chart.getDatasetAttributes();
                    if (!dataAttrList.isEmpty()) {
                        DatasetAttributes dataAttr = dataAttrList.get(0);
                        planeIndex = DatasetAttributes.AXMODE.PPM.getIndex(dataAttr, axNum, planePPM);
                    }
                }
                if ((planeIndex != -1) && (event.getCode() == KeyCode.ENTER)) {
                    updatePlane(axNum, planeIndex + 1);
                }
            }
            planeField.setBackground(defaultBackground);
        } catch (NumberFormatException nfE) {
            planeField.setBackground(errorBackground);
        }

    }

    public void updatePlanePPM(double ppm, int axNum) {
        formatter.setMaximumFractionDigits(2);
        String s = formatter.format(ppm);
        planePPMField[axNum - 2].setText(s);
    }

<<<<<<< HEAD
    public void setChart(ObservableValue<? extends PolyChart> observable, PolyChart oldChart, PolyChart newChart) {
        if (controller.getCharts().contains(oldChart)) {
            oldChart.disDimProp.removeListener(displayedDimensionsListener);
        }
        else if (controller.getCharts().contains(newChart)) {
            newChart.disDimProp.removeListener(displayedDimensionsListener);
            newChart.disDimProp.addListener(displayedDimensionsListener);
            if (!newChart.getDatasetAttributes().isEmpty()) {
                DatasetAttributes dataAttr = newChart.getDatasetAttributes().get(0);
                for (int axNum = 2; axNum < dataAttr.nDim; axNum++) {
                    NMRAxis axis = newChart.axes[axNum];
                    int indexL = newChart.axModes[axNum].getIndex(dataAttr, axNum, axis.getLowerBound());
                    int indexU = newChart.axModes[axNum].getIndex(dataAttr, axNum, axis.getUpperBound());

                    int center = (indexL + indexU) / 2;
                    int dDim = dataAttr.dim[axNum];
                    int size = dataAttr.getDataset().getSizeReal(dDim);
                    setPlaneRanges(axNum, size);
                    updatePlaneSpinner(center, axNum);
                }
=======
    public void setChart(PolyChart chart) {
        if (!chart.getDatasetAttributes().isEmpty()) {
            DatasetAttributes dataAttr = chart.getDatasetAttributes().get(0);
            for (int axNum = 2; axNum < dataAttr.nDim; axNum++) {
                NMRAxis axis = chart.axes[axNum];
                int indexL = chart.axModes[axNum].getIndex(dataAttr, axNum, axis.getLowerBound());
                int indexU = chart.axModes[axNum].getIndex(dataAttr, axNum, axis.getUpperBound());

                int center = (indexL + indexU) / 2;
                int dDim = dataAttr.dim[axNum];
                int size = dataAttr.getDataset().getSizeReal(dDim);
                setPlaneRanges(axNum, size);
                updatePlaneSpinner(center, axNum);
>>>>>>> 60024b35
            }
        }
    }

    public void updateRowSpinner(int row, int axNum) {
        row++;
        SpinnerValueFactory<Integer> planeFactory = (SpinnerValueFactory<Integer>) planeSpinner[axNum - 1].getValueFactory();
        planeFactory.valueProperty().removeListener(planeListeners[axNum - 1]);
        planeFactory.setValue(row);
        planeFactory.valueProperty().addListener(planeListeners[axNum - 1]);

    }

    private int findPlane(double value, int axNum) {
        PolyChart chart = controller.getActiveChart();
        ObservableList<DatasetAttributes> dataAttrList = chart.getDatasetAttributes();
        int planeIndex = -1;
        if (!dataAttrList.isEmpty()) {
            DatasetAttributes dataAttr = dataAttrList.get(0);
            if (chart.getAxMode(axNum) == DatasetAttributes.AXMODE.PTS) {
                double[] values = dataAttr.getDataset().getValues(axNum);
                if (values != null) {
                    double min = Double.MAX_VALUE;
                    int iMin = -1;
                    for (int i = 0; i < values.length; i++) {
                        double delta = Math.abs(value - values[i]);
                        if (delta < min) {
                            min = delta;
                            iMin = i;
                        }
                    }
                    planeIndex = iMin;
                }
            }
        }
        return planeIndex;
    }

    public void updatePlaneSpinner(int plane, int axNum) {
        SpinnerValueFactory<Integer> planeFactory = (SpinnerValueFactory<Integer>) planeSpinner[axNum - 2].getValueFactory();
        planeFactory.valueProperty().removeListener(planeListeners[axNum - 2]);
        planeFactory.setValue(plane + 1);
        PolyChart chart = controller.getActiveChart();
        ObservableList<DatasetAttributes> dataAttrList = chart.getDatasetAttributes();
        if (!dataAttrList.isEmpty()) {
            DatasetAttributes dataAttr = dataAttrList.get(0);
            if (chart.getAxMode(axNum) == DatasetAttributes.AXMODE.PTS) {
                double[] values = dataAttr.getDataset().getValues(axNum);
                if ((values != null) && (values.length > plane)) {
                    double value = values[plane];
                    updatePlanePPM(value, axNum);
                } else {
                    int index = plane + 1;
                    updatePlanePPM(index, axNum);
                }
            } else {
                double ppm = DatasetAttributes.AXMODE.PPM.indexToValue(dataAttr, axNum, plane);
                updatePlanePPM(ppm, axNum);
            }
        }
        planeFactory.valueProperty().addListener(planeListeners[axNum - 2]);

    }

    void scrollPlane(ScrollEvent e, Spinner spinner) {
        double delta = e.getDeltaY();
        int nPlanes = (int) Math.round(delta / 10.0);
        if (nPlanes == 0) {
            nPlanes = delta < 0.0 ? -1 : 1;
        }
        nPlanes *= -1;  // scrolling up should increase.  Is this dependent on Mac scrolling settting
        SpinnerValueFactory<Integer> planeFactory = (SpinnerValueFactory<Integer>) spinner.getValueFactory();
        planeFactory.increment(nPlanes);
    }

    void updatePlane(int iDim, int plane) {
        plane--;
        if (arrayMode) {
            int newValue = controller.getActiveChart().setDrawlist(plane);
            controller.getActiveChart().refresh();
        } else {
            PolyChart chart = controller.getActiveChart();

            if (!chart.getDatasetAttributes().isEmpty()) {
                DatasetAttributes dataAttr = chart.getDatasetAttributes().get(0);
                NMRAxis axis = chart.axes[iDim];
                int pt1 = chart.axModes[iDim].getIndex(dataAttr, iDim, axis.getLowerBound());
                int pt2 = chart.axModes[iDim].getIndex(dataAttr, iDim, axis.getUpperBound());

                int center = (pt1 + pt2) / 2;
                int delta = center - pt1;
                if (pt1 != (plane - delta)) {
                    pt1 = plane - delta;
                    pt2 = plane + delta;
                    ChartUndoLimits undo = new ChartUndoLimits(controller.getActiveChart());
                    double ppm1 = chart.axModes[iDim].indexToValue(dataAttr, iDim, pt1);
                    double ppm2 = chart.axModes[iDim].indexToValue(dataAttr, iDim, pt2);

                    controller.getActiveChart().setAxis(iDim, ppm1, ppm2);
                    controller.getActiveChart().refresh();
                    ChartUndoLimits redo = new ChartUndoLimits(controller.getActiveChart());
                    controller.undoManager.add("plane", undo, redo);
                }
            }
        }
    }

    @FXML
    private void phaserStatus(ActionEvent event) {
        CheckBox checkBox = (CheckBox) event.getSource();
        controller.updatePhaser(checkBox.isSelected());
    }

    @FXML
    private void sliceStatus(ActionEvent event) {
        CheckBox checkBox = (CheckBox) event.getSource();
        final boolean status = checkBox.isSelected();
        controller.charts.forEach(chart -> chart.setSliceStatus(status));
    }

    @FXML
    private void complexStatus(ActionEvent event) {
        controller.getActiveChart().layoutPlotChildren();
    }

    public void setCrossTextRange(int iCross, int jOrient, double min, double max) {
        crossText[iCross][jOrient].setMin(min);
        crossText[iCross][jOrient].setMax(max);
    }

    public void setPlaneRanges(int iDim, int max) {
        SpinnerValueFactory.IntegerSpinnerValueFactory planeFactory = (SpinnerValueFactory.IntegerSpinnerValueFactory) planeSpinner[iDim - 2].getValueFactory();
        planeFactory.valueProperty().removeListener(planeListeners[iDim - 2]);
        planeFactory.setMin(1);
        planeFactory.setMax(max);
        planeFactory.valueProperty().addListener(planeListeners[iDim - 2]);
    }

    public void set1DArray(int nDim, int nRows) {
        arrayMode = true;
        setPlaneRanges(2, nRows);
        List<Node> nodes = new ArrayList<>();
        nodes.add(cursorChoiceBox);
        nodes.add(toolButton);
        displayModeComboBox.getSelectionModel().select(DisplayMode.TRACES);
        nodes.add(displayModeComboBox);

        HBox.setHgrow(filler1, Priority.ALWAYS);
        HBox.setHgrow(filler2, Priority.ALWAYS);
        nodes.add(filler1);

        for (int i = 0; i < 2; i++) {
            for (int j = 1; j >= 0; j--) {
                nodes.add(crossText[i][j]);
            }
        }
        nodes.add(filler2);
        PolyChart activeChart = controller.getActiveChart();
        List<Integer> drawList;
        for (int i = 1; i < nDim; i++) {
            drawList = activeChart.getDrawList();
            if (!drawList.isEmpty()) {
                // Use the current drawlist and update the spinner to the first number
                updateRowSpinner(drawList.get(0), i);
            }
            nodes.add(rowMenus[i - 1]);
            nodes.add(planeSpinner[i - 1]);
            Pane nodeFiller = new Pane();
            HBox.setHgrow(nodeFiller, Priority.ALWAYS);
            nodes.add(nodeFiller);
        }
        //  nodes.add(phaserStatus);
        btoolBar.getItems().clear();

        btoolBar.getItems().addAll(nodes);

    }

    public int getMode() {
        return currentMode;
    }

    public void setMode(int mode) {
        currentMode = mode;
        arrayMode = false;
        List<Node> nodes = new ArrayList<>();
        nodes.add(cursorChoiceBox);
        if (mode != 0) {
            nodes.add(toolButton);
        }
        if (mode == 1) {
            for (var button:specialButtons) {
                nodes.add(button);
            }
        } else if (mode > 1) {
            nodes.add(peakPickButton);
        }
        HBox.setHgrow(filler1, Priority.ALWAYS);
        HBox.setHgrow(filler2, Priority.ALWAYS);
        if (mode > 1) {
            nodes.add(dimMenus[0]);
        }
        if (mode > 2) {
            nodes.add(dimMenus[1]);
        }

        if (mode == 2) {
            displayModeComboBox.getSelectionModel().select(DisplayMode.CONTOURS);
            nodes.add(displayModeComboBox);
        }
        nodes.add(filler1);

        for (int i = 0; i < 2; i++) {
            for (int j = 1; j >= 0; j--) {
                nodes.add(crossText[i][j]);
            }
        }
        nodes.add(filler2);
        for (int i = 2; i < mode; i++) {
            nodes.add(dimMenus[i]);
            nodes.add(planePPMField[i - 2]);
            nodes.add(planeSpinner[i - 2]);
            Pane nodeFiller = new Pane();
            HBox.setHgrow(nodeFiller, Priority.ALWAYS);
            nodes.add(nodeFiller);
            setChart(controller.getActiveChart());
        }
        if (mode == 0) {
            nodes.add(complexStatus);
        } else {
            nodes.add(sliceStatus);
        }
        nodes.add(phaserStatus);
        btoolBar.getItems().clear();

        btoolBar.getItems().addAll(nodes);

    }

    public void setCrossText(int iOrient, int iCross, Double value, boolean iconState) {
        String strValue = "";
        if (value != null) {
            strValue = String.format("%.3f", value);
        }
        crossText[iCross][iOrient].setText(strValue);
        if (iconState != iconStates[iCross][iOrient]) {
            iconStates[iCross][iOrient] = iconState;
            if (iconState) {
                crossText[iCross][iOrient].setRight(limitTextIcons[iCross][iOrient]);
            } else {
                crossText[iCross][iOrient].setRight(crossTextIcons[iCross][iOrient]);
            }
        }
    }

    public void setIconState(int iCross, int jOrient, boolean state) {
        Rectangle rect;
        Line line;
        StackPane pane = (StackPane) crossText[iCross][jOrient].getRight();
        rect = (Rectangle) pane.getChildren().get(0);
        line = (Line) pane.getChildren().get(1);
        Color color = state ? Color.LIGHTGRAY : Color.BLACK;
        rect.setFill(color);
        color = state & (iCross == 1) ? Color.RED : Color.BLACK;
        line.setStroke(color);

    }

    private void dimMenuAction(ActionEvent event, int iAxis) {
        MenuItem menuItem = (MenuItem) event.getSource();
        PolyChart chart = controller.getActiveChart();
        if (menuItem.getText().equals("Full")) {
            chart.full(iAxis);
        } else if (menuItem.getText().equals("Center")) {
            chart.center(iAxis);
        } else if (menuItem.getText().equals("First")) {
            chart.firstPlane(iAxis);
        } else if (menuItem.getText().equals("Last")) {
            chart.lastPlane(iAxis);
        } else if (menuItem.getText().equals("Max")) {
            chart.gotoMaxPlane();
        }
        chart.refresh();
    }

    private void rowMenuAction(ActionEvent event, int iAxis) {
        MenuItem menuItem = (MenuItem) event.getSource();
        PolyChart chart = controller.getActiveChart();
        if (menuItem.getText().equals("Full")) {
            chart.clearDrawlist();
        } else if (menuItem.getText().equals("First")) {
            chart.setDrawlist(0);
        } else if (menuItem.getText().equals("Last")) {
            chart.setDrawlist(1000);
        }
        chart.refresh();
    }

    /**
     * Updates the spectrum status bar and the type of plot displayed in the active chart
     * based on the selected option.
     * @param event The selection event.
     */
    private void displayModeComboBoxAction(ActionEvent event) {
        ComboBox<DisplayMode> modeComboBox = (ComboBox<DisplayMode>) event.getSource();
        if (modeComboBox.getParent() != null) {
            PolyChart chart = controller.getActiveChart();
            OptionalInt maxNDim = chart.getDatasetAttributes().stream().mapToInt(d -> d.nDim).max();
            if (maxNDim.isEmpty()) {
                log.warn("Unable to update display mode. No dimensions set.");
                return;
            }
            DisplayMode selected = modeComboBox.getSelectionModel().getSelectedItem();
            if (selected == DisplayMode.TRACES) {
                OptionalInt maxRows = chart.getDatasetAttributes().stream().
                        mapToInt(d -> d.nDim == 1 ? 1 : d.getDataset().getSizeReal(1)).max();
                if (maxRows.isEmpty()) {
                    log.warn("Unable to update display mode. No rows set.");
                    return;
                }
                chart.disDimProp.set(PolyChart.DISDIM.OneDX);
                if (maxRows.isPresent() && (maxRows.getAsInt() > FXMLController.MAX_INITIAL_TRACES)) {
                    chart.setDrawlist(0);
                }

                set1DArray(maxNDim.getAsInt(), maxRows.getAsInt());

            } else if (selected == DisplayMode.CONTOURS) {
                chart.disDimProp.set(PolyChart.DISDIM.TwoD);
                chart.updateProjections();
                chart.updateProjectionScale();
                setMode(maxNDim.getAsInt());
            }
            chart.full();
            chart.autoScale();
        }
    }

    private void dimAction(String rowName, String dimName) {
        controller.charts.forEach((chart) -> {
            if (!chart.datasetAttributesList.isEmpty()) {
                DatasetAttributes datasetAttr = chart.datasetAttributesList.get(0);
                datasetAttr.setDim(rowName, dimName);

                for (int i = 0; i < chart.getNDim(); i++) {
                    // fixme  should be able to swap existing limits, not go to full
                    chart.full(i);
                }
            }
        });
    }

    private void updateXYMenu(MenuButton dimMenu, int iAxis) {
        PolyChart chart = controller.getActiveChart();
        dimMenu.getItems().clear();
        if (!chart.datasetAttributesList.isEmpty()) {
            DatasetAttributes datasetAttr = chart.datasetAttributesList.get(0);
            int nDim = datasetAttr.nDim;
            String rowName = dimNames[iAxis];
            for (int iDim = 0; iDim < nDim; iDim++) {
                String dimName = datasetAttr.getDataset().getLabel(iDim);
                MenuItem menuItem = new MenuItem(iDim + 1 + ":" + dimName);
                menuItem.addEventHandler(ActionEvent.ACTION, event -> dimAction(rowName, dimName));
                dimMenu.getItems().add(menuItem);
                if (controller.isPhaseSliderVisible()) {
                    chart.updatePhaseDim();
                }
            }
        }
    }
}<|MERGE_RESOLUTION|>--- conflicted
+++ resolved
@@ -110,7 +110,7 @@
     ComboBox<DisplayMode> displayModeComboBox = null;
     ChangeListener<PolyChart.DISDIM> displayedDimensionsListener = ((observable, oldValue, newValue) -> {
         if (newValue == PolyChart.DISDIM.OneDX) {
-            displayModeComboBox.setValue(DisplayMode.CURVES);
+            displayModeComboBox.setValue(DisplayMode.TRACES);
         } else {
             displayModeComboBox.setValue(DisplayMode.CONTOURS);
         }
@@ -414,7 +414,6 @@
         planePPMField[axNum - 2].setText(s);
     }
 
-<<<<<<< HEAD
     public void setChart(ObservableValue<? extends PolyChart> observable, PolyChart oldChart, PolyChart newChart) {
         if (controller.getCharts().contains(oldChart)) {
             oldChart.disDimProp.removeListener(displayedDimensionsListener);
@@ -428,31 +427,34 @@
                     NMRAxis axis = newChart.axes[axNum];
                     int indexL = newChart.axModes[axNum].getIndex(dataAttr, axNum, axis.getLowerBound());
                     int indexU = newChart.axModes[axNum].getIndex(dataAttr, axNum, axis.getUpperBound());
-
                     int center = (indexL + indexU) / 2;
                     int dDim = dataAttr.dim[axNum];
                     int size = dataAttr.getDataset().getSizeReal(dDim);
                     setPlaneRanges(axNum, size);
                     updatePlaneSpinner(center, axNum);
                 }
-=======
-    public void setChart(PolyChart chart) {
-        if (!chart.getDatasetAttributes().isEmpty()) {
-            DatasetAttributes dataAttr = chart.getDatasetAttributes().get(0);
-            for (int axNum = 2; axNum < dataAttr.nDim; axNum++) {
-                NMRAxis axis = chart.axes[axNum];
-                int indexL = chart.axModes[axNum].getIndex(dataAttr, axNum, axis.getLowerBound());
-                int indexU = chart.axModes[axNum].getIndex(dataAttr, axNum, axis.getUpperBound());
-
-                int center = (indexL + indexU) / 2;
-                int dDim = dataAttr.dim[axNum];
-                int size = dataAttr.getDataset().getSizeReal(dDim);
-                setPlaneRanges(axNum, size);
-                updatePlaneSpinner(center, axNum);
->>>>>>> 60024b35
-            }
-        }
-    }
+            }
+        }
+    }
+
+
+     public void whatNot() {
+         PolyChart newChart = PolyChart.getActiveChart();
+         if (!newChart.getDatasetAttributes().isEmpty()) {
+             DatasetAttributes dataAttr = newChart.getDatasetAttributes().get(0);
+             for (int axNum = 2; axNum < dataAttr.nDim; axNum++) {
+                 NMRAxis axis = newChart.axes[axNum];
+                 int indexL = newChart.axModes[axNum].getIndex(dataAttr, axNum, axis.getLowerBound());
+                 int indexU = newChart.axModes[axNum].getIndex(dataAttr, axNum, axis.getUpperBound());
+                 int center = (indexL + indexU) / 2;
+                 int dDim = dataAttr.dim[axNum];
+                 int size = dataAttr.getDataset().getSizeReal(dDim);
+                 setPlaneRanges(axNum, size);
+                 updatePlaneSpinner(center, axNum);
+             }
+         }
+     }
+
 
     public void updateRowSpinner(int row, int axNum) {
         row++;
@@ -675,7 +677,8 @@
             Pane nodeFiller = new Pane();
             HBox.setHgrow(nodeFiller, Priority.ALWAYS);
             nodes.add(nodeFiller);
-            setChart(controller.getActiveChart());
+//            REMOVEME setChart(controller.getActiveChart());
+            whatNot();
         }
         if (mode == 0) {
             nodes.add(complexStatus);
