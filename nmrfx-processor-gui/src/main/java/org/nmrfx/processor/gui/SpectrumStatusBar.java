/*
 * NMRFx Processor : A Program for Processing NMR Data 
 * Copyright (C) 2004-2017 One Moon Scientific, Inc., Westfield, N.J., USA
 *
 * This program is free software: you can redistribute it and/or modify
 * it under the terms of the GNU General Public License as published by
 * the Free Software Foundation, either version 3 of the License, or
 * (at your option) any later version.
 *
 * This program is distributed in the hope that it will be useful,
 * but WITHOUT ANY WARRANTY; without even the implied warranty of
 * MERCHANTABILITY or FITNESS FOR A PARTICULAR PURPOSE.  See the
 * GNU General Public License for more details.
 *
 * You should have received a copy of the GNU General Public License
 * along with this program.  If not, see <http://www.gnu.org/licenses/>.
 */

 /*
 * To change this license header, choose License Headers in Project Properties.
 * To change this template file, choose Tools | Templates
 * and open the template in the editor.
 */
package org.nmrfx.processor.gui;

import de.jensd.fx.glyphs.GlyphsDude;
import de.jensd.fx.glyphs.fontawesome.FontAwesomeIcon;
import javafx.beans.value.ChangeListener;
import javafx.beans.value.ObservableValue;
import javafx.collections.ObservableList;
import javafx.event.ActionEvent;
import javafx.fxml.FXML;
import javafx.geometry.Insets;
import javafx.scene.Cursor;
import javafx.scene.Node;
import javafx.scene.control.*;
<<<<<<< HEAD
import javafx.scene.input.KeyCode;
import javafx.scene.input.KeyEvent;
=======
import javafx.scene.input.MouseEvent;
>>>>>>> cab72fb7
import javafx.scene.input.ScrollEvent;
import javafx.scene.layout.*;
import javafx.scene.paint.Color;
import javafx.scene.shape.Line;
import javafx.scene.shape.Rectangle;
<<<<<<< HEAD
import org.apache.commons.lang3.SystemUtils;
import org.controlsfx.control.SegmentedButton;
import org.nmrfx.processor.gui.spectra.DatasetAttributes;
import org.nmrfx.processor.gui.spectra.NMRAxis;
import org.nmrfx.processor.gui.undo.ChartUndoLimits;
import org.nmrfx.processor.gui.utils.ToolBarUtils;
=======
import javafx.scene.text.Text;
import javafx.util.Callback;
import javafx.util.converter.IntegerStringConverter;
import org.apache.commons.lang3.SystemUtils;
import org.nmrfx.processor.gui.spectra.DatasetAttributes;
import org.nmrfx.processor.gui.spectra.NMRAxis;
import org.nmrfx.processor.gui.undo.ChartUndoLimits;
>>>>>>> cab72fb7
import org.nmrfx.utils.properties.CustomNumberTextField;
import org.slf4j.Logger;
import org.slf4j.LoggerFactory;

import java.text.DecimalFormat;
<<<<<<< HEAD
import java.util.ArrayList;
import java.util.List;
import java.util.OptionalInt;
=======
import java.util.*;
>>>>>>> cab72fb7

/**
 *
 * @author Bruce Johnson
 */
public class SpectrumStatusBar {

    private static final Logger log = LoggerFactory.getLogger(SpectrumStatusBar.class);

    private enum DisplayMode {
        TRACES("Traces (1D)"),
        STACKPLOT("Stack Plot"),
        CONTOURS("Contours (2D)");
        private final String strValue;

        DisplayMode(String strValue) {
            this.strValue = strValue;
        }

        @Override
        public String toString() {
            return this.strValue;
        }
    }

    static final DecimalFormat formatter = new DecimalFormat();

    static {
        formatter.setMaximumFractionDigits(2);
    }
    public static final Cursor SEL_CURSOR = SystemUtils.IS_OS_LINUX ? Cursor.HAND : Cursor.MOVE;
    static final int MAX_SPINNERS = 4;
    CustomNumberTextField[][] crossText = new CustomNumberTextField[2][2];
    FXMLController controller;
    CheckBox complexStatus = new CheckBox("Complex");
    MenuButton toolButton = new MenuButton("Tools");
    SegmentedButton cursorButtons;
    List<ButtonBase> specialButtons = new ArrayList<>();
    Button peakPickButton;



    Spinner<Integer>[][] planeSpinner = new Spinner[MAX_SPINNERS][2];
    CheckBox[] valueModeBox = new CheckBox[MAX_SPINNERS];
    MenuButton[] dimMenus = new MenuButton[MAX_SPINNERS + 2];
    ComboBox<DisplayMode> displayModeComboBox = null;
    ChangeListener<PolyChart.DISDIM> displayedDimensionsListener = ((observable, oldValue, newValue) -> {
        if (newValue == PolyChart.DISDIM.OneDX) {
            displayModeComboBox.setValue(DisplayMode.TRACES);
        } else {
            displayModeComboBox.setValue(DisplayMode.CONTOURS);
        }
    });
<<<<<<< HEAD
    MenuButton[] rowMenus = new MenuButton[maxSpinners];
    ChangeListener<Integer>[] planeListeners = new ChangeListener[maxSpinners];
    ToolBar btoolBar1;
    ToolBar btoolBar2;
=======

    class SpinnerConverter extends IntegerStringConverter {
        final int axNum;
        final int spinNum;
        boolean valueMode = false;
        SpinnerConverter(int axNum, int spinNum) {
            this.axNum = axNum;
            this.spinNum = spinNum;
        }
        @Override
        public String toString(Integer iValue) {
            boolean showValue = valueMode && valueModeBox[axNum - 2].isSelected();
            if (showValue) {
                var doubleOpt = getPlaneValue(axNum, iValue - 1);
                return doubleOpt.isPresent() ? String.format("%.2f", doubleOpt.get()) : "";
            } else {
                return String.valueOf(iValue);
            }
        }

        @Override
        public Integer fromString(String s) {
            int result = 1;
            Spinner<Integer> spinner = planeSpinner[axNum - 2][spinNum];
            boolean showValue = valueMode && valueModeBox[axNum - 2].isSelected();
            if (showValue) {
                return spinner.getValueFactory().getValue();
            }
            try {
                if (s.length() > 0) {
                    if (s.contains(".")) {
                        double planePPM = Double.parseDouble(s);
                        int planeIndex = findPlane(planePPM, axNum);
                        if (planeIndex == -1) {
                            var dataAttrOpt = getDatasetAttributes();
                            if (dataAttrOpt.isPresent()) {
                                DatasetAttributes dataAttr = dataAttrOpt.get();
                                planeIndex = DatasetAttributes.AXMODE.PPM.getIndex(dataAttr, axNum, planePPM);
                            }
                        }
                        result = planeIndex + 1;
                    } else {
                        result = Integer.parseInt(s);
                    }
                }
                spinner.getEditor().setBackground(defaultBackground);
            } catch (NumberFormatException nfE) {
                spinner.getEditor().setBackground(errorBackground);
            }
            return result;
        }

        void setValueMode(boolean mode) {
            valueMode = mode;
        }
    }

    MenuButton[] rowMenus = new MenuButton[MAX_SPINNERS];
    ChangeListener<Integer>[][] planeListeners = new ChangeListener[MAX_SPINNERS][2];
    ToolBar btoolBar;
>>>>>>> cab72fb7
    StackPane[][] crossTextIcons = new StackPane[2][2];
    StackPane[][] limitTextIcons = new StackPane[2][2];
    boolean[][] iconStates = new boolean[2][2];
    Pane filler1 = new Pane();
    Pane filler2 = new Pane();
    static String[] dimNames = {"X", "Y", "Z", "A", "B", "C", "D", "E"};
    static String[] rowNames = {"X", "Row", "Plane", "A", "B", "C", "D", "E"};
<<<<<<< HEAD
=======
    ComboBox<Cursor> cursorChoiceBox = new ComboBox<>();
>>>>>>> cab72fb7
    static Background errorBackground = new Background(new BackgroundFill(Color.ORANGE, CornerRadii.EMPTY, Insets.EMPTY));
    Background defaultBackground = null;
    boolean arrayMode = false;
    int currentMode = 0;

    public SpectrumStatusBar(FXMLController controller) {
        this.controller = controller;
    }

    public FXMLController getController() {
        return controller;
    }

    public void buildBar(ToolBar btoolBar, ToolBar btoolBar2) {
        this.btoolBar1 = btoolBar;
        this.btoolBar2 = btoolBar2;
        peakPickButton = GlyphsDude.createIconButton(FontAwesomeIcon.BULLSEYE, "Pick", MainApp.ICON_SIZE_STR, MainApp.ICON_FONT_SIZE_STR, ContentDisplay.LEFT);
        peakPickButton.setOnAction(e -> PeakPicking.peakPickActive(controller, false, null));
        buildCursorBar();
        setupTools();

        for (int i = 0; i < 2; i++) {
            for (int j = 1; j >= 0; j--) {
                crossText[i][j] = new CustomNumberTextField();
                crossText[i][j].setPrefWidth(75.0);

                crossText[i][j].setFunction(controller.getActiveChart().getCrossHairUpdateFunction(i, j));

                btoolBar.getItems().add(crossText[i][j]);
                StackPane stackPane = makeIcon(i, j, false);
                crossTextIcons[i][j] = stackPane;
                crossText[i][j].setRight(stackPane);
                StackPane stackPane2 = makeIcon(i, j, true);
                limitTextIcons[i][j] = stackPane2;

                if (i == 1) {
                    crossText[i][j].setStyle("-fx-text-inner-color: red;");
                } else {
                    crossText[i][j].setStyle("-fx-text-inner-color: black;");
                }

            }
        }

        Pane filler = new Pane();
        HBox.setHgrow(filler, Priority.ALWAYS);
        btoolBar.getItems().add(filler);

        for (int i = 0; i < planeSpinner.length; i++) {
            final int iDim = i + 2;
            for (int j=0;j<2;j++) {
                final int iSpin = j;
                Spinner<Integer> spinner = new Spinner<>(0, 127, 63);
                planeSpinner[i][j] = spinner;
                spinner.setEditable(true);
                spinner.getEditor().setPrefWidth(60);
                spinner.setPrefWidth(80);
                spinner.setOnScroll(e -> {
                    spinner.setUserData(e.isShiftDown());
                    scrollPlane(e, iDim - 2, iSpin);
                });
                spinner.addEventFilter(MouseEvent.MOUSE_PRESSED,
                        e -> spinner.setUserData(e.isShiftDown()));
                planeListeners[i][j] = (ObservableValue<? extends Integer> observableValue, Integer oldValue, Integer newValue) -> {
                    if ((newValue != null) && !newValue.equals(oldValue)) {
                        Boolean shiftValue = (Boolean) spinner.getUserData();
                        updatePlane(iDim, iSpin, newValue, shiftValue);
                    }
                };
                SpinnerValueFactory<Integer> planeFactory = planeSpinner[i][j].getValueFactory();
                planeFactory.valueProperty().addListener(planeListeners[i][j]);
                SpinnerConverter converter = new SpinnerConverter(iDim, j);
                planeFactory.setConverter(converter);
            }
            valueModeBox[i] = new CheckBox("V");
            planeSpinner[i][0].editableProperty().bind(valueModeBox[i].selectedProperty().not());
            planeSpinner[i][1].editableProperty().bind(valueModeBox[i].selectedProperty().not());
            valueModeBox[i].setOnAction(e -> updateSpinner(iDim));
        }
        for (int i = 0; i < dimMenus.length; i++) {
            final int iAxis = i;
            String rowName = dimNames[iAxis];

            MenuButton mButton = new MenuButton(rowName);
            dimMenus[i] = mButton;
            if (iAxis < 2) {
                mButton.showingProperty().addListener(e -> updateXYMenu(mButton, iAxis));
            } else {
                MenuItem menuItem = new MenuItem("Full");
                mButton.getItems().add(menuItem);
                menuItem.addEventHandler(ActionEvent.ACTION, event -> dimMenuAction(event, iAxis));
                menuItem = new MenuItem("Center");
                mButton.getItems().add(menuItem);
                menuItem.addEventHandler(ActionEvent.ACTION, event -> dimMenuAction(event, iAxis));
                menuItem = new MenuItem("First");
                mButton.getItems().add(menuItem);
                menuItem.addEventHandler(ActionEvent.ACTION, event -> dimMenuAction(event, iAxis));
                menuItem = new MenuItem("Last");
                mButton.getItems().add(menuItem);
                menuItem.addEventHandler(ActionEvent.ACTION, event -> dimMenuAction(event, iAxis));
                menuItem = new MenuItem("Max");
                mButton.getItems().add(menuItem);
                menuItem.addEventHandler(ActionEvent.ACTION, event -> dimMenuAction(event, iAxis));
            }
        }
        displayModeComboBox = new ComboBox<>();
        displayModeComboBox.getItems().setAll(DisplayMode.values());
        displayModeComboBox.getSelectionModel().selectedItemProperty().addListener(e -> displayModeComboBoxSelectionChanged());


        for (int i = 0; i < rowMenus.length; i++) {
            final int iAxis = i + 1;
            String rowName = rowNames[iAxis];

            MenuButton mButton = new MenuButton(rowName);
            rowMenus[i] = mButton;
            MenuItem menuItem = new MenuItem("Full");
            mButton.getItems().add(menuItem);
            menuItem.addEventHandler(ActionEvent.ACTION, event -> rowMenuAction(event, iAxis));
            menuItem = new MenuItem("First");
            mButton.getItems().add(menuItem);
            menuItem.addEventHandler(ActionEvent.ACTION, event -> rowMenuAction(event, iAxis));
            menuItem = new MenuItem("Last");
            mButton.getItems().add(menuItem);
            menuItem.addEventHandler(ActionEvent.ACTION, event -> rowMenuAction(event, iAxis));

        }
        filler = new Pane();
        HBox.setHgrow(filler, Priority.ALWAYS);
        btoolBar.getItems().add(filler);
        btoolBar.getItems().add(complexStatus);
        complexStatus.setOnAction(this::complexStatus);
<<<<<<< HEAD
=======
        cursorChoiceBox.getItems().addAll(Cursor.CROSSHAIR, SEL_CURSOR);
        cursorChoiceBox.setValue(Cursor.CROSSHAIR);

        Callback<ListView<Cursor>, ListCell<Cursor>> cellFactory = new Callback<>() {
            @Override
            public ListCell<Cursor> call(ListView<Cursor> p) {
                return new ListCell<>() {
                    Text icon;

                    {
                        icon = new Text();
                        setContentDisplay(ContentDisplay.GRAPHIC_ONLY);
                    }

                    @Override
                    protected void updateItem(Cursor item, boolean empty) {
                        super.updateItem(item, empty);
>>>>>>> cab72fb7

        controller.getActiveChart().disDimProp.addListener(displayedDimensionsListener);
        PolyChart.getActiveChartProperty().addListener(this::setChart);
    }

    private void buildCursorBar() {
        List<ToggleButton> buttons = new ArrayList<>();
        ToggleButton crosshairButton = GlyphsDude.createIconToggleButton(CanvasCursor.CROSSHAIR.getIcon(),"Crosshair",
                MainApp.ICON_SIZE_STR, MainApp.ICON_FONT_SIZE_STR,ContentDisplay.RIGHT);
        crosshairButton.setUserData(CanvasCursor.CROSSHAIR);
        ToggleButton selectorButton = GlyphsDude.createIconToggleButton(CanvasCursor.SELECTOR.getIcon(),"Selector",
                MainApp.ICON_SIZE_STR, MainApp.ICON_FONT_SIZE_STR,ContentDisplay.RIGHT);
        selectorButton.setUserData(CanvasCursor.SELECTOR);
        ToggleButton peakButton = GlyphsDude.createIconToggleButton(CanvasCursor.PEAK.getIcon(),"Peak",
                MainApp.ICON_SIZE_STR, MainApp.ICON_FONT_SIZE_STR,ContentDisplay.RIGHT);
        peakButton.setUserData(CanvasCursor.PEAK);
        ToggleButton regionButton = GlyphsDude.createIconToggleButton(CanvasCursor.REGION.getIcon(),"Region",
                MainApp.ICON_SIZE_STR, MainApp.ICON_FONT_SIZE_STR,ContentDisplay.RIGHT);
        regionButton.setUserData(CanvasCursor.REGION);
        buttons.add(selectorButton);
        buttons.add(crosshairButton);
        buttons.add(peakButton);
        buttons.add(regionButton);
        for (ButtonBase button : buttons) {
            button.setMinWidth(50);
        }
        cursorButtons = new SegmentedButton();
        cursorButtons.getButtons().addAll(buttons);
        selectorButton.setSelected(true);
        cursorButtons.getToggleGroup().selectedToggleProperty().addListener((ChangeListener<? super Toggle>) (a,b,c) -> toggleChanged(c));
    }

    public void updateCursorBox() {
        for (var button: cursorButtons.getButtons()) {
            if (((CanvasCursor) button.getUserData()).getCursor() == controller.getCurrentCursor()) {
                button.setSelected(true);
                break;
            }
        }
    }

    private void toggleChanged(Toggle toggle) {
        if (toggle != null) {
            CanvasCursor canvasCursor = (CanvasCursor) toggle.getUserData();
            controller.setCursor(canvasCursor.getCursor());
        }
    }

    public void addToolBarButtons(ButtonBase... buttons) {
        Collections.addAll(specialButtons, buttons);
    }

    public void addToToolMenu(MenuItem menuItem) {
        toolButton.getItems().add(menuItem);
    }

    public void addToToolMenu(String menuText, MenuItem newItem) {
        for (MenuItem menuItem : toolButton.getItems()) {
            if (menuItem.getText().equals(menuText) && (menuItem instanceof Menu menu)) {
                menu.getItems().add(newItem);
            }
        }
    }

    public void setupTools() {
        Menu specToolMenu = new Menu("Spectrum Tools");

        MenuItem measureMenuItem = new MenuItem("Show Measure Bar");
        measureMenuItem.setOnAction(e -> controller.showSpectrumMeasureBar());
        MenuItem analyzerMenuItem = new MenuItem("Show Analyzer Bar");
        analyzerMenuItem.setOnAction(e -> controller.showAnalyzerBar());

        specToolMenu.getItems().addAll(measureMenuItem, analyzerMenuItem);
        addToToolMenu(specToolMenu);
    }

    private StackPane makeIcon(int i, int j, boolean boundMode) {
        StackPane stackPane = new StackPane();
        stackPane.setPadding(Insets.EMPTY);
        Rectangle rect = new Rectangle(10, 10);
        rect.setFill(Color.LIGHTGREY);
        rect.setStroke(Color.LIGHTGREY);
        Line line = new Line();
        if (j == 0) {
            line.setStartX(0.0f);
            line.setStartY(8.0f);
            line.setEndX(10.0f);
            line.setEndY(8.0f);
            if (boundMode) {
                if (i == 0) {
                    line.setTranslateY(4);
                } else {
                    line.setTranslateY(-4);

                }
            }
        } else {
            line.setStartX(8.0f);
            line.setStartY(0.0f);
            line.setEndX(8.0f);
            line.setEndY(10.0f);
            if (boundMode) {
                if (i == 0) {
                    line.setTranslateX(-4);
                } else {
                    line.setTranslateX(4);

                }
            }
        }
        stackPane.getChildren().add(rect);
        stackPane.getChildren().add(line);
        if (i == 1) {
            line.setStroke(Color.RED);
        } else {
            line.setStroke(Color.BLACK);
        }
        rect.setMouseTransparent(true);
        line.setMouseTransparent(true);
        stackPane.setOnMouseClicked(e -> {
            controller.toggleCrossHairState(i, j);
            e.consume();
        });
        return stackPane;
    }

    public void setChart(ObservableValue<? extends PolyChart> observable, PolyChart oldChart, PolyChart newChart) {
        if (controller.getCharts().contains(oldChart)) {
            oldChart.disDimProp.removeListener(displayedDimensionsListener);
        }
        else if (controller.getCharts().contains(newChart)) {
            newChart.disDimProp.removeListener(displayedDimensionsListener);
            newChart.disDimProp.addListener(displayedDimensionsListener);
            if (!newChart.getDatasetAttributes().isEmpty()) {
                DatasetAttributes dataAttr = newChart.getDatasetAttributes().get(0);
                for (int axNum = 2; axNum < dataAttr.nDim; axNum++) {
                    NMRAxis axis = newChart.axes[axNum];
                    int indexL = newChart.axModes[axNum].getIndex(dataAttr, axNum, axis.getLowerBound());
                    int indexU = newChart.axModes[axNum].getIndex(dataAttr, axNum, axis.getUpperBound());
                    int dDim = dataAttr.dim[axNum];
                    int size = dataAttr.getDataset().getSizeReal(dDim);
                    setPlaneRanges(axNum, size);
                    updatePlaneSpinner(indexL, axNum, 0);
                    updatePlaneSpinner(indexU, axNum, 1);
                }
            }
        }
    }

    private void setPlaneRanges() {
        getDatasetAttributes().ifPresent(dataAttr -> {
            for (int axNum = 2; axNum < dataAttr.nDim; axNum++) {
                int dDim = dataAttr.dim[axNum];
                int size = dataAttr.getDataset().getSizeReal(dDim);
                setPlaneRanges(axNum, size);
            }
        });
    }

    public void updateSpinner(int iDim) {
        for (int j = 0; j < 2; j++) {
            SpinnerValueFactory<Integer> planeFactory = planeSpinner[iDim-2][j].getValueFactory();
            int value = planeFactory.getValue();
            String text = planeFactory.getConverter().toString(value);
            planeSpinner[iDim - 2][j].getEditor().setText(text);
        }
    }

    public void updateRowSpinner(int row, int axNum) {
        row++;
        SpinnerValueFactory<Integer> planeFactory = planeSpinner[axNum - 1][0].getValueFactory();
        planeFactory.valueProperty().removeListener(planeListeners[axNum - 1][0]);
        planeFactory.setValue(row);
        planeFactory.valueProperty().addListener(planeListeners[axNum - 1][0]);

    }

    private Optional<DatasetAttributes> getDatasetAttributes() {
        PolyChart chart = controller.getActiveChart();
        Optional<DatasetAttributes> result;
        if (!chart.getDatasetAttributes().isEmpty()) {
            DatasetAttributes dataAttr = chart.getDatasetAttributes().get(0);
            result = Optional.of(dataAttr);
        } else {
            result = Optional.empty();
        }
        return result;
    }

    private int findPlane(double value, int axNum) {
        PolyChart chart = controller.getActiveChart();
        ObservableList<DatasetAttributes> dataAttrList = chart.getDatasetAttributes();
        int planeIndex = -1;
        if (!dataAttrList.isEmpty()) {
            DatasetAttributes dataAttr = dataAttrList.get(0);
            if (chart.getAxMode(axNum) == DatasetAttributes.AXMODE.PTS) {
                double[] values = dataAttr.getDataset().getValues(axNum);
                if (values != null) {
                    double min = Double.MAX_VALUE;
                    int iMin = -1;
                    for (int i = 0; i < values.length; i++) {
                        double delta = Math.abs(value - values[i]);
                        if (delta < min) {
                            min = delta;
                            iMin = i;
                        }
                    }
                    planeIndex = iMin;
                }
            }
        }
        return planeIndex;
    }

    private Optional<Double> getPlaneValue(int axNum, int plane) {
        var dataOpt = getDatasetAttributes();
        Double value = null;
        if (dataOpt.isPresent()) {
            DatasetAttributes dataAttr = dataOpt.get();
            PolyChart chart = controller.getActiveChart();
            if (chart.getAxMode(axNum) == DatasetAttributes.AXMODE.PTS) {
                double[] values = dataAttr.getDataset().getValues(axNum);
                if ((values != null) && (values.length > plane)) {
                    value = values[plane];
                } else {
                    value = (double) (plane + 1);
                }
            } else {
                value = DatasetAttributes.AXMODE.PPM.indexToValue(dataAttr, axNum, plane);
            }
        }
        return Optional.ofNullable(value);
    }

    public void updatePlaneSpinner(int plane, int axNum, int spinNum) {
        SpinnerValueFactory<Integer> planeFactory = planeSpinner[axNum - 2][spinNum].getValueFactory();
        planeFactory.valueProperty().removeListener(planeListeners[axNum - 2][spinNum]);
        planeFactory.setValue(plane + 1);
        planeFactory.valueProperty().addListener(planeListeners[axNum - 2][spinNum]);
    }

    void scrollPlane(ScrollEvent e, int iDim, int iSpin) {
        Spinner<Integer> spinner = planeSpinner[iDim][iSpin];

        double delta = e.getDeltaY();
        int nPlanes = (int) Math.round(delta / 10.0);
        if (nPlanes == 0) {
            nPlanes = delta < 0.0 ? -1 : 1;
        }
        nPlanes *= -1;  // scrolling up should increase.  Is this dependent on Mac scrolling settting
        SpinnerValueFactory<Integer> planeFactory = spinner.getValueFactory();
        planeFactory.increment(nPlanes);
    }

    void updatePlane(int iDim, int iSpin, int plane, boolean shiftDown) {
        plane--;
        if (arrayMode) {
            controller.getActiveChart().setDrawlist(plane);
            controller.getActiveChart().refresh();
        } else {
            PolyChart chart = controller.getActiveChart();

            if (!chart.getDatasetAttributes().isEmpty()) {
                DatasetAttributes dataAttr = chart.getDatasetAttributes().get(0);
                NMRAxis axis = chart.axes[iDim];
                int[] pts = new int[2];
                pts[0] = chart.axModes[iDim].getIndex(dataAttr, iDim, axis.getLowerBound());
                pts[1] = chart.axModes[iDim].getIndex(dataAttr, iDim, axis.getUpperBound());
                int other = iSpin == 0 ? 1 : 0;
                int delta = pts[other] - pts[iSpin];
                pts[iSpin] = plane;
                if (!shiftDown) {
                    pts[other] = pts[iSpin] + delta;
                }
                double ppm1 = chart.axModes[iDim].indexToValue(dataAttr, iDim, pts[0]);
                double ppm2 = chart.axModes[iDim].indexToValue(dataAttr, iDim, pts[1]);
                ChartUndoLimits undo = new ChartUndoLimits(controller.getActiveChart());
                controller.getActiveChart().setAxis(iDim, ppm1, ppm2);
                controller.getActiveChart().refresh();
                ChartUndoLimits redo = new ChartUndoLimits(controller.getActiveChart());
                controller.undoManager.add("plane", undo, redo);
            }
        }
    }

    @FXML
    private void complexStatus(ActionEvent event) {
        controller.getActiveChart().layoutPlotChildren();
    }

    public void setCrossTextRange(int iCross, int jOrient, double min, double max) {
        crossText[iCross][jOrient].setMin(min);
        crossText[iCross][jOrient].setMax(max);
    }

    public void setPlaneRanges(int iDim, int max) {
        for (int j = 0; j < 2; j++) {
            SpinnerValueFactory.IntegerSpinnerValueFactory planeFactory = (SpinnerValueFactory.IntegerSpinnerValueFactory) planeSpinner[iDim - 2][j].getValueFactory();
            planeFactory.valueProperty().removeListener(planeListeners[iDim - 2][j]);
            planeFactory.setMin(1);
            planeFactory.setMax(max);
            planeFactory.valueProperty().addListener(planeListeners[iDim - 2][j]);
        }
    }

    public void set1DArray(int nDim, int nRows) {
        arrayMode = true;
        setPlaneRanges(2, nRows);
        List<Node> nodes = new ArrayList<>();
<<<<<<< HEAD
        List<Node> nodes2 = new ArrayList<>();
        nodes2.add(toolButton);
        displayModeComboBox.getSelectionModel().select(DisplayMode.TRACES);
=======
        nodes.add(cursorChoiceBox);
        nodes.add(toolButton);
        if (isStacked()) {
            displayModeComboBox.getSelectionModel().select(DisplayMode.STACKPLOT);
        } else {
            displayModeComboBox.getSelectionModel().select(DisplayMode.TRACES);
        }
>>>>>>> cab72fb7
        nodes.add(displayModeComboBox);

        HBox.setHgrow(filler1, Priority.ALWAYS);
        HBox.setHgrow(filler2, Priority.ALWAYS);
        nodes.add(filler1);

<<<<<<< HEAD
        nodes.add(new Label("Cursor:"));
        nodes.add(cursorButtons);
        for (int i = 0; i < 2; i++) {
            for (int j = 1; j >= 0; j--) {
=======
        for (int j = 1; j >= 0; j--) {
            if (j== 1) {
                nodes.add(new Label("X:"));
            } else {
                nodes.add(new Label("I:"));
            }
            for (int i = 0; i < 2; i++) {
>>>>>>> cab72fb7
                nodes.add(crossText[i][j]);
            }
        }
        nodes.add(filler2);
        PolyChart activeChart = controller.getActiveChart();
        List<Integer> drawList;
        for (int i = 1; i < nDim; i++) {
            ((SpinnerConverter) planeSpinner[i-1][0].getValueFactory().getConverter()).setValueMode(false);
            drawList = activeChart.getDrawList();
            if (!drawList.isEmpty()) {
                // Use the current drawlist and update the spinner to the first number
                updateRowSpinner(drawList.get(0), i);
            }
            nodes.add(rowMenus[i - 1]);
            nodes.add(planeSpinner[i - 1][0]);
            Pane nodeFiller = new Pane();
            HBox.setHgrow(nodeFiller, Priority.ALWAYS);
            nodes.add(nodeFiller);
        }
<<<<<<< HEAD
        //  nodes.add(phaserStatus);
        btoolBar1.getItems().clear();
        btoolBar1.getItems().addAll(nodes);
        btoolBar2.getItems().clear();
        btoolBar2.getItems().addAll(nodes2);

=======
        btoolBar.getItems().clear();
        btoolBar.getItems().addAll(nodes);
>>>>>>> cab72fb7
    }

    public int getMode() {
        return currentMode;
    }

    public void setMode(int mode) {
        currentMode = mode;
        arrayMode = false;
        List<Node> nodes = new ArrayList<>();
        List<Node> nodes2 = new ArrayList<>();
        if (mode != 0) {
            nodes2.add(toolButton);
            nodes2.add(ToolBarUtils.makeFiller(10));
        }
        if (mode == 1) {
<<<<<<< HEAD
            for (var button:specialButtons) {
                nodes2.add(button);
            }
=======
            nodes.addAll(specialButtons);
>>>>>>> cab72fb7
        } else if (mode > 1) {
            nodes2.add(peakPickButton);
        }
        HBox.setHgrow(filler1, Priority.ALWAYS);
        HBox.setHgrow(filler2, Priority.ALWAYS);

        if (mode == 2) {
            displayModeComboBox.getSelectionModel().select(DisplayMode.CONTOURS);
            nodes.add(displayModeComboBox);
        }
        nodes.add(filler1);

<<<<<<< HEAD
        nodes.add(new Label("Cursor:"));
        nodes.add(cursorButtons);

        for (int i = 0; i < 2; i++) {
            for (int j = 1; j >= 0; j--) {
=======
        for (int j = 1; j >= 0; j--) {
            if ((j == 1) && (mode > 1)) {
                nodes.add(dimMenus[0]);
            }
            if (j == 0) {
                if (mode > 2) {
                    nodes.add(dimMenus[1]);
                } else if (mode == 2) {
                    nodes.add(new Label("Y:"));
                }
            }
            for (int i = 0; i < 2; i++) {
>>>>>>> cab72fb7
                nodes.add(crossText[i][j]);
            }
        }
        nodes.add(filler2);
        for (int i = 2; i < mode; i++) {
            nodes.add(dimMenus[i]);
            nodes.add(planeSpinner[i - 2][0]);
            nodes.add(planeSpinner[i - 2][1]);
            ((SpinnerConverter) planeSpinner[i - 2][0].getValueFactory().getConverter()).setValueMode(true);
            ((SpinnerConverter) planeSpinner[i - 2][1].getValueFactory().getConverter()).setValueMode(true);
            nodes.add(valueModeBox[i - 2]);
            Pane nodeFiller = new Pane();
            HBox.setHgrow(nodeFiller, Priority.ALWAYS);
            nodes.add(nodeFiller);
        }
        if (mode == 0) {
            nodes.add(complexStatus);
        }
<<<<<<< HEAD
        nodes.add(phaserStatus);
        nodes2.add(ToolBarUtils.makeFiller(10));
        btoolBar1.getItems().clear();
        btoolBar1.getItems().addAll(nodes);
        btoolBar2.getItems().clear();
        btoolBar2.getItems().addAll(nodes2);

=======
        btoolBar.getItems().clear();

        btoolBar.getItems().addAll(nodes);
        setPlaneRanges();
>>>>>>> cab72fb7
    }

    public void setCrossText(int iOrient, int iCross, Double value, boolean iconState) {
        String strValue = "";
        if (value != null) {
            strValue = String.format("%.3f", value);
        }
        crossText[iCross][iOrient].setText(strValue);
        if (iconState != iconStates[iCross][iOrient]) {
            iconStates[iCross][iOrient] = iconState;
            if (iconState) {
                crossText[iCross][iOrient].setRight(limitTextIcons[iCross][iOrient]);
            } else {
                crossText[iCross][iOrient].setRight(crossTextIcons[iCross][iOrient]);
            }
        }
    }

    public void setIconState(int iCross, int jOrient, boolean state) {
        Rectangle rect;
        Line line;
        StackPane pane = (StackPane) crossText[iCross][jOrient].getRight();
        rect = (Rectangle) pane.getChildren().get(0);
        line = (Line) pane.getChildren().get(1);
        Color color = state ? Color.LIGHTGRAY : Color.BLACK;
        rect.setFill(color);
        color = state && (iCross == 1) ? Color.RED : Color.BLACK;
        line.setStroke(color);

    }

    private void dimMenuAction(ActionEvent event, int iAxis) {
        MenuItem menuItem = (MenuItem) event.getSource();
        PolyChart chart = controller.getActiveChart();
        if (menuItem.getText().equals("Full")) {
            chart.full(iAxis);
        } else if (menuItem.getText().equals("Center")) {
            chart.center(iAxis);
        } else if (menuItem.getText().equals("First")) {
            chart.firstPlane(iAxis);
        } else if (menuItem.getText().equals("Last")) {
            chart.lastPlane(iAxis);
        } else if (menuItem.getText().equals("Max")) {
            chart.gotoMaxPlane();
        }
        chart.refresh();
    }

    private void rowMenuAction(ActionEvent event, int iAxis) {
        MenuItem menuItem = (MenuItem) event.getSource();
        PolyChart chart = controller.getActiveChart();
        if (menuItem.getText().equals("Full")) {
            chart.clearDrawlist();
        } else if (menuItem.getText().equals("First")) {
            chart.setDrawlist(0);
        } else if (menuItem.getText().equals("Last")) {
            chart.setDrawlist(1000);
        }
        chart.refresh();
    }

    /**
     * Updates the spectrum status bar and the type of plot displayed in the active chart
     * based on the selected option.
     */
    private void displayModeComboBoxSelectionChanged() {
        PolyChart chart = controller.getActiveChart();
        OptionalInt maxNDim = chart.getDatasetAttributes().stream().mapToInt(d -> d.nDim).max();
        if (maxNDim.isEmpty()) {
            log.warn("Unable to update display mode. No dimensions set.");
            return;
        }
        DisplayMode selected = displayModeComboBox.getSelectionModel().getSelectedItem();
        if ((selected == DisplayMode.TRACES) || (selected == DisplayMode.STACKPLOT)) {
            OptionalInt maxRows = chart.getDatasetAttributes().stream().
                    mapToInt(d -> d.nDim == 1 ? 1 : d.getDataset().getSizeReal(1)).max();
            if (maxRows.isEmpty()) {
                log.warn("Unable to update display mode. No rows set.");
                return;
            }
            chart.disDimProp.set(PolyChart.DISDIM.OneDX);
            if (maxRows.getAsInt() > FXMLController.MAX_INITIAL_TRACES) {
                chart.setDrawlist(0);
            }

            if (selected == DisplayMode.STACKPLOT) {
                chart.clearDrawlist();
                if (!isStacked()) {
                    chart.chartProps.setStackX(0.2);
                    chart.chartProps.setStackY(1.0);
                }
            } else {
                chart.chartProps.setStackX(0.0);
                chart.chartProps.setStackY(0.0);
            }
            set1DArray(maxNDim.getAsInt(), maxRows.getAsInt());
        } else if (selected == DisplayMode.CONTOURS) {
            chart.disDimProp.set(PolyChart.DISDIM.TwoD);
            chart.getDatasetAttributes().get(0).drawList.clear();
            chart.updateProjections();
            chart.updateProjectionScale();
            setMode(maxNDim.getAsInt());
        }
        chart.updateAxisType(true);
        chart.full();
        chart.autoScale();
    }

    private boolean isStacked() {
        PolyChart chart = controller.getActiveChart();
        return (chart.chartProps.getStackX() > 0.01) ||
                (chart.chartProps.getStackY() > 0.01);
    }

    private void dimAction(String rowName, String dimName) {
        controller.charts.forEach(chart -> {
            if (!chart.datasetAttributesList.isEmpty()) {
                DatasetAttributes datasetAttr = chart.datasetAttributesList.get(0);
                datasetAttr.setDim(rowName, dimName);
                setPlaneRanges();
                chart.updateProjections();
                chart.updateProjectionBorders();
                chart.updateProjectionScale();
                for (int i = 0; i < chart.getNDim(); i++) {
                    chart.updateProjections();
                    chart.updateProjectionBorders();
                    chart.updateProjectionScale();
                    // fixme  should be able to swap existing limits, not go to full
                    chart.full(i);
                }
            }
        });
    }

    private void updateXYMenu(MenuButton dimMenu, int iAxis) {
        PolyChart chart = controller.getActiveChart();
        dimMenu.getItems().clear();
        if (!chart.datasetAttributesList.isEmpty()) {
            DatasetAttributes datasetAttr = chart.datasetAttributesList.get(0);
            int nDim = datasetAttr.nDim;
            String rowName = dimNames[iAxis];
            for (int iDim = 0; iDim < nDim; iDim++) {
                String dimName = datasetAttr.getDataset().getLabel(iDim);
                MenuItem menuItem = new MenuItem(iDim + 1 + ":" + dimName);
                menuItem.addEventHandler(ActionEvent.ACTION, event -> dimAction(rowName, dimName));
                dimMenu.getItems().add(menuItem);
                if (controller.isPhaseSliderVisible()) {
                    chart.updatePhaseDim();
                }
            }
        }
    }
}<|MERGE_RESOLUTION|>--- conflicted
+++ resolved
@@ -34,45 +34,25 @@
 import javafx.scene.Cursor;
 import javafx.scene.Node;
 import javafx.scene.control.*;
-<<<<<<< HEAD
-import javafx.scene.input.KeyCode;
-import javafx.scene.input.KeyEvent;
-=======
 import javafx.scene.input.MouseEvent;
->>>>>>> cab72fb7
 import javafx.scene.input.ScrollEvent;
 import javafx.scene.layout.*;
 import javafx.scene.paint.Color;
 import javafx.scene.shape.Line;
 import javafx.scene.shape.Rectangle;
-<<<<<<< HEAD
+import javafx.util.converter.IntegerStringConverter;
 import org.apache.commons.lang3.SystemUtils;
 import org.controlsfx.control.SegmentedButton;
 import org.nmrfx.processor.gui.spectra.DatasetAttributes;
 import org.nmrfx.processor.gui.spectra.NMRAxis;
 import org.nmrfx.processor.gui.undo.ChartUndoLimits;
 import org.nmrfx.processor.gui.utils.ToolBarUtils;
-=======
-import javafx.scene.text.Text;
-import javafx.util.Callback;
-import javafx.util.converter.IntegerStringConverter;
-import org.apache.commons.lang3.SystemUtils;
-import org.nmrfx.processor.gui.spectra.DatasetAttributes;
-import org.nmrfx.processor.gui.spectra.NMRAxis;
-import org.nmrfx.processor.gui.undo.ChartUndoLimits;
->>>>>>> cab72fb7
 import org.nmrfx.utils.properties.CustomNumberTextField;
 import org.slf4j.Logger;
 import org.slf4j.LoggerFactory;
 
 import java.text.DecimalFormat;
-<<<<<<< HEAD
-import java.util.ArrayList;
-import java.util.List;
-import java.util.OptionalInt;
-=======
 import java.util.*;
->>>>>>> cab72fb7
 
 /**
  *
@@ -126,12 +106,10 @@
             displayModeComboBox.setValue(DisplayMode.CONTOURS);
         }
     });
-<<<<<<< HEAD
-    MenuButton[] rowMenus = new MenuButton[maxSpinners];
-    ChangeListener<Integer>[] planeListeners = new ChangeListener[maxSpinners];
+    MenuButton[] rowMenus = new MenuButton[MAX_SPINNERS];
+    ChangeListener<Integer>[][] planeListeners = new ChangeListener[MAX_SPINNERS][2];
     ToolBar btoolBar1;
     ToolBar btoolBar2;
-=======
 
     class SpinnerConverter extends IntegerStringConverter {
         final int axNum;
@@ -189,10 +167,6 @@
         }
     }
 
-    MenuButton[] rowMenus = new MenuButton[MAX_SPINNERS];
-    ChangeListener<Integer>[][] planeListeners = new ChangeListener[MAX_SPINNERS][2];
-    ToolBar btoolBar;
->>>>>>> cab72fb7
     StackPane[][] crossTextIcons = new StackPane[2][2];
     StackPane[][] limitTextIcons = new StackPane[2][2];
     boolean[][] iconStates = new boolean[2][2];
@@ -200,10 +174,6 @@
     Pane filler2 = new Pane();
     static String[] dimNames = {"X", "Y", "Z", "A", "B", "C", "D", "E"};
     static String[] rowNames = {"X", "Row", "Plane", "A", "B", "C", "D", "E"};
-<<<<<<< HEAD
-=======
-    ComboBox<Cursor> cursorChoiceBox = new ComboBox<>();
->>>>>>> cab72fb7
     static Background errorBackground = new Background(new BackgroundFill(Color.ORANGE, CornerRadii.EMPTY, Insets.EMPTY));
     Background defaultBackground = null;
     boolean arrayMode = false;
@@ -336,26 +306,6 @@
         btoolBar.getItems().add(filler);
         btoolBar.getItems().add(complexStatus);
         complexStatus.setOnAction(this::complexStatus);
-<<<<<<< HEAD
-=======
-        cursorChoiceBox.getItems().addAll(Cursor.CROSSHAIR, SEL_CURSOR);
-        cursorChoiceBox.setValue(Cursor.CROSSHAIR);
-
-        Callback<ListView<Cursor>, ListCell<Cursor>> cellFactory = new Callback<>() {
-            @Override
-            public ListCell<Cursor> call(ListView<Cursor> p) {
-                return new ListCell<>() {
-                    Text icon;
-
-                    {
-                        icon = new Text();
-                        setContentDisplay(ContentDisplay.GRAPHIC_ONLY);
-                    }
-
-                    @Override
-                    protected void updateItem(Cursor item, boolean empty) {
-                        super.updateItem(item, empty);
->>>>>>> cab72fb7
 
         controller.getActiveChart().disDimProp.addListener(displayedDimensionsListener);
         PolyChart.getActiveChartProperty().addListener(this::setChart);
@@ -665,31 +615,21 @@
         arrayMode = true;
         setPlaneRanges(2, nRows);
         List<Node> nodes = new ArrayList<>();
-<<<<<<< HEAD
         List<Node> nodes2 = new ArrayList<>();
         nodes2.add(toolButton);
-        displayModeComboBox.getSelectionModel().select(DisplayMode.TRACES);
-=======
-        nodes.add(cursorChoiceBox);
-        nodes.add(toolButton);
         if (isStacked()) {
             displayModeComboBox.getSelectionModel().select(DisplayMode.STACKPLOT);
         } else {
             displayModeComboBox.getSelectionModel().select(DisplayMode.TRACES);
         }
->>>>>>> cab72fb7
         nodes.add(displayModeComboBox);
 
         HBox.setHgrow(filler1, Priority.ALWAYS);
         HBox.setHgrow(filler2, Priority.ALWAYS);
         nodes.add(filler1);
 
-<<<<<<< HEAD
         nodes.add(new Label("Cursor:"));
         nodes.add(cursorButtons);
-        for (int i = 0; i < 2; i++) {
-            for (int j = 1; j >= 0; j--) {
-=======
         for (int j = 1; j >= 0; j--) {
             if (j== 1) {
                 nodes.add(new Label("X:"));
@@ -697,7 +637,6 @@
                 nodes.add(new Label("I:"));
             }
             for (int i = 0; i < 2; i++) {
->>>>>>> cab72fb7
                 nodes.add(crossText[i][j]);
             }
         }
@@ -717,17 +656,10 @@
             HBox.setHgrow(nodeFiller, Priority.ALWAYS);
             nodes.add(nodeFiller);
         }
-<<<<<<< HEAD
-        //  nodes.add(phaserStatus);
         btoolBar1.getItems().clear();
         btoolBar1.getItems().addAll(nodes);
         btoolBar2.getItems().clear();
         btoolBar2.getItems().addAll(nodes2);
-
-=======
-        btoolBar.getItems().clear();
-        btoolBar.getItems().addAll(nodes);
->>>>>>> cab72fb7
     }
 
     public int getMode() {
@@ -744,13 +676,7 @@
             nodes2.add(ToolBarUtils.makeFiller(10));
         }
         if (mode == 1) {
-<<<<<<< HEAD
-            for (var button:specialButtons) {
-                nodes2.add(button);
-            }
-=======
-            nodes.addAll(specialButtons);
->>>>>>> cab72fb7
+            nodes2.addAll(specialButtons);
         } else if (mode > 1) {
             nodes2.add(peakPickButton);
         }
@@ -763,13 +689,9 @@
         }
         nodes.add(filler1);
 
-<<<<<<< HEAD
         nodes.add(new Label("Cursor:"));
         nodes.add(cursorButtons);
 
-        for (int i = 0; i < 2; i++) {
-            for (int j = 1; j >= 0; j--) {
-=======
         for (int j = 1; j >= 0; j--) {
             if ((j == 1) && (mode > 1)) {
                 nodes.add(dimMenus[0]);
@@ -782,7 +704,6 @@
                 }
             }
             for (int i = 0; i < 2; i++) {
->>>>>>> cab72fb7
                 nodes.add(crossText[i][j]);
             }
         }
@@ -801,20 +722,12 @@
         if (mode == 0) {
             nodes.add(complexStatus);
         }
-<<<<<<< HEAD
-        nodes.add(phaserStatus);
         nodes2.add(ToolBarUtils.makeFiller(10));
         btoolBar1.getItems().clear();
         btoolBar1.getItems().addAll(nodes);
         btoolBar2.getItems().clear();
         btoolBar2.getItems().addAll(nodes2);
-
-=======
-        btoolBar.getItems().clear();
-
-        btoolBar.getItems().addAll(nodes);
         setPlaneRanges();
->>>>>>> cab72fb7
     }
 
     public void setCrossText(int iOrient, int iCross, Double value, boolean iconState) {
