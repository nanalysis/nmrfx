/*
 * NMRFx Processor : A Program for Processing NMR Data 
 * Copyright (C) 2004-2018 One Moon Scientific, Inc., Westfield, N.J., USA
 *
 * This program is free software: you can redistribute it and/or modify
 * it under the terms of the GNU General Public License as published by
 * the Free Software Foundation, either version 3 of the License, or
 * (at your option) any later version.
 *
 * This program is distributed in the hope that it will be useful,
 * but WITHOUT ANY WARRANTY; without even the implied warranty of
 * MERCHANTABILITY or FITNESS FOR A PARTICULAR PURPOSE.  See the
 * GNU General Public License for more details.
 *
 * You should have received a copy of the GNU General Public License
 * along with this program.  If not, see <http://www.gnu.org/licenses/>.
 */
package org.nmrfx.processor.gui.annotations;

import javafx.geometry.BoundingBox;
import javafx.geometry.Bounds;
import javafx.geometry.VPos;
import javafx.scene.paint.Color;
import javafx.scene.text.Font;
import javafx.scene.text.TextAlignment;
import org.nmrfx.graphicsio.GraphicsContextInterface;
import org.nmrfx.processor.gui.CanvasAnnotation;
import org.nmrfx.utils.GUIUtils;
import org.slf4j.Logger;
import org.slf4j.LoggerFactory;

/**
 *
 * @author brucejohnson
 */
public class AnnoText implements CanvasAnnotation {
<<<<<<< HEAD
    private static final Logger log = LoggerFactory.getLogger(AnnoText.class);

     double x1;
     double y1;
     double x2;
     double y2;
    double startX1;
    double startY1;
    double startX2;
    double startY2;
=======

    double x1;
    double y1;
    double x2;
    double y2;
    double startX1;
    double startY1;
    double startX2;
    double startY2;
    private static final Logger log = LoggerFactory.getLogger(AnnoText.class);

>>>>>>> d4be120c
    POSTYPE xPosType;
    POSTYPE yPosType;
    Bounds bounds2D;
    protected String text;
    Font font = Font.font("Liberation Sans", 12);

    Color fill = Color.BLACK;

    public AnnoText(double x1, double y1, double x2, double y2,
            POSTYPE xPosType, POSTYPE yPosType, String text) {
        this.x1 = x1;
        this.y1 = y1;
        this.x2 = x2;
        this.y2 = y2;
        this.xPosType = xPosType;
        this.yPosType = yPosType;
        this.text = text;
    }

    public void setText(String text) {
        this.text = text;
    }

    public String getText() {
        return text;
    }

    public Font getFont() {
        return font;
    }

    public void setFont(Font font) {
        this.font = font;
    }

    /**
     * @return the fill
     */
    public Color getFill() {
        return fill;
    }

    /**
     * @param fill the fill to set
     */
    public void setFill(Color fill) {
        this.fill = fill;
    }

    public boolean hit(double x, double y) {
<<<<<<< HEAD
        boolean hit = (bounds2D != null) && bounds2D.contains(x, y);
=======
        boolean hit = bounds2D.contains(x, y);
>>>>>>> d4be120c
        if (hit) {
            startX1 = x1;
            startX2 = x2;
            startY1 = y1;
            startY2 = y2;
        }
        return hit;
    }

    public Bounds getBounds() {
        return bounds2D;
    }

    @Override
    public void move(double[][] bounds, double[][] world, double[] start, double[] pos) {
        double dx = pos[0] - start[0];
        double dy = pos[1] - start[1];
        x1 = xPosType.move(startX1, dx, bounds[0], world[0]);
        x2 = xPosType.move(startX2, dx, bounds[0], world[0]);
        y1 = yPosType.move(startY1, dy, bounds[1], world[1]);
        y2 = yPosType.move(startY2, dy, bounds[1], world[1]);
    }

    @Override
    public void draw(GraphicsContextInterface gC, double[][] bounds, double[][] world) {
        try {
            gC.setFill(fill);
            gC.setFont(font);
            gC.setTextAlign(TextAlignment.LEFT);
            gC.setTextBaseline(VPos.BASELINE);

            double xp1 = xPosType.transform(x1, bounds[0], world[0]);
            double yp1 = yPosType.transform(y1, bounds[1], world[1]);
            double xp2 = xPosType.transform(x2, bounds[0], world[0]);
            double regionWidth = xp2 - xp1;
<<<<<<< HEAD
            String[] segments = text.split("\n");
            double topY = yp1-font.getSize();
            double y = yp1;
            for (String segment:segments) {
                double width = GUIUtils.getTextWidth(segment, font);
                if (width > regionWidth) {
                    double charWidth = width / segment.length();
                    int start = 0;
                    int end;
                    double yOffset = 0.0;
                    do {
                        end = start + (int) (regionWidth / charWidth);
                        if (end > segment.length()) {
                            end = segment.length();
                        }
                        String subStr = segment.substring(start, end);
                        gC.fillText(subStr, xp1, y);
                        y += font.getSize() + 3;
                        start = end;
                        yOffset += font.getSize() + 3;
                    } while (start < segment.length());
                } else {
                    gC.fillText(segment, xp1, y);
                    y += font.getSize() +3;
                }
=======
            if (width > regionWidth) {
                double charWidth = width / text.length();
                int start = 0;
                int end;
                double yOffset = 0.0;
                do {
                    end = start + (int) (regionWidth / charWidth);
                    if (end > text.length()) {
                        end = text.length();
                    }
                    String subStr = text.substring(start, end);
                    gC.fillText(subStr, xp1, yp1 + yOffset);
                    start = end;
                    yOffset += font.getSize() + 3;
                } while (start < text.length());
                bounds2D = new BoundingBox(xp1, yp1 - font.getSize(), regionWidth, yOffset);
            } else {
                bounds2D = new BoundingBox(xp1, yp1 - font.getSize(), width, font.getSize());
                gC.fillText(text, xp1, yp1);
>>>>>>> d4be120c
            }
            bounds2D = new BoundingBox(xp1, topY, regionWidth, y - topY);
        } catch (Exception ex) {
            log.warn(ex.getMessage(), ex);
        }
    }

    @Override
    public POSTYPE getXPosType() {
        return xPosType;
    }

    @Override
    public POSTYPE getYPosType() {
        return yPosType;
    }

}<|MERGE_RESOLUTION|>--- conflicted
+++ resolved
@@ -34,18 +34,8 @@
  * @author brucejohnson
  */
 public class AnnoText implements CanvasAnnotation {
-<<<<<<< HEAD
     private static final Logger log = LoggerFactory.getLogger(AnnoText.class);
-
-     double x1;
-     double y1;
-     double x2;
-     double y2;
-    double startX1;
-    double startY1;
-    double startX2;
-    double startY2;
-=======
+    private static final Logger log = LoggerFactory.getLogger(AnnoText.class);
 
     double x1;
     double y1;
@@ -55,9 +45,7 @@
     double startY1;
     double startX2;
     double startY2;
-    private static final Logger log = LoggerFactory.getLogger(AnnoText.class);
 
->>>>>>> d4be120c
     POSTYPE xPosType;
     POSTYPE yPosType;
     Bounds bounds2D;
@@ -108,11 +96,7 @@
     }
 
     public boolean hit(double x, double y) {
-<<<<<<< HEAD
         boolean hit = (bounds2D != null) && bounds2D.contains(x, y);
-=======
-        boolean hit = bounds2D.contains(x, y);
->>>>>>> d4be120c
         if (hit) {
             startX1 = x1;
             startX2 = x2;
@@ -148,7 +132,6 @@
             double yp1 = yPosType.transform(y1, bounds[1], world[1]);
             double xp2 = xPosType.transform(x2, bounds[0], world[0]);
             double regionWidth = xp2 - xp1;
-<<<<<<< HEAD
             String[] segments = text.split("\n");
             double topY = yp1-font.getSize();
             double y = yp1;
@@ -174,27 +157,6 @@
                     gC.fillText(segment, xp1, y);
                     y += font.getSize() +3;
                 }
-=======
-            if (width > regionWidth) {
-                double charWidth = width / text.length();
-                int start = 0;
-                int end;
-                double yOffset = 0.0;
-                do {
-                    end = start + (int) (regionWidth / charWidth);
-                    if (end > text.length()) {
-                        end = text.length();
-                    }
-                    String subStr = text.substring(start, end);
-                    gC.fillText(subStr, xp1, yp1 + yOffset);
-                    start = end;
-                    yOffset += font.getSize() + 3;
-                } while (start < text.length());
-                bounds2D = new BoundingBox(xp1, yp1 - font.getSize(), regionWidth, yOffset);
-            } else {
-                bounds2D = new BoundingBox(xp1, yp1 - font.getSize(), width, font.getSize());
-                gC.fillText(text, xp1, yp1);
->>>>>>> d4be120c
             }
             bounds2D = new BoundingBox(xp1, topY, regionWidth, y - topY);
         } catch (Exception ex) {
