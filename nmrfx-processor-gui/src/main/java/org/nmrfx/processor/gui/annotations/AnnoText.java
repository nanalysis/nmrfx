/*
 * NMRFx Processor : A Program for Processing NMR Data 
 * Copyright (C) 2004-2018 One Moon Scientific, Inc., Westfield, N.J., USA
 *
 * This program is free software: you can redistribute it and/or modify
 * it under the terms of the GNU General Public License as published by
 * the Free Software Foundation, either version 3 of the License, or
 * (at your option) any later version.
 *
 * This program is distributed in the hope that it will be useful,
 * but WITHOUT ANY WARRANTY; without even the implied warranty of
 * MERCHANTABILITY or FITNESS FOR A PARTICULAR PURPOSE.  See the
 * GNU General Public License for more details.
 *
 * You should have received a copy of the GNU General Public License
 * along with this program.  If not, see <http://www.gnu.org/licenses/>.
 */
package org.nmrfx.processor.gui.annotations;

import javafx.geometry.BoundingBox;
import javafx.geometry.Bounds;
import javafx.geometry.VPos;
import javafx.scene.paint.Color;
import javafx.scene.text.Font;
import javafx.scene.text.TextAlignment;
import org.nmrfx.graphicsio.GraphicsContextInterface;
import org.nmrfx.processor.gui.CanvasAnnotation;
import org.nmrfx.utils.GUIUtils;

/**
 *
 * @author brucejohnson
 */
public class AnnoText implements CanvasAnnotation {

     double x1;
     double y1;
     double x2;
     double y2;
    double startX1;
    double startY1;
    double startX2;
    double startY2;
    POSTYPE xPosType;
    POSTYPE yPosType;
    Bounds bounds2D;
    protected String text;
    Font font = Font.font("Liberation Sans", 12);

    Color fill = Color.BLACK;

    public AnnoText(double x1, double y1, double x2, double y2,
            POSTYPE xPosType, POSTYPE yPosType, String text) {
        this.x1 = x1;
        this.y1 = y1;
        this.x2 = x2;
        this.y2 = y2;
        this.xPosType = xPosType;
        this.yPosType = yPosType;
        this.text = text;
    }

    public Font getFont() {
        return font;
    }

    public void setFont(Font font) {
        this.font = font;
    }

    /**
     * @return the fill
     */
    public Color getFill() {
        return fill;
    }

    /**
     * @param fill the fill to set
     */
    public void setFill(Color fill) {
        this.fill = fill;
    }

    public boolean hit(double x, double y) {
        boolean hit = bounds2D.contains(x, y);
        if (hit) {
            startX1 = x1;
            startX2 = x2;
            startY1 = y1;
            startY2 = y2;
        }
        return hit;
    }

<<<<<<< HEAD
=======
    public Bounds getBounds() {
        return bounds2D;
    }

>>>>>>> ccf12fcb
    @Override
    public void move(double[][] bounds, double[][] world, double[] start, double[] pos) {
        double dx = pos[0] - start[0];
        double dy = pos[1] - start[1];
        x1 = xPosType.move(startX1, dx, bounds[0], world[0]);
        x2 = xPosType.move(startX2, dx, bounds[0], world[0]);
        y1 = yPosType.move(startY1, dy, bounds[1], world[1]);
        y2 = yPosType.move(startY2, dy, bounds[1], world[1]);
    }

    @Override
    public void draw(GraphicsContextInterface gC, double[][] bounds, double[][] world) {
        try {
            gC.setFill(fill);
            gC.setFont(font);
            gC.setTextAlign(TextAlignment.LEFT);
            gC.setTextBaseline(VPos.BASELINE);
            double width = GUIUtils.getTextWidth(text, font);

            double xp1 = xPosType.transform(x1, bounds[0], world[0]);
            double yp1 = yPosType.transform(y1, bounds[1], world[1]);
            double xp2 = xPosType.transform(x2, bounds[0], world[0]);
            double regionWidth = xp2 - xp1;
            if (width > regionWidth) {
                double charWidth = width / text.length();
                int start = 0;
                int end;
                double yOffset = 0.0;
                do {
                    end = start + (int) (regionWidth / charWidth);
                    if (end > text.length()) {
                        end = text.length();
                    }
                    String subStr = text.substring(start, end);
                    gC.fillText(subStr, xp1, yp1 + yOffset);
                    start = end;
                    yOffset += font.getSize() + 3;
                } while (start < text.length());
                bounds2D = new BoundingBox(xp1, yp1 - font.getSize(), regionWidth, yOffset);
            } else {
                bounds2D = new BoundingBox(xp1, yp1 - font.getSize(), width, font.getSize());
                gC.fillText(text, xp1, yp1);
            }
        } catch (Exception ignored) {
        }
    }

    @Override
    public POSTYPE getXPosType() {
        return xPosType;
    }

    @Override
    public POSTYPE getYPosType() {
        return yPosType;
    }

}<|MERGE_RESOLUTION|>--- conflicted
+++ resolved
@@ -93,13 +93,10 @@
         return hit;
     }
 
-<<<<<<< HEAD
-=======
     public Bounds getBounds() {
         return bounds2D;
     }
 
->>>>>>> ccf12fcb
     @Override
     public void move(double[][] bounds, double[][] world, double[] start, double[] pos) {
         double dx = pos[0] - start[0];
