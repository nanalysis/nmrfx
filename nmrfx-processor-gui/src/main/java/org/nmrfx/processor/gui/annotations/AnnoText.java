--- conflicted
+++ resolved
@@ -34,8 +34,8 @@
  * @author brucejohnson
  */
 public class AnnoText implements CanvasAnnotation {
+    private static final Logger log = LoggerFactory.getLogger(AnnoText.class);
 
-<<<<<<< HEAD
      double x1;
      double y1;
      double x2;
@@ -44,14 +44,6 @@
     double startY1;
     double startX2;
     double startY2;
-=======
-    private static final Logger log = LoggerFactory.getLogger(AnnoText.class);
-
-    final double x1;
-    final double y1;
-    final double x2;
-    final double y2;
->>>>>>> ca4b1653
     POSTYPE xPosType;
     POSTYPE yPosType;
     Bounds bounds2D;
@@ -164,15 +156,9 @@
                     y += font.getSize() +3;
                 }
             }
-<<<<<<< HEAD
             bounds2D = new BoundingBox(xp1, topY, regionWidth, y - topY);
-        } catch (Exception ignored) {
-            ignored.printStackTrace();
-            System.out.println(ignored.getMessage());
-=======
         } catch (Exception ex) {
             log.warn(ex.getMessage(), ex);
->>>>>>> ca4b1653
         }
     }
 
