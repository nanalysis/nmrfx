/*
 * NMRFx Processor : A Program for Processing NMR Data 
 * Copyright (C) 2004-2017 One Moon Scientific, Inc., Westfield, N.J., USA
 *
 * This program is free software: you can redistribute it and/or modify
 * it under the terms of the GNU General Public License as published by
 * the Free Software Foundation, either version 3 of the License, or
 * (at your option) any later version.
 *
 * This program is distributed in the hope that it will be useful,
 * but WITHOUT ANY WARRANTY; without even the implied warranty of
 * MERCHANTABILITY or FITNESS FOR A PARTICULAR PURPOSE.  See the
 * GNU General Public License for more details.
 *
 * You should have received a copy of the GNU General Public License
 * along with this program.  If not, see <http://www.gnu.org/licenses/>.
 */
package org.nmrfx.processor.gui;

import de.jensd.fx.glyphs.GlyphsDude;
import de.jensd.fx.glyphs.fontawesome.FontAwesomeIcon;
import javafx.application.Platform;
import javafx.beans.Observable;
import javafx.beans.property.BooleanProperty;
import javafx.beans.property.ReadOnlyIntegerProperty;
import javafx.beans.property.SimpleBooleanProperty;
import javafx.beans.property.SimpleObjectProperty;
import javafx.beans.value.ChangeListener;
import javafx.beans.value.ObservableValue;
import javafx.collections.FXCollections;
import javafx.collections.ObservableList;
import javafx.event.ActionEvent;
import javafx.event.Event;
import javafx.event.EventHandler;
import javafx.fxml.FXML;
import javafx.fxml.FXMLLoader;
import javafx.fxml.Initializable;
import javafx.geometry.Bounds;
import javafx.geometry.Insets;
import javafx.geometry.Orientation;
import javafx.geometry.Pos;
import javafx.scene.Node;
import javafx.scene.Parent;
import javafx.scene.Scene;
import javafx.scene.canvas.Canvas;
import javafx.scene.control.*;
import javafx.scene.image.Image;
import javafx.scene.image.ImageView;
import javafx.scene.input.*;
import javafx.scene.layout.*;
import javafx.scene.paint.Color;
import javafx.scene.shape.Line;
import javafx.scene.shape.Rectangle;
import javafx.scene.text.Font;
import javafx.scene.text.FontWeight;
import javafx.scene.text.TextAlignment;
import javafx.stage.FileChooser;
import javafx.stage.FileChooser.ExtensionFilter;
import javafx.stage.Stage;
import javafx.stage.StageStyle;
import javafx.util.Callback;
import org.apache.commons.beanutils.PropertyUtils;
import org.controlsfx.control.PopOver;
import org.controlsfx.dialog.ExceptionDialog;
import org.nmrfx.datasets.DatasetBase;
import org.nmrfx.graphicsio.GraphicsIOException;
import org.nmrfx.graphicsio.PDFGraphicsContext;
import org.nmrfx.graphicsio.SVGGraphicsContext;
import org.nmrfx.peaks.Peak;
import org.nmrfx.peaks.PeakDim;
import org.nmrfx.peaks.PeakList;
import org.nmrfx.processor.datasets.Dataset;
import org.nmrfx.processor.datasets.DatasetType;
import org.nmrfx.processor.datasets.peaks.PeakLinker;
import org.nmrfx.processor.datasets.peaks.PeakListAlign;
import org.nmrfx.processor.datasets.peaks.PeakNeighbors;
import org.nmrfx.processor.datasets.peaks.PeakNetworkMatch;
import org.nmrfx.processor.datasets.vendor.*;
import org.nmrfx.processor.gui.controls.GridPaneCanvas;
import org.nmrfx.processor.gui.spectra.*;
import org.nmrfx.processor.gui.tools.PathTool;
import org.nmrfx.processor.gui.tools.SpectrumComparator;
import org.nmrfx.processor.gui.undo.UndoManager;
import org.nmrfx.utilities.DictionarySort;
import org.nmrfx.utils.GUIUtils;
import org.python.core.PyObject;
import org.python.util.PythonInterpreter;
import org.slf4j.Logger;
import org.slf4j.LoggerFactory;

import java.io.ByteArrayOutputStream;
import java.io.File;
import java.io.IOException;
import java.lang.reflect.InvocationTargetException;
import java.net.URL;
import java.nio.charset.StandardCharsets;
import java.nio.file.Files;
import java.nio.file.Path;
import java.util.*;

<<<<<<< HEAD
public class FXMLController implements FractionPaneChild, Initializable, PeakNavigable {
    private static final Logger log = LoggerFactory.getLogger(FXMLController.class);
=======
public class FXMLController implements  Initializable, PeakNavigable {
>>>>>>> 9d83d4ed

    @FXML
    private VBox topBar;
    @FXML
    private ToolBar toolBar;
    @FXML
    private ToolBar btoolBar;
    @FXML
    private VBox bottomBox;
    @FXML
    private StackPane chartPane;
    @FXML
    private VBox phaserBox;
    @FXML
    private VBox vectorBox;

    @FXML
    private BorderPane borderPane;
    @FXML
    private BorderPane mainBox;
    @FXML
    private StackPane processorPane;
    @FXML
    private HBox dimHBox;
    @FXML
    private HBox dimHBox2;
    @FXML
    private Slider vecNum1;
    @FXML
    private GridPane rightBox;
    private TextField[] rowTextBoxes = new TextField[0];
    private TextField fileIndexTextBox = new TextField();
    ToggleGroup rowToggleGroup = new ToggleGroup();
    private ChoiceBox<String> realImagChoiceBox = new ChoiceBox();
    private List<String> realImagChoices = new ArrayList<>();
    ChangeListener<String> vecNumListener;
    int[] rowIndices;
    int[] vecSizes;

    private Button cancelButton;
    EventHandler<ActionEvent> menuHandler;
    PopOver popOver = null;
    PopOver attributesPopOver = null;

    ChangeListener<String> dimListener;
    ChangeListener<Number> refDimListener;

    ChartProcessor chartProcessor;
    DocWindowController dwc = null;
    static SpecAttrWindowController specAttrWindowController = null;
    static boolean popOverMode = false;
    static PeakAttrController peakAttrController = null;
    ProcessorController processorController = null;
    Stage stage = null;
    boolean isFID = true;
    static public final SimpleObjectProperty<FXMLController> activeController = new SimpleObjectProperty<>(null);
    static String docString = null;
    static List<FXMLController> controllers = new ArrayList<>();

    ObservableList<PolyChart> charts = FXCollections.observableArrayList();
    private PolyChart activeChart = null;
    SpectrumStatusBar statusBar;
    SpectrumMeasureBar measureBar = null;
    BooleanProperty sliceStatus = new SimpleBooleanProperty(false);
    static File initialDir = null;

    CanvasBindings canvasBindings;

    private GridPaneCanvas chartGroup;

    PeakNavigator peakNavigator;
    SpectrumComparator spectrumComparator;
    PathTool pathTool;
    ListView datasetListView = new ListView();

    public final SimpleObjectProperty<List<Peak>> selPeaks = new SimpleObjectProperty<>();
    UndoManager undoManager = new UndoManager();
    double widthScale = 10.0;
    Canvas canvas = new Canvas();
    Canvas peakCanvas = new Canvas();
    Canvas annoCanvas = new Canvas();
    Pane plotContent = new Pane();
    boolean[][] crossHairStates = new boolean[2][2];
    private BooleanProperty minBorders;
    Phaser phaser;
    Set<ControllerTool> tools = new HashSet<>();

    SimpleBooleanProperty processControllerVisible = new SimpleBooleanProperty(false);

    private BooleanProperty minBordersProperty() {
        if (minBorders == null) {
            minBorders = new SimpleBooleanProperty(this, "minBorders", false);
        }
        return minBorders;
    }

    public void setMinBorders(boolean value) {
        minBordersProperty().set(value);
    }

    public boolean getMinBorders() {
        return minBordersProperty().get();
    }

    private ColorProperty bgColor;

    public ColorProperty bgColorProperty() {
        if (bgColor == null) {
            bgColor = new ColorProperty(this, "bgColor", null);
        }
        return bgColor;
    }

    public void setBgColor(Color value) {
        bgColorProperty().set(value);
    }

    public Color getBgColor() {
        return bgColorProperty().get();
    }

    private ColorProperty axesColor;

    public ColorProperty axesColorProperty() {
        if (axesColor == null) {
            axesColor = new ColorProperty(this, "axesColor", null);
        }
        return axesColor;
    }

    public void setAxesColor(Color value) {
        axesColorProperty().set(value);
    }

    public Color getAxesColor() {
        return axesColorProperty().get();
    }

    public static File getInitialDirectory() {
        if (initialDir == null) {
            String homeDirName = System.getProperty("user.home");
            initialDir = new File(homeDirName);
        }
        return initialDir;
    }

    public void setInitialDirectory(File file) {
        initialDir = file;
    }

    void close() {
        // need to make copy of charts as the call to chart.close will remove the chart from charts
        // resulting in a java.util.ConcurrentModificationException
        List<PolyChart> tempCharts = new ArrayList<>();
        tempCharts.addAll(charts);
        for (PolyChart chart : tempCharts) {
            chart.close();
        }
        controllers.remove(this);
        PolyChart activeChart = PolyChart.getActiveChart();
        if (activeChart == null) {
            if (!PolyChart.CHARTS.isEmpty()) {
                activeChart = PolyChart.CHARTS.get(0);
            }
        }
        if (activeChart != null) {
            activeController.set(activeChart.getController());
            activeController.get().setActiveChart(activeChart);
        } else {
            activeController.set(null);
        }
    }

    public void processorCreated(Pane pane) {
        processControllerVisible.bind(pane.parentProperty().isNotNull());
    }

    public boolean isPhaseSliderVisible() {
        return (rightBox.getChildren().size() > 0);
    }

    public void updatePhaser(boolean state) {
        if (state) {
            rightBox.add(phaserBox, 0, 0);
            phaser.getPhaseOp();
            if (chartProcessor == null) {
                phaser.setPH1Slider(activeChart.getDataPH1());
                phaser.setPH0Slider(activeChart.getDataPH0());
            }
        } else {
            rightBox.getChildren().remove(phaserBox);

        }
    }

    public static List<FXMLController> getControllers() {
        return controllers;
    }

    boolean filterChart(PolyChart chart) {
        return true;
    }

    public void setActiveChart(PolyChart chart) {
        activeChart = chart;
        PolyChart.activeChart.set(chart);
        if (specAttrWindowController != null) {
            specAttrWindowController.setChart(activeChart);
        }
        if (statusBar != null) {
            statusBar.setChart(activeChart);
        }
    }

    public PolyChart getActiveChart() {
        return activeChart;
    }

    public Stage getStage() {
        return stage;
    }

    @FXML
    private void autoScaleAction(ActionEvent event) {
        charts.stream().filter(chart -> filterChart(chart)).forEach(chart -> {
            chart.autoScale();
            chart.layoutPlotChildren();
        });
    }

    @FXML
    private void fullAction(ActionEvent event) {
        charts.stream().filter(chart -> filterChart(chart)).forEach(chart -> {
            chart.full();
            chart.layoutPlotChildren();
        });
    }

    @FXML
    public void showDatasetsAction(ActionEvent event) {
        if (popOver == null) {
            popOver = new PopOver();
        }
        if (Dataset.datasets().isEmpty()) {
            Label label = new Label("No open datasets\nUse File Menu Open item\nto open datasets");
            label.setStyle("-fx-font-size:12pt;-fx-text-alignment: center; -fx-padding:10px;");
            popOver.setContentNode(label);
        } else {
            datasetListView.setStyle("-fx-font-size:12pt;");

            DictionarySort<DatasetBase> sorter = new DictionarySort<>();
            datasetListView.getItems().clear();
            Dataset.datasets().stream().sorted(sorter).forEach((DatasetBase d) -> {
                datasetListView.getItems().add(d.getName());
            });
            datasetListView.setCellFactory(new Callback<ListView<String>, ListCell<String>>() {
                @Override
                public ListCell<String> call(ListView<String> p) {
                    ListCell<String> olc = new ListCell<String>() {
                        @Override
                        public void updateItem(String s, boolean empty) {
                            super.updateItem(s, empty);
                            setText(s);
                        }
                    };
                    olc.setOnDragDetected(new EventHandler<MouseEvent>() {
                        @Override
                        public void handle(MouseEvent event) {
                            Dragboard db = olc.startDragAndDrop(TransferMode.COPY);

                            /* Put a string on a dragboard */
                            ClipboardContent content = new ClipboardContent();
                            List<String> items = olc.getListView().getSelectionModel().getSelectedItems();
                            StringBuilder sBuilder = new StringBuilder();
                            for (String item : items) {
                                sBuilder.append(item);
                                sBuilder.append("\n");
                            }
                            content.putString(sBuilder.toString().trim());
                            db.setContent(content);

                            event.consume();
                        }
                    });
                    return olc;
                }

            });
            datasetListView.getSelectionModel().setSelectionMode(SelectionMode.MULTIPLE);
            popOver.setContentNode(datasetListView);
        }

        popOver.setDetachable(true);
        popOver.setTitle("Datasets");
        popOver.setHeaderAlwaysVisible(true);
        popOver.setArrowLocation(PopOver.ArrowLocation.TOP_CENTER);
        popOver.show((Node) event.getSource());
    }

    @FXML
    public void openFIDAction(ActionEvent event) {
        FileChooser fileChooser = new FileChooser();
        fileChooser.setInitialDirectory(getInitialDirectory());
        fileChooser.setTitle("Open NMR FID");
        fileChooser.getExtensionFilters().addAll(
                new ExtensionFilter("NMR Fid", "fid", "ser", "*.nv", "*.dx", "*.jdx", "*.jdf", "*.dat"),
                new ExtensionFilter("Any File", "*.*")
        );
        File selectedFile = fileChooser.showOpenDialog(null);
        if (selectedFile != null) {
            setInitialDirectory(selectedFile.getParentFile());
            openFile(selectedFile.toString(), true, false);
        }
        stage.setResizable(true);
    }

    @FXML
    public void openDatasetAction(ActionEvent event) {
        FileChooser fileChooser = new FileChooser();
        fileChooser.setInitialDirectory(getInitialDirectory());
        fileChooser.setTitle("Open NMR Dataset");
        fileChooser.getExtensionFilters().addAll(
                new ExtensionFilter("NMR Dataset", "*.nv", "*.ucsf", "*.dx", "*.jdx", "1r", "2rr", "3rrr", "4rrrr", RS2DData.DATA_FILE_NAME),
                new ExtensionFilter("Any File", "*.*")
        );
        File selectedFile = fileChooser.showOpenDialog(null);
        openDataset(selectedFile, false);
    }

    public void openDataset(File selectedFile, boolean append) {
        if (selectedFile != null) {
            try {
                setInitialDirectory(selectedFile.getParentFile());
                NMRData nmrData = NMRDataUtil.getNMRData(selectedFile.toString());
                if (nmrData instanceof NMRViewData) {
                    PreferencesController.saveRecentDatasets(selectedFile.toString());
                    NMRViewData nvData = (NMRViewData) nmrData;
                    Dataset dataset = nvData.getDataset();
                    addDataset(dataset, append, false);
                } else if (nmrData instanceof BrukerData) {
                    PreferencesController.saveRecentDatasets(selectedFile.toString());
                    BrukerData brukerData = (BrukerData) nmrData;
                    String suggestedName = brukerData.suggestName(new File(brukerData.getFilePath()));
                    String datasetName = GUIUtils.input("Dataset name", suggestedName);
                    Dataset dataset = brukerData.toDataset(datasetName);
                    addDataset(dataset, append, false);
                } else if (nmrData instanceof RS2DData) {
                    PreferencesController.saveRecentDatasets(selectedFile.toString());
                    RS2DData rs2dData = (RS2DData) nmrData;
                    String suggestedName = rs2dData.suggestName(new File(rs2dData.getFilePath()));
                    Dataset dataset = rs2dData.toDataset(suggestedName);
                    addDataset(dataset, append, false);
                }
            } catch (IOException ex) {
                GUIUtils.warn("Open Dataset", ex.getMessage());
            }
        }
        stage.setResizable(true);
    }

    @FXML
    void addAction(ActionEvent event) {
        FileChooser fileChooser = new FileChooser();
        fileChooser.setInitialDirectory(getInitialDirectory());
        fileChooser.setTitle("Add NMR FID/Dataset");
        fileChooser.getExtensionFilters().addAll(
                new ExtensionFilter("NMR Fid", "fid", "ser", "*.nv", "*.dx", "*.jdx"),
                new ExtensionFilter("Any File", "*.*")
        );
        File selectedFile = fileChooser.showOpenDialog(null);
        if (selectedFile != null) {
            setInitialDirectory(selectedFile.getParentFile());
            openFile(selectedFile.toString(), true, true);
        }
        stage.setResizable(true);
    }

    @FXML
    public void addNoDrawAction(ActionEvent event) {
        FileChooser fileChooser = new FileChooser();
        fileChooser.setInitialDirectory(getInitialDirectory());
        fileChooser.setTitle("Add NMR Dataset");
        fileChooser.getExtensionFilters().addAll(
                new ExtensionFilter("NMR Dataset", "*.nv", "*.ucsf"),
                new ExtensionFilter("Any File", "*.*")
        );
        List<File> selectedFiles = fileChooser.showOpenMultipleDialog(null);
        if (selectedFiles != null) {
            try {
                for (File selectedFile : selectedFiles) {
                    setInitialDirectory(selectedFile.getParentFile());
                    NMRData nmrData = NMRDataUtil.getFID(selectedFile.toString());
                    if (nmrData instanceof NMRViewData) {
                        PreferencesController.saveRecentDatasets(selectedFile.toString());
                        NMRViewData nvData = (NMRViewData) nmrData;
                        Dataset dataset = nvData.getDataset();
                    }
                }
            } catch (IllegalArgumentException | IOException iaE) {
                ExceptionDialog eDialog = new ExceptionDialog(iaE);
                eDialog.showAndWait();
            }

        }
    }

    public void openFile(String filePath, boolean clearOps, boolean appendFile) {
        openFile(filePath, clearOps, appendFile, null);
    }

    public void openFile(String filePath, boolean clearOps, boolean appendFile, DatasetType datasetType) {
        boolean reload = false;
        try {
            File newFile = new File(filePath);
            if (!appendFile) {
                if (chartProcessor != null) {
                    NMRData oldData = chartProcessor.getNMRData();
                    if (oldData != null) {
                        if (oldData instanceof NMRViewData) {
                            NMRViewData nvData = (NMRViewData) oldData;
                            // nvData.getDataset().close();
                        }
                    }
                }
            }
            File oldFile = getActiveChart().getDatasetFile();
            if (!appendFile && (oldFile != null)) {
                try {
                    if (oldFile.getCanonicalPath().equals(newFile.getCanonicalPath())) {
                        reload = true;
                    }
                } catch (java.io.IOException ioE) {
                    reload = false;
                }
                //chart.closeDataset();
            }
            NMRData nmrData = null;
            try {
                nmrData = NMRDataUtil.getFID(filePath);
            } catch (IllegalArgumentException iaE) {
                ExceptionDialog eDialog = new ExceptionDialog(iaE);
                eDialog.showAndWait();
                return;

            }
            if (nmrData != null) {
                if ((nmrData instanceof NMRViewData) && !nmrData.isFID()) {
                    Alert alert = new Alert(Alert.AlertType.WARNING, "Use \"Open Dataset\" to open non-fid file");
                    alert.showAndWait();
                    return;
                } else {
                    if (datasetType != null) {
                        nmrData.setPreferredDatasetType(datasetType);
                    }
                    addFID(nmrData, clearOps, reload);
                }
            }
            PreferencesController.saveRecentFIDs(filePath);
        } catch (IOException ioE) {
            ExceptionDialog eDialog = new ExceptionDialog(ioE);
            eDialog.showAndWait();
            return;
        }
        undoManager.clear();
    }

    public PeakAttrController getPeakAttrController() {
        return peakAttrController;
    }

    public boolean isPeakAttrControllerShowing() {
        boolean state = false;
        if (peakAttrController != null) {
            if (peakAttrController.getStage().isShowing()) {
                state = true;
            }
        }
        return state;
    }

    public ProcessorController getProcessorController(boolean createIfNull) {
        if ((processorController == null) && createIfNull) {
            processorController = ProcessorController.create(this, processorPane, getActiveChart());
        }
        return processorController;
    }

    public ChartProcessor getChartProcessor() {
        return chartProcessor;
    }

    public boolean isFIDActive() {
        return isFID;
    }

    void addFID(NMRData nmrData, boolean clearOps, boolean reload) {
        isFID = true;
        if (chartProcessor == null) {
            if (processorController == null) {
                processorController = ProcessorController.create(this, processorPane, getActiveChart());
            }
        }
        chartProcessor.setData(nmrData, clearOps);
        if (processorController != null) {
            processorController.viewingDataset(false);
            processorController.updateFileButton();
            processorController.show();
        } else {
            System.out.println("Coudn't make controller");
        }
        processorController.clearOperationList();
        chartProcessor.clearAllOperations();
        processorController.parseScript("");
        if (!reload) {
            getActiveChart().full();
            getActiveChart().autoScale();
            chartProcessor.loadDefaultScriptIfPresent();
        }
        getActiveChart().layoutPlotChildren();
        statusBar.setMode(0);

    }

    public void addDataset(DatasetBase dataset, boolean appendFile, boolean reload) {
        isFID = false;
        //dataset.setScale(1.0);
        int nDim = dataset.getNDim();
        // fixme kluge as not all datasets that are freq domain have attribute set
        for (int i = 0; ((i < nDim) && (i < 2)); i++) {
            dataset.setFreqDomain(i, true);
        }
        DatasetAttributes datasetAttributes = getActiveChart().setDataset(dataset, appendFile, false);
        datasetAttributes.dim[0] = 0;
        if (nDim > 1) {
            datasetAttributes.dim[1] = 1;
        }
        getActiveChart().setCrossHairState(true, true, true, true);
        if (processorController != null) {
            processorController.viewingDataset(true);
        }
        borderPane.setLeft(null);
        borderPane.setBottom(null);
        ObservableList<DatasetAttributes> datasetAttrList = getActiveChart().getDatasetAttributes();
        OptionalInt maxNDim = datasetAttrList.stream().mapToInt(d -> d.nDim).max();
        if (maxNDim.isPresent()) {
            if (getActiveChart().is1D() && (maxNDim.getAsInt() > 1)) {
                OptionalInt maxRows = datasetAttrList.stream().
                        mapToInt(d -> d.nDim == 1 ? 1 : d.getDataset().getSizeReal(1)).max();
                statusBar.set1DArray(maxNDim.getAsInt(), maxRows.getAsInt());
            } else {
                statusBar.setMode(maxNDim.getAsInt());
            }
        }

        phaser.getPhaseOp();
        if (!reload) {
            if (!datasetAttributes.getHasLevel()) {
                getActiveChart().full();
                if (datasetAttributes.getDataset().isLvlSet()) {
                    datasetAttributes.setLvl(datasetAttributes.getDataset().getLvl());
                    datasetAttributes.setHasLevel(true);
                } else {
                    getActiveChart().autoScale();
                }
            }
        }
        getActiveChart().layoutPlotChildren();
    }

    public void closeFile(File target) {
        getActiveChart().removeAllDatasets();
        // removeAllDatasets in chart only stops displaying them, so we need to actually close the dataset
        Path path1 = target.toPath();
        List<DatasetBase> currentDatasets = new ArrayList<>();
        currentDatasets.addAll(Dataset.datasets());
        for (DatasetBase datasetBase : currentDatasets) {
            Dataset dataset = (Dataset) datasetBase;
            File file = dataset.getFile();
            if (file != null) {
                try {
                    if (Files.exists(file.toPath())) {
                        if (Files.isSameFile(path1, file.toPath())) {
                            dataset.close();
                        }
                    }
                } catch (IOException ex) {
                    log.error(ex.getMessage(), ex);
                }
            }
        }
    }

    @FXML
    private void expandAction(ActionEvent event) {
        charts.stream().filter(chart -> filterChart(chart)).forEach(chart -> {
            chart.expand();
        });
    }

    @FXML
    public void showSpecAttrAction(ActionEvent event) {
        if (specAttrWindowController == null) {
            if (popOverMode) {
                specAttrWindowController = SpecAttrWindowController.createPane();
            } else {
                specAttrWindowController = SpecAttrWindowController.create();
            }
        }
        if (specAttrWindowController != null) {
            if (popOverMode) {
                showAttributesPopOver(event);
            } else {
                specAttrWindowController.getStage().show();
                stage.setResizable(true);
                stage.toFront();
            }
        } else {
            System.out.println("Coudn't make controller");
        }
    }

    public void saveAsFavorite() {
        WindowIO.saveFavorite();
    }

    void showAttributesPopOver(ActionEvent event) {
        Pane pane = specAttrWindowController.getPane();
        if (attributesPopOver == null) {
            attributesPopOver = new PopOver(pane);
        }
        specAttrWindowController.setPopOver(attributesPopOver);
        attributesPopOver.setDetachable(true);
        attributesPopOver.setTitle("Spectrum Attributes");
        attributesPopOver.setHeaderAlwaysVisible(true);
        attributesPopOver.setArrowLocation(PopOver.ArrowLocation.TOP_CENTER);
        attributesPopOver.detachedProperty().addListener(e -> popOverDetached());
        specAttrWindowController.hideToolBar();
        Object obj = event.getSource();
        if (obj instanceof Node) {
            attributesPopOver.show((Node) event.getSource());
        } else {
            // fixme attributesPopOver.show(getActiveChart());

        }
    }

    private void popOverDetached() {
        if (attributesPopOver.isDetached()) {
            specAttrWindowController.showToolBar();
        } else {
            specAttrWindowController.hideToolBar();
        }
    }

    @FXML
    public void showPeakAttrAction(ActionEvent event) {
        showPeakAttr();
        peakAttrController.initIfEmpty();
    }

    public void showPeakAttr() {
        if (peakAttrController == null) {
            peakAttrController = PeakAttrController.create();
            stage.setResizable(true);
        }
        if (peakAttrController != null) {
            peakAttrController.getStage().show();
            peakAttrController.getStage().toFront();
        } else {
            System.out.println("Coudn't make controller");
        }
    }

    @FXML
    public void showProcessorAction(ActionEvent event) {
        if (processorController == null) {
            processorController = ProcessorController.create(this, processorPane, getActiveChart());
        }
        if (processorController != null) {
            processorController.show();
        } else {
            System.out.println("Coudn't make controller");
        }
    }

    @FXML
    public void viewDatasetInNvJAction(ActionEvent event) {
        if ((chartProcessor != null) && (chartProcessor.datasetFile != null)) {
            String datasetPath = chartProcessor.datasetFile.getPath();
            if (datasetPath.equals("")) {
                return;
            }
            Runtime runTime = Runtime.getRuntime();

            String osName = System.getProperty("os.name");
            try {
                if (osName.startsWith("Mac")) {
                    String[] cmd = {"/usr/bin/open", datasetPath};
                    runTime.exec(cmd);
                } else if (osName.startsWith("Win")) {
                    String[] cmd = {"rundll32", "url.dll,FileProtocolHandler", datasetPath};
                    runTime.exec(cmd);
                } else if (osName.startsWith("Lin")) {
                    String[] cmd = {"NMRViewJ", "--files", datasetPath};
                    runTime.exec(cmd);
                }
            } catch (IOException ioE) {

            }
        }
    }

    public Button getCancelButton() {
        return cancelButton;
    }

    @FXML
    private void handleVecNum(Event event) {
        Slider slider = (Slider) event.getSource();
        int iRow = (int) slider.getValue() - 1;
        int iDim = getRowChoice() - 1;
        chartProcessor.vecRow(iDim, iRow);
        getActiveChart().layoutPlotChildren();
        //label.setText("Hello World!");
    }

    public int[] getRows() {
        int[] rows = new int[rowTextBoxes.length];
        for (int i = 0; i < rows.length; i++) {
            if (rowTextBoxes[i] == null) {
                rows[i] = 0;
            } else {
                String text = rowTextBoxes[i].getText();
                if (text.isBlank()) {
                    rows[i] = 0;
                } else {
                    String[] fields = text.split("/");
                    int row = Integer.parseInt(fields[0].trim()) - 1;
                    rows[i] = row;
                }
            }
        }
        return rows;
    }

    @FXML
    private void handleVecRelease(Event event) {
        Slider slider = (Slider) event.getSource();
        int iRow = (int) slider.getValue();
        int delta = (int) (slider.getMax() - slider.getMin());

        int start = (int) (delta / 4 * Math.round(iRow / delta / 4)) - delta / 2;
        if (start < 1) {
            start = 1;
        }
        double end = start + delta;
        slider.setMin(start);
        slider.setMax(end);

    }

    @FXML
    public void exportPNG(ActionEvent event) {
        FileChooser fileChooser = new FileChooser();
        fileChooser.setTitle("Export to PNG");
        fileChooser.setInitialDirectory(getInitialDirectory());
        File selectedFile = fileChooser.showSaveDialog(null);
        if (selectedFile != null) {
            try {
                GUIUtils.snapNode(chartGroup, selectedFile);
            } catch (IOException ex) {
                GUIUtils.warn("Error saving png file", ex.getLocalizedMessage());
            }
        }
    }

    @FXML
    public void exportPDFAction(ActionEvent event) {
        FileChooser fileChooser = new FileChooser();
        fileChooser.setTitle("Export to PDF");
        fileChooser.setInitialDirectory(getInitialDirectory());
        File selectedFile = fileChooser.showSaveDialog(null);
        exportPDF(selectedFile);
    }

    public void exportPDF(File file) {
        exportPDF(file.toString());
    }

    public void exportPDF(String fileName) {
        if (fileName != null) {
            try {
                PDFGraphicsContext pdfGC = new PDFGraphicsContext();
                pdfGC.create(true, canvas.getWidth(), canvas.getHeight(), fileName);
                for (PolyChart chart : charts) {
                    chart.exportVectorGraphics(pdfGC);
                }
                pdfGC.saveFile();
            } catch (GraphicsIOException ex) {
                log.error(ex.getMessage(), ex);
            }
        }
        stage.setResizable(true);
    }

    @FXML
    public void exportSVGAction(ActionEvent event) {
        FileChooser fileChooser = new FileChooser();
        fileChooser.setTitle("Export to SVG");
        fileChooser.setInitialDirectory(getInitialDirectory());
        File selectedFile = fileChooser.showSaveDialog(null);
        exportSVG(selectedFile);
    }

    public void exportSVG(File file) {
        exportSVG(file.toString());
    }

    public void exportSVG(String fileName) {
        if (fileName != null) {
            SVGGraphicsContext svgGC = new SVGGraphicsContext();
            try {
                svgGC.create(true, canvas.getWidth(), canvas.getHeight(), fileName);
                for (PolyChart chart : charts) {
                    chart.exportVectorGraphics(svgGC);
                }
                svgGC.saveFile();
            } catch (GraphicsIOException ex) {
                ExceptionDialog eDialog = new ExceptionDialog(ex);
                eDialog.showAndWait();
            }
        }
        stage.setResizable(true);
    }

    @FXML
    public void copySVGAction(ActionEvent event) {
        SVGGraphicsContext svgGC = new SVGGraphicsContext();
        try {
            ByteArrayOutputStream stream = new ByteArrayOutputStream();
            svgGC.create(true, canvas.getWidth(), canvas.getHeight(), stream);
            for (PolyChart chart : charts) {
                chart.exportVectorGraphics(svgGC);
            }
            svgGC.saveFile();
            final Clipboard clipboard = Clipboard.getSystemClipboard();
            final ClipboardContent content = new ClipboardContent();
            DataFormat svgFormat = DataFormat.lookupMimeType("image/svg+xml");
            if (svgFormat == null) {
                svgFormat = new DataFormat("image/svg+xml");
            }
            content.put(svgFormat, stream.toString().getBytes(StandardCharsets.UTF_8));
            content.put(DataFormat.PLAIN_TEXT, stream.toString());
            clipboard.setContent(content);
        } catch (GraphicsIOException ex) {
            ExceptionDialog eDialog = new ExceptionDialog(ex);
            eDialog.showAndWait();
        }

        stage.setResizable(true);
    }

    @FXML
    private void printAction(ActionEvent event) {
        try {
            getActiveChart().printSpectrum();
        } catch (IOException ex) {
            ExceptionDialog eDialog = new ExceptionDialog(ex);
            eDialog.showAndWait();
        }
    }

    @FXML
    protected void vectorStatus(int[] sizes, int vecDim) {
        int nDim = sizes.length;
        statusBar.setMode(0);
        double sepWidth = 20.0;
        vecSizes = sizes.clone();

        if (nDim > 1) {
            borderPane.setLeft(vectorBox);
            borderPane.setBottom(dimHBox);
            if (rowTextBoxes.length != (nDim - 1)) {
                rowTextBoxes = new TextField[nDim - 1];
                dimHBox2.getChildren().clear();
                for (int i = 0; i < nDim - 1; i++) {
                    rowTextBoxes[i] = new TextField();
                    rowTextBoxes[i].setEditable(false);
                    rowTextBoxes[i].setPrefWidth(100);
                    RadioButton radioButton = new RadioButton((i + 2) + ": ");
                    Pane pane = new Pane();
                    pane.setMinWidth(sepWidth);
                    dimHBox2.getChildren().addAll(radioButton, rowTextBoxes[i], pane);
                    radioButton.setToggleGroup(rowToggleGroup);
                    if (i == 0) {
                        rowToggleGroup.selectToggle(radioButton);
                    }
                }
                Pane pane = new Pane();
                pane.setMinWidth(sepWidth);
                fileIndexTextBox.setPrefWidth(60);
                fileIndexTextBox.setEditable(false);
                dimHBox2.getChildren().addAll(realImagChoiceBox, pane, new Label("File Index: "),
                        fileIndexTextBox);

            }
            if (vecNum1 == null) {
                System.out.println("null sl");
            } else {
                int sizeDim = 1;
                if (vecDim != 0) {
                    sizeDim = 0;
                }
                System.out.println(sizeDim + " " + sizes[sizeDim]);
                int maxSize = sizes[sizeDim] < 256 ? sizes[sizeDim] : 256;
                vecNum1.setMax(maxSize);
                vecNum1.setValue(1);
                for (int iDim = 1; iDim < sizes.length; iDim++) {
                    rowTextBoxes[iDim - 1].setText(1 + " / " + sizes[iDim]);
                }
                fileIndexTextBox.setText("1");
            }

        } else {
            borderPane.setLeft(null);
            borderPane.setBottom(null);
        }
    }

    public void updateAttrDims() {
        if (specAttrWindowController != null) {
            specAttrWindowController.updateDims();
        }
    }

    protected void updatePhaseDim(Observable observable) {
        ReadOnlyIntegerProperty prop = (ReadOnlyIntegerProperty) observable;
        phaser.setPhaseDim(prop.getValue());
    }

    protected void setPhaseDimChoice(int phaseDim) {
        phaser.setPhaseDim(phaseDim);
    }

    protected void setRowLabel(int row, int size) {
        int iDim = getRowChoice() - 2;
        if (iDim >= 0) {
            rowTextBoxes[iDim].setText(row + " / " + size);
        }
    }

    void setFileIndex(int[] indices) {
        this.rowIndices = indices;
        setFileIndex();
    }

    void setFileIndex() {
        if (rowIndices != null) {
            String text = realImagChoiceBox.getValue();
            int riIndex = realImagChoices.indexOf(text);
            if (riIndex != -1) {
                int index = rowIndices[riIndex];
                fileIndexTextBox.setText(String.valueOf(index + 1));
            }
        }
    }

    Integer getRowChoice() {
        RadioButton radioButton = (RadioButton) rowToggleGroup.getSelectedToggle();
        Integer iDim;
        if (radioButton == null) {
            iDim = 1;
        } else {
            String text = radioButton.getText();
            iDim = Integer.parseInt(text.substring(0, 1));
        }
        return iDim;
    }

    void handleRowDimChange() {
        Integer iDim = getRowChoice();
        if (iDim != null) {
            int[] rows = getRows();
            if (rows.length > 0) {
                int row = rows[iDim - 2];
                if ((vecNum1 != null) && vecNum1.isVisible()) {
                    int maxSize = vecSizes[iDim - 1] < 256 ? vecSizes[iDim - 1] : 256;
                    System.out.println(iDim + " " + vecSizes[iDim - 1] + " " + maxSize);
                    vecNum1.setMax(maxSize);
                    vecNum1.setValue(row + 1);
                }
            }
        }
    }

    void updateRowDimMenu(int nDim) {
    }

    protected int[] getExtractRegion(String vecDimName, int size) {
        int start = 0;
        int end = size - 1;
        if (chartProcessor != null) {
            List<String> listItems = chartProcessor.getOperations(vecDimName);
            if (listItems != null) {
                Map<String, String> values = null;
                for (String s : listItems) {
                    if (s.contains("EXTRACT")) {
                        values = PropertyManager.parseOpString(s);
                    }
                }
                if (values != null) {
                    try {
                        if (values.containsKey("start")) {
                            String value = values.get("start");
                            start = Integer.parseInt(value);
                        }
                        if (values.containsKey("end")) {
                            String value = values.get("end");
                            end = Integer.parseInt(value);
                        }
                    } catch (NumberFormatException nfE) {
                    }
                }
            }
        }
        int[] region = {start, end};
        return region;
    }

    protected ArrayList<Double> getBaselineRegions(String vecDimName) {
        ArrayList<Double> fracs = new ArrayList<>();
        if (chartProcessor != null) {
            int currentIndex = processorController.propertyManager.getCurrentIndex();
            List<String> listItems = chartProcessor.getOperations(vecDimName);
            if (listItems != null) {
                System.out.println("curr ind " + currentIndex);
                Map<String, String> values = null;
                if (currentIndex != -1) {
                    String s = listItems.get(currentIndex);
                    System.out.println(s);
                    if (s.contains("REGIONS")) {
                        values = PropertyManager.parseOpString(s);
                        System.out.println(values.toString());
                    }
                }
                if (values == null) {
                    for (String s : listItems) {
                        if (s.contains("REGIONS")) {
                            values = PropertyManager.parseOpString(s);
                        }
                    }
                }
                if (values != null) {
                    if (values.containsKey("regions")) {
                        String value = values.get("regions").trim();
                        if (value.length() > 1) {
                            if (value.charAt(0) == '[') {
                                value = value.substring(1);
                            }
                            if (value.charAt(value.length() - 1) == ']') {
                                value = value.substring(0, value.length() - 1);
                            }
                        }
                        String[] fields = value.split(",");
                        try {
                            for (String field : fields) {
                                double frac = Double.parseDouble(field);
                                fracs.add(frac);
                            }

                        } catch (NumberFormatException nfE) {
                            System.out.println("Error " + value);
                        }
                    }
                }
            }
        }
        return fracs;
    }

    public static String getHTMLDocs() {
        if (docString == null) {
            PythonInterpreter interpreter = new PythonInterpreter();
            interpreter.exec("from pyproc import *");
            interpreter.exec("from pydocs import *");
            PyObject pyDocObject = interpreter.eval("genAllDocs()");
            docString = (String) pyDocObject.__tojava__(String.class);
        }
        return docString;
    }

    void setActiveController(Observable obs) {
        if (stage.isFocused()) {
            setActiveController();
        }
    }

    public void setActiveController() {
        activeController.set(this);
        if (specAttrWindowController != null) {
            specAttrWindowController.update();
        }
    }

    public static FXMLController getActiveController() {
        if (activeController.get() == null) {
            FXMLController controller = FXMLController.create();
            controller.setActiveController();
        }
        return activeController.get();
    }

    public SpectrumStatusBar getStatusBar() {
        return statusBar;
    }

    public void refreshPeakView(int peakNum) {
        PolyChart chart = getActiveChart();
        if (!chart.getPeakListAttributes().isEmpty()) {
            PeakList peakList = chart.getPeakListAttributes().get(0).getPeakList();
            Peak peak = peakList.getPeakByID(peakNum);
            if (peak != null) {
                refreshPeakView(peak);
            }
        }
    }

    public void refreshPeakView(String peakSpecifier) {
        Peak peak = PeakList.getAPeak(peakSpecifier);
        System.out.println("show peak2 " + peakSpecifier + " " + peak);

        if (peak != null) {
            refreshPeakView(peak);
        }
    }

    @Override
    public void refreshPeakView(Peak peak) {
        if (peak != null) {
            Set<String> dimsUsed = new HashSet<>();
            PeakList peakList = peak.getPeakList();
            int nDim = peakList.getNDim();
            for (int i = 0; i < nDim; i++) {
                String peakLabel = peakList.getSpectralDim(i).getDimName();
                boolean ok1 = true;
                for (PolyChart chart : charts) {
                    if ((chart != null) && !chart.getDatasetAttributes().isEmpty()) {
                        DatasetAttributes dataAttr = (DatasetAttributes) chart.getDatasetAttributes().get(0);
                        int aDim = dataAttr.nDim;
                        boolean ok2 = false;
                        for (int j = 0; j < aDim; j++) {
                            if (dataAttr.getLabel(j).equals(peakLabel)) {
                                ok2 = true;
                                break;
                            }
                        }
                        if (!ok2) {
                            ok1 = false;
                            break;
                        }
                    }
                }
                if (ok1) {
                    dimsUsed.add(peakLabel);
                }
            }
            for (PolyChart chart : charts) {
                if ((chart != null) && !chart.getDatasetAttributes().isEmpty()) {
                    DatasetAttributes dataAttr = (DatasetAttributes) chart.getDatasetAttributes().get(0);
                    int cDim = chart.getNDim();
                    int aDim = dataAttr.nDim;
                    Double[] ppms = new Double[cDim];
                    Double[] widths = new Double[cDim];
                    for (int i = 0; i < aDim; i++) {
                        if (!dimsUsed.contains(dataAttr.getLabel(i))) {
                            continue;
                        }
                        PeakDim peakDim = peak.getPeakDim(dataAttr.getLabel(i));
                        if (peakDim != null) {
                            double peakWidth = peakDim.getSpectralDimObj().getMeanWidthPPM();
                            ppms[i] = Double.valueOf(peakDim.getChemShiftValue());
                            widths[i] = widthScale * peakWidth;
                        }
                    }
                    if (widthScale > 0.0) {
                        chart.moveTo(ppms, widths);
                    } else {
                        chart.moveTo(ppms);
                    }
                }
            }
        }
    }

    @Override
    public void refreshPeakView() {
    }

    @Override
    public void refreshPeakListView(PeakList peakList
    ) {
    }

    class ChartLabel extends Label {

        PolyChart chart;

    }

    @Override
    public void initialize(URL url, ResourceBundle rb) {
        rightBox.getChildren().remove(phaserBox);
        borderPane.setLeft(null);
        if (!MainApp.isMac()) {
            MenuBar menuBar = MainApp.getMenuBar();
            topBar.getChildren().add(0, menuBar);
        }
        plotContent.setMouseTransparent(true);
        PolyChart chart1 = new PolyChart(this, plotContent, canvas, peakCanvas, annoCanvas);
        activeChart = chart1;
        canvasBindings = new CanvasBindings(this, canvas);
        canvasBindings.setHandlers();
        initToolBar(toolBar);
        charts.add(chart1);
        chart1.setController(this);

        chartGroup = new GridPaneCanvas(this, canvas);
        chartGroup.addCharts(1, charts);
        chartGroup.setMouseTransparent(true);
        chartPane.getChildren().addAll(canvas, chartGroup, peakCanvas, annoCanvas, plotContent);
        chartGroup.setManaged(true);
        canvas.setManaged(false);
        peakCanvas.setManaged(false);
        annoCanvas.setManaged(false);
        plotContent.setManaged(true);
        mainBox.layoutBoundsProperty().addListener((ObservableValue<? extends Bounds> arg0, Bounds arg1, Bounds arg2) -> {
            if (arg2.getWidth()  < 1.0 || arg2.getHeight() < 1.0) {
                return;
            }
            chartGroup.requestLayout();
        });

        controllers.add(this);
        statusBar.setMode(1);
        activeController.set(this);
        for (int iCross = 0; iCross < 2; iCross++) {
            for (int jOrient = 0; jOrient < 2; jOrient++) {
                crossHairStates[iCross][jOrient] = true;
            }
        }
        phaser = new Phaser(this, phaserBox);
        rowToggleGroup.selectedToggleProperty().addListener(e -> handleRowDimChange());
        vecNumListener = new ChangeListener<String>() {
            @Override
            public void changed(ObservableValue<? extends String> observableValue, String string, String string2) {
                String text = realImagChoiceBox.getValue();
                int vecNum = realImagChoices.indexOf(text);
                chartProcessor.setVector(vecNum);
                setFileIndex();
            }
        };
    }

    public void resizeCanvases(double width, double height) {
        canvas.setWidth(width);
        canvas.setHeight(height);
        peakCanvas.setWidth(width);
        peakCanvas.setHeight(height);
        annoCanvas.setWidth(width);
        annoCanvas.setHeight(height);
    }

    public Phaser getPhaser() {
        return phaser;
    }

    public boolean getCrossHairState(int iCross, int jOrient) {
        return crossHairStates[iCross][jOrient];
    }

    public ChartLabel getLabel(PolyChart chart, String color, String id) {
        ChartLabel label = new ChartLabel();
        label.textProperty().set(id);
        label.textAlignmentProperty().set(TextAlignment.CENTER);
        label.alignmentProperty().set(Pos.CENTER);
        label.setOpacity(1.0);
        label.setTextFill(Color.WHITE);
        label.setFont(Font.font("Arial", FontWeight.BOLD, 16d));
        label.setStyle("-fx-background-color: " + color
                + ";-fx-alignment:center;-fx-text-alignment:center;");
        label.setManaged(false);
        label.chart = chart;

        return label;
    }

    public static FXMLController create() {
        return create(null);
    }

    public static FXMLController create(Stage stage) {
        FXMLLoader loader = new FXMLLoader(FXMLController.class.getResource("/fxml/NMRScene.fxml"));
        FXMLController controller = null;
        if (stage == null) {
            stage = new Stage(StageStyle.DECORATED);
        }

        try {
            Parent parent = loader.load();
            Scene scene = new Scene((Pane) parent);
            stage.setScene(scene);
            scene.getStylesheets().add("/styles/Styles.css");

            controller = loader.<FXMLController>getController();
            controller.stage = stage;
            //controllers.add(controller);
            FXMLController myController = controller;
            stage.focusedProperty().addListener(e -> myController.setActiveController(e));
            controller.setActiveController();
            stage.setTitle("NMRFx Processor");
            MainApp.registerStage(stage, controller);
            stage.show();
        } catch (IOException ioE) {
            ioE.printStackTrace();
            System.out.println(ioE.getMessage());
        }
        return controller;
    }

    public static StackPane makeNewWinIcon() {
        StackPane stackPane = new StackPane();
        stackPane.setPadding(Insets.EMPTY);
        int size = 22;
        int size2 = size / 2 - 2;
        Rectangle rect = new Rectangle(size, size);
        rect.setFill(Color.LIGHTGREY);
        rect.setStroke(Color.LIGHTGREY);
        Line line1 = new Line(0.0f, size2, size, size2);
        Line line2 = new Line(0.0f, size2, size, size2);
        Line line3 = new Line(size2, 0, size2, size);
        Line line4 = new Line(size2, 0, size2, size);

        line1.setTranslateY(-size2);
        line2.setTranslateY(size2);
        line3.setTranslateX(-size2);
        line4.setTranslateX(size2);
        stackPane.getChildren().add(rect);
        stackPane.getChildren().add(line1);
        stackPane.getChildren().add(line2);
        stackPane.getChildren().add(line3);
        stackPane.getChildren().add(line4);
        line1.setStroke(Color.BLACK);
        line2.setStroke(Color.BLACK);
        line3.setStroke(Color.BLACK);
        line4.setStroke(Color.BLACK);
        return stackPane;
    }

    void initToolBar(ToolBar toolBar) {
        String iconSize = "16px";
        String fontSize = "7pt";
        ArrayList<Node> buttons = new ArrayList<>();

        ButtonBase bButton;
        bButton = GlyphsDude.createIconButton(FontAwesomeIcon.FOLDER_OPEN, "Open", iconSize, fontSize, ContentDisplay.TOP);
        bButton.setOnAction(e -> openFIDAction(e));
        // buttons.add(bButton);
        bButton = GlyphsDude.createIconButton(FontAwesomeIcon.FILE, "Datasets", iconSize, fontSize, ContentDisplay.TOP);
        bButton.setOnAction(e -> showDatasetsAction(e));
        buttons.add(bButton);
        bButton = GlyphsDude.createIconButton(FontAwesomeIcon.WRENCH, "Attributes", iconSize, fontSize, ContentDisplay.TOP);
        bButton.setOnAction(e -> showSpecAttrAction(e));
        buttons.add(bButton);
        bButton = GlyphsDude.createIconButton(FontAwesomeIcon.HEART, "Favorite", iconSize, fontSize, ContentDisplay.TOP);
        bButton.setOnAction(e -> saveAsFavorite());
        buttons.add(bButton);
        buttons.add(new Separator(Orientation.VERTICAL));
        // bButton.disableProperty().bind(Project.getActive());

        /* Disabled till clipping problem fixed
        bButton = GlyphsDude.createIconButton(FontAwesomeIcon.PRINT, "Print", iconSize, fontSize, ContentDisplay.TOP);
        bButton.setOnAction(e -> printAction(e));
        buttons.add(bButton);
         */
        bButton = GlyphsDude.createIconButton(FontAwesomeIcon.REFRESH, "Refresh", iconSize, fontSize, ContentDisplay.TOP);
        bButton.setOnAction(e -> getActiveChart().refresh());
        buttons.add(bButton);
        cancelButton = GlyphsDude.createIconButton(FontAwesomeIcon.STOP, "Halt", iconSize, fontSize, ContentDisplay.TOP);
        buttons.add(cancelButton);

        buttons.add(new Separator(Orientation.VERTICAL));
        bButton = GlyphsDude.createIconButton(FontAwesomeIcon.UNDO, "Undo", iconSize, fontSize, ContentDisplay.TOP);
        bButton.setOnAction(e -> undoManager.undo());
        buttons.add(bButton);
        bButton.disableProperty().bind(undoManager.undoable.not());
        bButton = GlyphsDude.createIconButton(FontAwesomeIcon.REPEAT, "Redo", iconSize, fontSize, ContentDisplay.TOP);
        bButton.setOnAction(e -> undoManager.redo());
        buttons.add(bButton);
        bButton.disableProperty().bind(undoManager.redoable.not());

        bButton = GlyphsDude.createIconButton(FontAwesomeIcon.EXPAND, "Full", iconSize, fontSize, ContentDisplay.TOP);
        bButton.setOnMouseClicked(e -> doFull(e));
        buttons.add(bButton);
        bButton = GlyphsDude.createIconButton(FontAwesomeIcon.SEARCH, "Expand", iconSize, fontSize, ContentDisplay.TOP);
        bButton.setOnMouseClicked(e -> doExpand(e));
        buttons.add(bButton);
        bButton = GlyphsDude.createIconButton(FontAwesomeIcon.SEARCH_MINUS, "In", iconSize, fontSize, ContentDisplay.TOP);
        bButton.setOnMouseClicked(e -> doZoom(e, 1.2));
        bButton.setOnScroll((ScrollEvent event) -> {
            double x = event.getDeltaX();
            double y = event.getDeltaY();
            if (y < 0.0) {
                getActiveChart().zoom(1.1);
            } else {
                getActiveChart().zoom(0.9);

            }
        });
        buttons.add(bButton);
        bButton = GlyphsDude.createIconButton(FontAwesomeIcon.SEARCH_PLUS, "Out", iconSize, fontSize, ContentDisplay.TOP);
        bButton.setOnMouseClicked(e -> doZoom(e, 0.8));
        bButton.setOnScroll((ScrollEvent event) -> {
            double x = event.getDeltaX();
            double y = event.getDeltaY();
            if (y < 0.0) {
                getActiveChart().zoom(1.1);
            } else {
                getActiveChart().zoom(0.9);

            }
        });
        buttons.add(bButton);

        buttons.add(new Separator(Orientation.VERTICAL));
        bButton = GlyphsDude.createIconButton(FontAwesomeIcon.ARROWS_V, "Auto", iconSize, fontSize, ContentDisplay.TOP);
        bButton.setOnMouseClicked(e -> doScale(e, 0.0));
        buttons.add(bButton);
        bButton = GlyphsDude.createIconButton(FontAwesomeIcon.ARROW_UP, "Higher", iconSize, fontSize, ContentDisplay.TOP);
        bButton.setOnMouseClicked(e -> doScale(e, 0.8));
        bButton.setOnScroll((ScrollEvent event) -> {
            double x = event.getDeltaX();
            double y = event.getDeltaY();
            for (PolyChart applyChart : getCharts(event.isShiftDown())) {
                if (y < 0.0) {
                    applyChart.adjustScale(0.9);
                } else {
                    applyChart.adjustScale(1.1);
                }
            }
        });
        buttons.add(bButton);
        bButton = GlyphsDude.createIconButton(FontAwesomeIcon.ARROW_DOWN, "Lower", iconSize, fontSize, ContentDisplay.TOP);
        bButton.setOnMouseClicked(e -> doScale(e, 1.2));

        bButton.setOnScroll((ScrollEvent event) -> {
            double x = event.getDeltaX();
            double y = event.getDeltaY();
            for (PolyChart applyChart : getCharts(event.isShiftDown())) {
                if (y < 0.0) {
                    applyChart.adjustScale(0.9);
                } else {
                    applyChart.adjustScale(1.1);
                }
            }
        });

        buttons.add(bButton);
        buttons.add(new Separator(Orientation.VERTICAL));

        bButton = GlyphsDude.createIconButton(FontAwesomeIcon.BULLSEYE, "Pick", iconSize, fontSize, ContentDisplay.TOP);
        bButton.setOnAction(e -> PeakPicking.peakPickActive(this, false));
        buttons.add(bButton);

        buttons.add(new Separator(Orientation.VERTICAL));

        Image imageIcon = new Image("/images/Icon_NVJ_16.png", true);
        ImageView imageView = new ImageView(imageIcon);

        for (Node node : buttons) {
            if (node instanceof Button) {
                node.getStyleClass().add("toolButton");
            }
        }
        toolBar.getItems().addAll(buttons);

        statusBar = new SpectrumStatusBar(this);
        statusBar.buildBar(btoolBar);
        MainApp.getMainApp().addStatusBarTools(statusBar);

    }

    List<PolyChart> getCharts(boolean all) {
        if (all) {
            return charts;
        } else {
            return Collections.singletonList(getActiveChart());
        }
    }

    public void doScale(MouseEvent e, double value) {
        for (PolyChart chart : getCharts(e.isShiftDown())) {
            if (value == 0.0) {
                chart.autoScale();
            } else {
                chart.adjustScale(value);

            }
        }
    }

    public void doFull(MouseEvent e) {
        for (PolyChart chart : getCharts(e.isShiftDown())) {
            chart.full();
        }
    }

    public void doExpand(MouseEvent e) {
        for (PolyChart chart : getCharts(e.isShiftDown())) {
            chart.expand();
        }
    }

    public void doZoom(MouseEvent e, double value) {
        for (PolyChart chart : getCharts(e.isShiftDown())) {
            chart.zoom(value);
        }
    }

    public void showPeakNavigator() {
        if (peakNavigator == null) {
            ToolBar navBar = new ToolBar();
            bottomBox.getChildren().add(navBar);
            peakNavigator = PeakNavigator.create(this).onClose(this::removePeakNavigator).showAtoms().initialize(navBar);
            peakNavigator.setPeakList();
            addScaleBox(peakNavigator, navBar);
        }
    }

    public void addScaleBox(PeakNavigator navigator, ToolBar navBar) {
        ObservableList<Double> scaleList = FXCollections.observableArrayList(0.0, 2.5, 5.0, 7.5, 10.0, 15.0, 20.0);
        ChoiceBox<Double> scaleBox = new ChoiceBox(scaleList);
        scaleBox.setValue(widthScale);
        scaleBox.setOnAction(e -> {
            widthScale = scaleBox.getValue();
            Peak peak = navigator.getPeak();
            if (peak != null) {
                refreshPeakView(peak);
            }
        });
        navBar.getItems().add(scaleBox);
    }

    public void removePeakNavigator(Object o) {
        if (peakNavigator != null) {
            peakNavigator.removePeakList();
            bottomBox.getChildren().remove(peakNavigator.getToolBar());
            peakNavigator = null;
        }
    }

    public Peak getActivePeak() {
        Peak peak = null;
        if (peakNavigator != null) {
            peak = peakNavigator.getPeak();
        }
        return peak;
    }

    public void showPathTool() {
        if (pathTool == null) {
            VBox vBox = new VBox();
            bottomBox.getChildren().add(vBox);
            pathTool = new PathTool(this, this::removePathTool);
            pathTool.initPathTool(vBox);
        }
    }

    public void removePathTool(Object o) {
        if (pathTool != null) {
            bottomBox.getChildren().remove(pathTool.getToolBar());
            pathTool = null;
        }
    }

    public void showSpectrumComparator() {
        if (spectrumComparator == null) {
            VBox vBox = new VBox();
            bottomBox.getChildren().add(vBox);
            spectrumComparator = new SpectrumComparator(this, this::removeSpectrumComparator);
            spectrumComparator.initPathTool(vBox);
        }
    }

    public void removeSpectrumComparator(Object o) {
        if (spectrumComparator != null) {
            bottomBox.getChildren().remove(spectrumComparator.getToolBar());
            spectrumComparator = null;
        }
    }

    public SpectrumMeasureBar getSpectrumMeasureBar() {
        return measureBar;
    }

    public void showSpectrumMeasureBar() {
        if (measureBar == null) {
            GridPane navBar = new GridPane();
            measureBar = new SpectrumMeasureBar(this, this::removeSpectrumMeasureBar);
            measureBar.buildBar(navBar);
            bottomBox.getChildren().add(navBar);
        }
    }

    public void removeSpectrumMeasureBar(Object o) {
        if (measureBar != null) {
            bottomBox.getChildren().remove(measureBar.getToolBar());
            measureBar = null;
        }
    }
    AnalyzerBar analyzerBar = null;

    public AnalyzerBar getSpectrumAnalyzerBar() {
        return analyzerBar;
    }

    public void showAnalyzerBar() {
        if (analyzerBar == null) {
            GridPane navBar = new GridPane();
            analyzerBar = new AnalyzerBar(this, this::removeAnalyzerBar);
            analyzerBar.buildBar(navBar);
            bottomBox.getChildren().add(navBar);
        }
    }

    public void removeAnalyzerBar(Object o) {
        if (analyzerBar != null) {
            bottomBox.getChildren().remove(analyzerBar.getToolBar());
            analyzerBar = null;
        }
    }

    public void linkPeakDims() {
        PeakLinker linker = new PeakLinker();
        linker.linkAllPeakListsByLabel();
    }

    public void setNCharts(int nCharts) {
        int nCurrent = charts.size();
        if (nCurrent > nCharts) {
            for (int i = nCurrent - 1; i >= nCharts; i--) {
                charts.get(i).close();
            }
        } else if (nCharts > nCurrent) {
            int nNew = nCharts - nCurrent;
            for (int i = 0; i < nNew; i++) {
                addChart();
            }
        }
        chartGroup.addCharts(chartGroup.getRows(), charts);
    }

    public void removeChart() {
        if (activeChart != null) {
            removeChart(activeChart);
        }
    }

    public void removeChart(PolyChart chart) {
        if (chart != null) {
            chartGroup.getChildren().remove(chart);
            charts.remove(chart);
            if (chart == activeChart) {
                if (charts.isEmpty()) {
                    activeChart = null;
                } else {
                    activeChart = charts.get(0);
                }
            }
            chartGroup.requestLayout();
            for (PolyChart refreshChart : charts) {
//                refreshChart.requestLayout();
//                refreshChart.layout();
                refreshChart.layoutPlotChildren();
            }
        }
    }

    public void addChart() {
        PolyChart chart = new PolyChart(this, plotContent, canvas, peakCanvas, annoCanvas);
        charts.add(chart);
        chart.setChartDisable(true);
        // chart.setController(this);
        chartGroup.addChart(chart);
        activeChart = chart;
    }

    public Integer addChart(Integer pos) {
        GridPaneCanvas.ORIENTATION orient;
        if (pos < 2) {
            orient = GridPaneCanvas.ORIENTATION.HORIZONTAL;
        } else {
            orient = GridPaneCanvas.ORIENTATION.VERTICAL;
        }
        PolyChart chart = new PolyChart(this, plotContent, canvas, peakCanvas, annoCanvas);
        charts.add(chart);
        chart.setController(this);
       // chartGroup.setOrientation(orient, false);
        if ((pos % 2) == 0) {
            chartGroup.addChart(0, chart);
        } else {
            chartGroup.addChart(chart);
        }
        arrange(orient);
        activeChart = chart;

        return 0;
    }

    public void setChartDisable(boolean state) {
        for (PolyChart chart : charts) {
            chart.setChartDisable(state);
        }

    }

    public void arrange(GridPaneCanvas.ORIENTATION orient) {
        setChartDisable(true);
        if (charts.size() == 1) {
            PolyChart chart = charts.get(0);
            double xLower = chart.xAxis.getLowerBound();
            double xUpper = chart.xAxis.getUpperBound();
            double yLower = chart.yAxis.getLowerBound();
            double yUpper = chart.yAxis.getUpperBound();
            List<DatasetAttributes> datasetAttrs = chart.getDatasetAttributes();
            if (datasetAttrs.size() > 1) {
                List<DatasetAttributes> current = new ArrayList<>();
                current.addAll(datasetAttrs);
                setNCharts(current.size());
                chart.getDatasetAttributes().clear();
                chartGroup.setOrientation(orient, true);
                for (int i = 0; i < charts.size(); i++) {
                    DatasetAttributes datasetAttr = current.get(i);
                    PolyChart iChart = charts.get(i);
                    iChart.setDataset(datasetAttr.getDataset());
                    iChart.setDatasetAttr(datasetAttr);
                }
                chart.syncSceneMates();
                setChartDisable(true);
                for (int i = 0; i < charts.size(); i++) {
                    PolyChart iChart = charts.get(i);
                    iChart.xAxis.setLowerBound(xLower);
                    iChart.xAxis.setUpperBound(xUpper);
                    iChart.yAxis.setLowerBound(yLower);
                    iChart.yAxis.setUpperBound(yUpper);
                    iChart.getCrossHairs().setCrossHairState(true);
                    //iChart.refresh();
                }
                setChartDisable(false);
                chartGroup.layoutChildren();
                charts.stream().forEach(c -> c.refresh());
                return;
            }
        }
        chartGroup.setOrientation(orient, true);
        setChartDisable(false);
        chartGroup.layoutChildren();
    }

    public void overlay() {
        setChartDisable(true);
        List<DatasetAttributes> current = new ArrayList<>();
        for (PolyChart chart : charts) {
            current.addAll(chart.getDatasetAttributes());
        }
        setNCharts(1);
        PolyChart chart = charts.get(0);
        List<DatasetAttributes> datasetAttrs = chart.getDatasetAttributes();
        datasetAttrs.clear();
        datasetAttrs.addAll(current);
        arrange(1);

        setChartDisable(false);
        draw();
    }

    public void setBorderState(boolean state) {
        setMinBorders(state);
        chartGroup.updateConstraints();
        chartGroup.layoutChildren();
    }

    public double[][] prepareChildren(int nRows, int nCols) {
        int iChild = 0;
        double maxBorderX = 0.0;
        double maxBorderY = 0.0;
        double[][] bordersGrid = new double[6][];
        bordersGrid[0] = new double[nCols];
        bordersGrid[1] = new double[nCols];
        bordersGrid[2] = new double[nRows];
        bordersGrid[3] = new double[nRows];
        bordersGrid[4] = new double[nCols];
        bordersGrid[5] = new double[nRows];

        for (PolyChart chart : charts) {
            int iRow = iChild / nCols;
            int iCol = iChild % nCols;
            if (getMinBorders()) {
                chart.setAxisState(iCol == 0, iRow == (nRows - 1));
            } else {
                chart.setAxisState(true, true);
            }
            double[] borders = chart.getMinBorders();
//            System.out.println("prepare " + iChild + " " + iRow + " " + iCol + " " + borders[0] + " " + borders[1] + " " + borders[2] + " " + borders[3]);
            bordersGrid[0][iCol] = Math.max(bordersGrid[0][iCol], borders[0]);
            bordersGrid[1][iCol] = Math.max(bordersGrid[1][iCol], borders[1]);
            bordersGrid[2][iRow] = Math.max(bordersGrid[2][iRow], borders[2]);
            bordersGrid[3][iRow] = Math.max(bordersGrid[3][iRow], borders[3]);
            maxBorderX = Math.max(maxBorderX, borders[0]);
            maxBorderY = Math.max(maxBorderY, borders[2]);

            double ppmX0 = chart.getXAxis().getLowerBound();
            double ppmX1 = chart.getXAxis().getUpperBound();
            double ppmY0 = chart.getYAxis().getLowerBound();
            double ppmY1 = chart.getYAxis().getUpperBound();
            if (getMinBorders()) {
                double nucScaleX = 1.0;
                double nucScaleY = 1.0;
                if (!chart.getDatasetAttributes().isEmpty()) {
                    DatasetAttributes dataAttr = chart.getDatasetAttributes().get(0);
                    nucScaleX = dataAttr.getDataset().getNucleus(dataAttr.getDim(0)).getFreqRatio();
                    if (dataAttr.nDim > 1) {
                        nucScaleY = dataAttr.getDataset().getNucleus(dataAttr.getDim(1)).getFreqRatio();
                    }
                }
                if (!chart.getDatasetAttributes().isEmpty()) {
                    bordersGrid[4][iCol] = Math.max(bordersGrid[4][iCol], Math.abs(ppmX0 - ppmX1)) * nucScaleX;
                    bordersGrid[5][iRow] = Math.max(bordersGrid[5][iRow], Math.abs(ppmY0 - ppmY1)) * nucScaleY;
                }
            } else {
                bordersGrid[4][iCol] = 100.0;
                bordersGrid[5][iRow] = 100.0;
            }
            iChild++;
        }
        iChild = 0;
        for (PolyChart chart : charts) {
            int iRow = iChild / nCols;
            int iCol = iChild % nCols;
            chart.minLeftBorder = bordersGrid[0][iCol];
            chart.minBottomBorder = bordersGrid[2][iRow];
            iChild++;
        }

        return bordersGrid;
    }

    public List<PolyChart> getCharts() {
        return charts;
    }

    public Optional<PolyChart> getChart(double x, double y) {
        Optional<PolyChart> hitChart = Optional.empty();
        // go backwards so we find the last added chart if they overlap
        for (int i = charts.size() - 1; i >= 0; i--) {
            PolyChart chart = charts.get(i);
            if (chart.contains(x, y)) {
                hitChart = Optional.of(chart);
                break;
            }
        }
        return hitChart;
    }

    public void redrawChildren() {
        // fixme
//        chartGroup.getChildrenUnmodifiable().stream().map((node) -> (PolyChart) node).forEachOrdered((chart) -> {
//            chart.layoutPlotChildren();
//        });
    }

    public void draw() {
        chartGroup.layoutChildren();
    }

    public void addGrid() {
        String rows = GUIUtils.input("nRows");
        try {
            if ((rows != null) && !rows.isBlank()) {
                String columns = GUIUtils.input("nColumns");
                if ((columns != null) && !columns.isBlank()) {
                    int nRows = Integer.parseInt(rows);
                    int nColumns = Integer.parseInt(columns);
                    addCharts(nRows, nColumns);
                }
            }
        } catch (NumberFormatException nfe) {
            GUIUtils.warn("Grid Values", "Entry not an integer");
        }
    }

    public void addCharts(int nRows, int nColumns) {
        setChartDisable(true);
        int nCharts = nRows * nColumns;
        setNCharts(nCharts);
        arrange(nRows);
        var chartActive = charts.get(0);
        setActiveChart(chartActive);
        setChartDisable(false);
        draw();
    }

    public int arrangeGetRows() {
        return chartGroup.getRows();
    }

    public int arrangeGetColumns() {
        return chartGroup.getColumns();
    }

    public void arrange(int nRows) {
        chartGroup.setRows(nRows);
    }

    public void alignCenters() {
        DatasetAttributes activeAttr = (DatasetAttributes) activeChart.datasetAttributesList.get(0);
        if (activeChart.peakListAttributesList.isEmpty()) {
            alignCentersWithTempLists();
        } else {
            PeakList refList = activeChart.peakListAttributesList.get(0).getPeakList();
            List<String> dimNames = new ArrayList<>();
            dimNames.add(activeAttr.getLabel(0));
            dimNames.add(activeAttr.getLabel(1));
            List<PeakList> movingLists = new ArrayList<>();
            for (PolyChart chart : charts) {
                if (chart != activeChart) {
                    PeakList movingList = chart.peakListAttributesList.get(0).getPeakList();
                    movingLists.add(movingList);
                }
            }
            PeakListAlign.alignCenters(refList, dimNames, movingLists);
        }
    }

    public void alignCentersWithTempLists() {
        DatasetAttributes activeAttr = (DatasetAttributes) activeChart.datasetAttributesList.get(0);
        // any peak lists created just for alignmnent should be deleted
        PeakList refList = PeakPicking.peakPickActive(activeChart, activeAttr, false, false, false, "refList");
        if (refList == null) {
            return;
        }
        String dimName1 = activeAttr.getLabel(0);
        String dimName2 = activeAttr.getLabel(1);
        refList.unLinkPeaks();
        refList.clearSearchDims();
        refList.addSearchDim(dimName1, 0.05);
        refList.addSearchDim(dimName2, 0.1);
        //refList.clusterPeaks();
        int[] dims = activeAttr.dim.clone();

        for (int i = 2; i < dims.length; i++) {
            dims[i] = -1;
        }
        System.out.println(refList.getName());
        for (PolyChart chart : charts) {
            ObservableList<DatasetAttributes> dataAttrList = chart.getDatasetAttributes();
            for (DatasetAttributes dataAttr : dataAttrList) {
                if (dataAttr != activeAttr) {
                    PeakList movingList = PeakPicking.peakPickActive(chart, dataAttr, false, false, false, "movingList");
                    movingList.unLinkPeaks();
                    movingList.clearSearchDims();
                    movingList.addSearchDim(dimName1, 0.05);
                    movingList.addSearchDim(dimName2, 0.1);
                    //movingList.clusterPeaks();
                    System.out.println("act " + dataAttr.getFileName() + " " + movingList.size());

                    System.out.println("test " + movingList.getName());
                    double[] centers = refList.centerAlign(movingList, dims);
                    for (double center : centers) {
                        System.out.println(center);
                    }
                    double[] match;
                    if (false) {
                        PeakNetworkMatch networkMatcher = new PeakNetworkMatch(refList, movingList);
                        networkMatcher.bpMatchPeaks(dimName1, dimName2, 0.1, 3.0, centers, true, null);
                        match = networkMatcher.getOptOffset();
                    } else {
                        String[] dimNames = {dimName1, dimName2};
                        double[] nOffset = {centers[0], centers[1]};
                        PeakNeighbors neighbor = new PeakNeighbors(refList, movingList, 25, dimNames);
                        neighbor.optimizeMatch(nOffset, 0.0, 1.0);
                        match = new double[3];
                        match[0] = nOffset[0];
                        match[1] = nOffset[1];
                    }
                    for (int i = 0, j = 0; i < dims.length; i++) {
                        if (dims[i] != -1) {
                            double ref = dataAttr.getDataset().getRefValue(dims[i]);
                            double delta = match[j++];
                            ref -= delta;
                            dataAttr.getDataset().setRefValue(dims[i], ref);
                            int pDim = movingList.getListDim(dataAttr.getLabel(i));
                            movingList.shiftPeak(pDim, -delta);
                        }
                    }
                    dataAttr.getDataset().writeParFile();
                    PeakList.remove("movingList");

                }
            }
            chart.refresh();
        }
        PeakList.remove("refList");
    }

    public void config(String name, Object value) {
        if (Platform.isFxApplicationThread()) {
            try {
                PropertyUtils.setSimpleProperty(this, name, value);
            } catch (IllegalAccessException | InvocationTargetException | NoSuchMethodException ex) {
                log.error(ex.getMessage(), ex);
            }
        } else {
            Platform.runLater(() -> {
                try {
                    PropertyUtils.setProperty(this, name, value);
                } catch (IllegalAccessException | InvocationTargetException | NoSuchMethodException ex) {
                    log.error(ex.getMessage(), ex);
                }
            }
            );
        }
    }

    public Map<String, Object> config() {
        Map<String, Object> data = new HashMap<>();
        String[] beanNames = {"bgColor", "axesColor", "minBorders"};
        for (String beanName : beanNames) {
            try {
                if (beanName.contains("Color")) {
                    Object colObj = PropertyUtils.getSimpleProperty(this, beanName);
                    if (colObj instanceof Color) {
                        String colorName = GUIScripter.toRGBCode((Color) colObj);
                        data.put(beanName, colorName);
                    }
                } else {
                    data.put(beanName, PropertyUtils.getSimpleProperty(this, beanName));
                }
            } catch (IllegalAccessException | InvocationTargetException | NoSuchMethodException ex) {
                log.error(ex.getMessage(), ex);
            }
        }
        return data;
    }

    public void undo() {
        undoManager.undo();
    }

    public void redo() {
        undoManager.redo();
    }

    public VBox getBottomBox() {
        return bottomBox;
    }

    public Set<ControllerTool> getTools() {
        return tools;
    }

    public void addTool(ControllerTool tool) {
        tools.add(tool);
    }

    public boolean containsTool(Class classType) {
        boolean result = false;
        for (ControllerTool tool : tools) {
            if (tool.getClass() == classType) {
                result = true;
                break;
            }
        }
        return result;
    }

    public ControllerTool getTool(Class classType) {
        ControllerTool result = null;
        for (ControllerTool tool : tools) {
            if (tool.getClass() == classType) {
                result = tool;
                break;
            }
        }
        return result;
    }

    public ControllerTool getTool(String className) {
        ControllerTool result = null;
        for (ControllerTool tool : tools) {
            if (tool.getClass().getName().equals(className)) {
                result = tool;
                break;
            }
        }
        return result;
    }

    public boolean removeTool(Class classType) {
        boolean result = false;
        for (ControllerTool tool : tools) {
            if (tool.getClass() == classType) {
                result = true;
                tools.remove(tool);
                break;
            }
        }
        return result;
    }

    public void toggleCrossHairState(int iCross, int jOrient) {
        crossHairStates[iCross][jOrient] = !crossHairStates[iCross][jOrient];
        boolean state = crossHairStates[iCross][jOrient];
        for (PolyChart chart : charts) {
            CrossHairs crossHairs = chart.getCrossHairs();
            crossHairs.setCrossHairState(iCross, jOrient, state);
        }
        statusBar.setIconState(iCross, jOrient, state);
    }

    public void addSelectedPeakListener(ChangeListener listener) {
        selPeaks.addListener(listener);

    }

    protected void updateVecNumChoice(boolean[] complex) {
        char[] chars = {'R', 'I'};
        realImagChoices.clear();
        realImagChoiceBox.getItems().clear();
        int nDim = complex.length;
        if (nDim > 1) {
            int nVectors = 1;
            for (int iDim = 1; iDim < nDim; iDim++) {
                nVectors *= complex[iDim] ? 2 : 1;
            }
            realImagChoiceBox.valueProperty().removeListener(vecNumListener);
            StringBuilder sBuilder = new StringBuilder();
            for (int i = 0; i < nVectors; i++) {
                sBuilder.setLength(0);
                for (int j = nDim - 2; j >= 0; j--) {
                    if (complex[j + 1]) {
                        int k = (int) Math.pow(2, j);
                        int kk = (i / k) % 2;
                        sBuilder.append(chars[kk]);
                    } else {
                        sBuilder.append("R");
                    }
                }
                System.out.println(i + " " + nVectors + " " + sBuilder.toString());
                realImagChoiceBox.getItems().add(sBuilder.toString());
                realImagChoices.add(sBuilder.toString());
            }
            realImagChoiceBox.setValue(realImagChoices.get(0));
            realImagChoiceBox.valueProperty().addListener(vecNumListener);
        }
    }

}<|MERGE_RESOLUTION|>--- conflicted
+++ resolved
@@ -98,12 +98,8 @@
 import java.nio.file.Path;
 import java.util.*;
 
-<<<<<<< HEAD
-public class FXMLController implements FractionPaneChild, Initializable, PeakNavigable {
+public class FXMLController implements  Initializable, PeakNavigable {
     private static final Logger log = LoggerFactory.getLogger(FXMLController.class);
-=======
-public class FXMLController implements  Initializable, PeakNavigable {
->>>>>>> 9d83d4ed
 
     @FXML
     private VBox topBar;
