/*
 * NMRFx Processor : A Program for Processing NMR Data
 * Copyright (C) 2004-2017 One Moon Scientific, Inc., Westfield, N.J., USA
 *
 * This program is free software: you can redistribute it and/or modify
 * it under the terms of the GNU General Public License as published by
 * the Free Software Foundation, either version 3 of the License, or
 * (at your option) any later version.
 *
 * This program is distributed in the hope that it will be useful,
 * but WITHOUT ANY WARRANTY; without even the implied warranty of
 * MERCHANTABILITY or FITNESS FOR A PARTICULAR PURPOSE.  See the
 * GNU General Public License for more details.
 *
 * You should have received a copy of the GNU General Public License
 * along with this program.  If not, see <http://www.gnu.org/licenses/>.
 */
package org.nmrfx.processor.gui;

import de.jensd.fx.glyphs.GlyphsDude;
import de.jensd.fx.glyphs.fontawesome.FontAwesomeIcon;
import javafx.application.Platform;
import javafx.beans.Observable;
import javafx.beans.property.BooleanProperty;
import javafx.beans.property.ReadOnlyIntegerProperty;
import javafx.beans.property.SimpleBooleanProperty;
import javafx.beans.property.SimpleObjectProperty;
import javafx.beans.value.ChangeListener;
import javafx.beans.value.ObservableValue;
import javafx.collections.FXCollections;
import javafx.collections.ListChangeListener;
import javafx.collections.ObservableList;
import javafx.event.ActionEvent;
import javafx.event.EventHandler;
import javafx.fxml.FXML;
import javafx.fxml.FXMLLoader;
import javafx.fxml.Initializable;
import javafx.geometry.Bounds;
import javafx.geometry.Insets;
import javafx.geometry.Orientation;
import javafx.scene.Cursor;
import javafx.scene.Node;
import javafx.scene.Parent;
import javafx.scene.Scene;
import javafx.scene.canvas.Canvas;
import javafx.scene.control.*;
import javafx.scene.image.Image;
import javafx.scene.image.ImageView;
import javafx.scene.input.*;
import javafx.scene.layout.*;
import javafx.scene.paint.Color;
import javafx.scene.shape.Line;
import javafx.scene.shape.Rectangle;
import javafx.stage.FileChooser;
import javafx.stage.Stage;
import javafx.stage.StageStyle;
import javafx.util.Callback;
import org.apache.commons.beanutils.PropertyUtils;
import org.controlsfx.control.PopOver;
import org.controlsfx.control.SegmentedButton;
import org.controlsfx.dialog.ExceptionDialog;
import org.nmrfx.datasets.DatasetBase;
import org.nmrfx.graphicsio.GraphicsIOException;
import org.nmrfx.graphicsio.PDFGraphicsContext;
import org.nmrfx.graphicsio.SVGGraphicsContext;
import org.nmrfx.peaks.Peak;
import org.nmrfx.peaks.PeakDim;
import org.nmrfx.peaks.PeakList;
import org.nmrfx.processor.datasets.Dataset;
import org.nmrfx.processor.datasets.DatasetException;
import org.nmrfx.processor.datasets.DatasetType;
import org.nmrfx.processor.datasets.peaks.PeakLinker;
import org.nmrfx.processor.datasets.peaks.PeakListAlign;
import org.nmrfx.processor.datasets.peaks.PeakNeighbors;
import org.nmrfx.processor.datasets.peaks.PeakNetworkMatch;
import org.nmrfx.processor.datasets.vendor.*;
import org.nmrfx.processor.datasets.vendor.bruker.BrukerData;
import org.nmrfx.processor.datasets.vendor.jcamp.JCAMPData;
import org.nmrfx.processor.datasets.vendor.nmrview.NMRViewData;
import org.nmrfx.processor.datasets.vendor.rs2d.RS2DData;
import org.nmrfx.processor.gui.controls.GridPaneCanvas;
import org.nmrfx.processor.gui.spectra.*;
import org.nmrfx.processor.gui.tools.SpectrumComparator;
import org.nmrfx.processor.gui.undo.UndoManager;
import org.nmrfx.processor.gui.utils.FileExtensionFilterType;
import org.nmrfx.project.ProjectBase;
import org.nmrfx.utilities.DictionarySort;
import org.nmrfx.utils.GUIUtils;
import org.python.core.PyObject;
import org.python.util.PythonInterpreter;
import org.slf4j.Logger;
import org.slf4j.LoggerFactory;

import java.io.ByteArrayOutputStream;
import java.io.File;
import java.io.IOException;
import java.lang.reflect.InvocationTargetException;
import java.net.URL;
import java.nio.ByteBuffer;
import java.nio.file.Files;
import java.nio.file.Path;
import java.util.*;

public class FXMLController implements  Initializable, PeakNavigable {
    private static final Logger log = LoggerFactory.getLogger(FXMLController.class);
    private static final int PSEUDO_2D_SIZE_THRESHOLD = 100;
    public static final int MAX_INITIAL_TRACES = 32;

    @FXML
    private VBox topBar;
    @FXML
    private ToolBar toolBar;
    @FXML
    private ToolBar btoolBar;
    @FXML
    private VBox bottomBox;
    @FXML
    private StackPane chartPane;
    @FXML
    private VBox phaserBox;
    @FXML
    private BorderPane borderPane;
    @FXML
    private BorderPane mainBox;
    @FXML
    private StackPane processorPane;
    @FXML
    private GridPane rightBox;
    private Button cancelButton;
    private Button favoriteButton;
    PopOver popOver = null;
    PopOver attributesPopOver = null;

    ChartProcessor chartProcessor;
    DocWindowController dwc = null;
    static boolean popOverMode = false;
    static PeakAttrController peakAttrController = null;
    Stage stage = null;
    private double previousStageRestoreWidth = 0;
    private double previousStageRestoreProcControllerWidth = 0;
    private boolean previousStageRestoreProcControllerVisible = false;
    boolean isFID = true;
    static public final SimpleObjectProperty<FXMLController> activeController = new SimpleObjectProperty<>(null);
    static String docString = null;
    static List<FXMLController> controllers = new ArrayList<>();

    ObservableList<PolyChart> charts = FXCollections.observableArrayList();
    private PolyChart activeChart = null;
    SpectrumStatusBar statusBar;
    SpectrumMeasureBar measureBar = null;
    BooleanProperty sliceStatus = new SimpleBooleanProperty(false);
    static File initialDir = null;

    CanvasBindings canvasBindings;

    private GridPaneCanvas chartGroup;

    PeakNavigator peakNavigator;
    SpectrumComparator spectrumComparator;
    ListView datasetListView = new ListView();

    public final SimpleObjectProperty<List<Peak>> selPeaks = new SimpleObjectProperty<>();
    UndoManager undoManager = new UndoManager();
    double widthScale = 10.0;
    Canvas canvas = new Canvas();
    Canvas peakCanvas = new Canvas();
    Canvas annoCanvas = new Canvas();
    Pane plotContent = new Pane();
    boolean[][] crossHairStates = new boolean[2][2];
    private BooleanProperty minBorders;
    Phaser phaser;
    Pane attributesPane;
    Pane contentPane;
    AttributesController attributesController;
    ContentController contentController;
    Set<ControllerTool> tools = new HashSet<>();
    SimpleBooleanProperty processControllerVisible = new SimpleBooleanProperty(false);
    SimpleObjectProperty<Cursor> cursorProperty = new SimpleObjectProperty<>(Cursor.CROSSHAIR);

    private BooleanProperty minBordersProperty() {
        if (minBorders == null) {
            minBorders = new SimpleBooleanProperty(this, "minBorders", false);
        }
        return minBorders;
    }

    public void setMinBorders(boolean value) {
        minBordersProperty().set(value);
    }

    public boolean getMinBorders() {
        return minBordersProperty().get();
    }

    private ColorProperty bgColor;

    public ColorProperty bgColorProperty() {
        if (bgColor == null) {
            bgColor = new ColorProperty(this, "bgColor", null);
        }
        return bgColor;
    }

    public void setBgColor(Color value) {
        bgColorProperty().set(value);
    }

    public Color getBgColor() {
        return bgColorProperty().get();
    }

    private ColorProperty axesColor;

    public ColorProperty axesColorProperty() {
        if (axesColor == null) {
            axesColor = new ColorProperty(this, "axesColor", null);
        }
        return axesColor;
    }

    public void setAxesColor(Color value) {
        axesColorProperty().set(value);
    }

    public Color getAxesColor() {
        return axesColorProperty().get();
    }

    public static File getInitialDirectory() {
        if (initialDir == null) {
            String homeDirName = System.getProperty("user.home");
            initialDir = new File(homeDirName);
        }
        return initialDir;
    }

    public void setInitialDirectory(File file) {
        initialDir = file;
    }

    public SimpleObjectProperty<Cursor> getCursorProperty() {
        return cursorProperty;
    }

    public Cursor getCursor() {
        return cursorProperty.get();
    }

    void close() {
        // need to make copy of charts as the call to chart.close will remove the chart from charts
        // resulting in a java.util.ConcurrentModificationException
        List<PolyChart> tempCharts = new ArrayList<>();
        tempCharts.addAll(charts);
        for (PolyChart chart : tempCharts) {
            chart.close();
        }
        controllers.remove(this);
        PolyChart activeChart = PolyChart.getActiveChart();
        if (activeChart == null) {
            if (!PolyChart.CHARTS.isEmpty()) {
                activeChart = PolyChart.CHARTS.get(0);
            }
        }
        if (activeChart != null) {
            activeController.set(activeChart.getController());
            activeController.get().setActiveChart(activeChart);
        } else {
            activeController.set(null);
        }
    }

    public void processorCreated(Pane pane) {
        processControllerVisible.bind(pane.parentProperty().isNotNull());
        isFID = !getActiveChart().getProcessorController(true).isViewingDataset();
        updateSpectrumStatusBarOptions(true);
    }

    public boolean isPhaseSliderVisible() {
        return rightBox.getChildren().contains(phaserBox);
    }

    public boolean isSideBarAttributesShowing() {
        return rightBox.getChildren().contains(attributesPane);
    }

    public boolean isContentPaneShowing() {
        return rightBox.getChildren().contains(contentPane);
    }

    private void toggleSideBarAttributes(ToggleButton phaserButton, ToggleButton attributesButton, ToggleButton contentButton) {
        rightBox.getChildren().clear();
        if (phaserButton.isSelected()) {
            rightBox.add(phaserBox, 0, 0);
            phaser.getPhaseOp();
            if (chartProcessor == null) {
                phaser.setPH1Slider(activeChart.getDataPH1());
                phaser.setPH0Slider(activeChart.getDataPH0());
            }
        } else if (attributesButton.isSelected()) {
            rightBox.add(attributesPane, 0, 0);
            attributesController.update();
        } else if (contentButton.isSelected()) {
            rightBox.add(contentPane, 0, 0);
            contentController.update();
        }
    }


    public void updatePhaser(boolean state) {
        if (state) {
            rightBox.add(phaserBox, 0, 0);
            phaser.getPhaseOp();
            if (chartProcessor == null) {
                phaser.setPH1Slider(activeChart.getDataPH1());
                phaser.setPH0Slider(activeChart.getDataPH0());
            }
        } else {
            rightBox.getChildren().remove(phaserBox);

        }
    }

    public static List<FXMLController> getControllers() {
        return controllers;
    }

    boolean filterChart(PolyChart chart) {
        return true;
    }

    public void setActiveChart(PolyChart chart) {
        if (activeChart == chart) {
            return;
        }

        deselectCharts();
        isFID = false;
        activeChart = chart;
        PolyChart.activeChart.set(chart);
        ProcessorController processorController = chart.getProcessorController(false);
        processorPane.getChildren().clear();
        // The chart has a processor controller setup, and can be in FID or Dataset mode.
        if (processorController != null) {
            isFID = !processorController.isViewingDataset();
            chartProcessor = processorController.chartProcessor;
            if(processorController.isVisible()) {
                processorController.show();
            }
        }
        updateSpectrumStatusBarOptions(false);
<<<<<<< HEAD
        if (attributesController != null) {
            attributesController.setChart(activeChart);
        }
        if (contentController != null) {
            contentController.setChart(activeChart);
        }
        if (statusBar != null) {
            statusBar.setChart(activeChart);
        }
=======
>>>>>>> b1d96dbb
    }

    public PolyChart getActiveChart() {
        return activeChart;
    }

    public void deselectCharts() {
        for (var chart:charts) {
            chart.selectChart(false);
        }
    }

    public Stage getStage() {
        return stage;
    }

    @FXML
    private void autoScaleAction(ActionEvent event) {
        charts.stream().filter(chart -> filterChart(chart)).forEach(chart -> {
            chart.autoScale();
            chart.layoutPlotChildren();
        });
    }

    @FXML
    private void fullAction(ActionEvent event) {
        charts.stream().filter(chart -> filterChart(chart)).forEach(chart -> {
            chart.full();
            chart.layoutPlotChildren();
        });
    }

    @FXML
    public void showDatasetsAction(ActionEvent event) {
        if (popOver == null) {
            popOver = new PopOver();
        }
        if (Dataset.datasets().isEmpty()) {
            Label label = new Label("No open datasets\nUse File Menu Open item\nto open datasets");
            label.setStyle("-fx-font-size:12pt;-fx-text-alignment: center; -fx-padding:10px;");
            popOver.setContentNode(label);
        } else {
            datasetListView.setStyle("-fx-font-size:12pt;");

            DictionarySort<DatasetBase> sorter = new DictionarySort<>();
            datasetListView.getItems().clear();
            Dataset.datasets().stream().sorted(sorter).forEach((DatasetBase d) -> {
                datasetListView.getItems().add(d.getName());
            });
            datasetListView.setCellFactory(new Callback<ListView<String>, ListCell<String>>() {
                @Override
                public ListCell<String> call(ListView<String> p) {
                    ListCell<String> olc = new ListCell<String>() {
                        @Override
                        public void updateItem(String s, boolean empty) {
                            super.updateItem(s, empty);
                            setText(s);
                        }
                    };
                    olc.setOnDragDetected(new EventHandler<MouseEvent>() {
                        @Override
                        public void handle(MouseEvent event) {
                            Dragboard db = olc.startDragAndDrop(TransferMode.COPY);

                            /* Put a string on a dragboard */
                            ClipboardContent content = new ClipboardContent();
                            List<String> items = olc.getListView().getSelectionModel().getSelectedItems();
                            StringBuilder sBuilder = new StringBuilder();
                            for (String item : items) {
                                sBuilder.append(item);
                                sBuilder.append("\n");
                            }
                            content.putString(sBuilder.toString().trim());
                            db.setContent(content);

                            event.consume();
                        }
                    });
                    return olc;
                }

            });
            datasetListView.getSelectionModel().setSelectionMode(SelectionMode.MULTIPLE);
            popOver.setContentNode(datasetListView);
        }

        popOver.setDetachable(true);
        popOver.setTitle("Datasets");
        popOver.setHeaderAlwaysVisible(true);
        popOver.setArrowLocation(PopOver.ArrowLocation.TOP_CENTER);
        popOver.show((Node) event.getSource());
    }

    @FXML
    public void openFIDAction(ActionEvent event) {
        FileChooser fileChooser = new FileChooser();
        fileChooser.setInitialDirectory(getInitialDirectory());
        fileChooser.setTitle("Open NMR FID");
        fileChooser.getExtensionFilters().addAll(
                FileExtensionFilterType.NMR_FID.getFilter(),
                FileExtensionFilterType.ALL_FILES.getFilter()
        );
        File selectedFile = fileChooser.showOpenDialog(null);
        if (selectedFile != null) {
            setInitialDirectory(selectedFile.getParentFile());
            openFile(selectedFile.toString(), true, false);
        }
        stage.setResizable(true);
    }

    @FXML
    public void openDatasetAction(ActionEvent event) {
        FileChooser fileChooser = new FileChooser();
        fileChooser.setInitialDirectory(getInitialDirectory());
        fileChooser.setTitle("Open NMR Dataset");
        fileChooser.getExtensionFilters().addAll(
                FileExtensionFilterType.NMR_DATASET.getFilter(),
                FileExtensionFilterType.ALL_FILES.getFilter()
        );
        File selectedFile = fileChooser.showOpenDialog(null);
        openDataset(selectedFile, false, true);
    }

    /**
     * Checks if the dataset is an FID and returns true or false if it matches expectingFID. If the dataset does
     * not match what was expected an alert message is created. If the dataset is of type NMRViewData, the dataset
     * will be removed from the project.
     * @param data The data to verify
     * @param expectingFID True if the data is expected to be using FID, otherwise false
     * @param alertMsg A String message to display if verification fails
     * @return True if data matches expectingFID, otherwise false.
     */
    private boolean verifyData(NMRData data, boolean expectingFID, String alertMsg) {
        boolean dataOkay = data.isFID() == expectingFID;
        if (!dataOkay) {
            Alert alert = new Alert(Alert.AlertType.WARNING, alertMsg);
            alert.showAndWait();
            // The NMRViewData constructor adds the dataset to the project, so it should be removed if it is
            // not going to be displayed.
            if (data instanceof NMRViewData) {
                String datasetName = ((NMRViewData) data).getDataset().getName();
                ProjectBase.getActive().removeDataset(datasetName);
            }
        }
        return dataOkay;
    }

    /**
     * Opens the dataset of the selected file. The dataset is added to the chart if addDatasetToChart is true. If
     * append is false, the chart is cleared of any datasets before adding the new dataset, if true, the dataset is
     * added to the chart in addition to any datasets already present.
     * @param selectedFile The file containing the dataset.
     * @param append Whether to append the new dataset.
     * @param addDatasetToChart Whether to add the opened dataset to the chart.
     * @return The newly opened dataset or null if no dataset was opened
     */
    public Dataset openDataset(File selectedFile, boolean append, boolean addDatasetToChart) {
        if (selectedFile == null) {
            return null;
        }
        Dataset dataset = null;
        try {
            setInitialDirectory(selectedFile.getParentFile());
            NMRData nmrData = NMRDataUtil.getNMRData(selectedFile.toString());
            if (!verifyData(nmrData, false, "Use \"Open FID\" to open an fid file")) {
                return null;
            }
            ProcessorController processorController = getActiveChart().getProcessorController(false);
            if (processorController != null && (!selectedFile.equals(chartProcessor.datasetFile))) {
                processorPane.getChildren().clear();
                getActiveChart().processorController = null;
                processorController.cleanUp();
            }
            if (nmrData instanceof NMRViewData nvData) {
                PreferencesController.saveRecentDatasets(selectedFile.toString());
                dataset = nvData.getDataset();
            } else if (nmrData instanceof BrukerData brukerData) {
                PreferencesController.saveRecentDatasets(selectedFile.toString());
                String suggestedName = brukerData.suggestName(new File(brukerData.getFilePath()));
                String datasetName = GUIUtils.input("Dataset name", suggestedName);
                dataset = brukerData.toDataset(datasetName);
            } else if (nmrData instanceof  RS2DData rs2dData) {
                PreferencesController.saveRecentDatasets(selectedFile.toString());
                String suggestedName = rs2dData.suggestName(new File(rs2dData.getFilePath()));
                dataset = rs2dData.toDataset(suggestedName);
            } else if (nmrData instanceof JCAMPData jcampData) {
                PreferencesController.saveRecentDatasets(selectedFile.toString());
                String suggestedName = jcampData.suggestName(new File (jcampData.getFilePath()));
                dataset = jcampData.toDataset(suggestedName);
            }
        } catch (IOException | DatasetException ex) {
            log.warn(ex.getMessage(), ex);
            GUIUtils.warn("Open Dataset", ex.getMessage());
        }
        if (dataset != null && addDatasetToChart) {
            addDataset(dataset, append, false);
        } else if (dataset == null) {
            log.info("Unable to find a dataset format for: {}", selectedFile);
        }
        stage.setResizable(true);
        return dataset;
    }

    @FXML
    void addAction(ActionEvent event) {
        FileChooser fileChooser = new FileChooser();
        fileChooser.setInitialDirectory(getInitialDirectory());
        fileChooser.setTitle("Add NMR FID/Dataset");
        fileChooser.getExtensionFilters().addAll(
                FileExtensionFilterType.NMR_FID.getFilter(),
                FileExtensionFilterType.ALL_FILES.getFilter()
        );
        File selectedFile = fileChooser.showOpenDialog(null);
        if (selectedFile != null) {
            setInitialDirectory(selectedFile.getParentFile());
            openFile(selectedFile.toString(), true, true);
        }
        stage.setResizable(true);
    }

    @FXML
    public void addNoDrawAction(ActionEvent event) {
        FileChooser fileChooser = new FileChooser();
        fileChooser.setInitialDirectory(getInitialDirectory());
        fileChooser.setTitle("Add NMR Dataset");
        fileChooser.getExtensionFilters().addAll(
                FileExtensionFilterType.NMR_DATASET.getFilter(),
                FileExtensionFilterType.ALL_FILES.getFilter()
        );
        List<File> selectedFiles = fileChooser.showOpenMultipleDialog(null);
        if (selectedFiles != null) {
            try {
                for (File selectedFile : selectedFiles) {
                    setInitialDirectory(selectedFile.getParentFile());
                    NMRData nmrData = NMRDataUtil.getFID(selectedFile.toString());
                    if (nmrData instanceof NMRViewData) {
                        PreferencesController.saveRecentDatasets(selectedFile.toString());
                        NMRViewData nvData = (NMRViewData) nmrData;
                        Dataset dataset = nvData.getDataset();
                    }
                }
            } catch (IllegalArgumentException | IOException iaE) {
                ExceptionDialog eDialog = new ExceptionDialog(iaE);
                eDialog.showAndWait();
            }

        }
    }

    public void openFile(String filePath, boolean clearOps, boolean appendFile) {
        openFile(filePath, clearOps, appendFile, null);
    }

    public void openFile(String filePath, boolean clearOps, boolean appendFile, DatasetType datasetType) {
        boolean reload = false;
        try {
            File newFile = new File(filePath);
            if (!appendFile) {
                if (chartProcessor != null) {
                    NMRData oldData = chartProcessor.getNMRData();
                    if (oldData != null) {
                        if (oldData instanceof NMRViewData) {
                            NMRViewData nvData = (NMRViewData) oldData;
                            // nvData.getDataset().close();
                        }
                    }
                }
            }
            File oldFile = getActiveChart().getDatasetFile();
            if (!appendFile && (oldFile != null)) {
                try {
                    if (oldFile.getCanonicalPath().equals(newFile.getCanonicalPath())) {
                        reload = true;
                    }
                } catch (java.io.IOException ioE) {
                    reload = false;
                }
                //chart.closeDataset();
            }
            NMRData nmrData = null;
            try {
                nmrData = NMRDataUtil.getFID(filePath);
            } catch (IllegalArgumentException iaE) {
                ExceptionDialog eDialog = new ExceptionDialog(iaE);
                eDialog.showAndWait();
                return;

            }
            if (nmrData != null) {
                if (!verifyData(nmrData, true, "Use \"Open Dataset\" to open non-fid file")) {
                    return;
                } else {
                    if (datasetType != null) {
                        nmrData.setPreferredDatasetType(datasetType);
                    }
                    addFID(nmrData, clearOps, reload);
                }
            }
            PreferencesController.saveRecentFIDs(filePath);
        } catch (IOException ioE) {
            ExceptionDialog eDialog = new ExceptionDialog(ioE);
            eDialog.showAndWait();
            return;
        }
        undoManager.clear();
    }

    public PeakAttrController getPeakAttrController() {
        return peakAttrController;
    }

    public boolean isPeakAttrControllerShowing() {
        boolean state = false;
        if (peakAttrController != null) {
            if (peakAttrController.getStage().isShowing()) {
                state = true;
            }
        }
        return state;
    }

    public StackPane getProcessorPane() {
        return processorPane;
    }

    public ChartProcessor getChartProcessor() {
        return chartProcessor;
    }

    public boolean isFIDActive() {
        return isFID;
    }

    void addFID(NMRData nmrData, boolean clearOps, boolean reload) {
        isFID = true;
        // Only create a new processor controller, if the active chart does not have one already created.
        ProcessorController processorController = getActiveChart().getProcessorController(true);
        if (processorController != null) {
            chartProcessor.setData(nmrData, clearOps);
            processorController.viewingDataset(false);
            processorController.updateFileButton();
            processorController.show();
            processorController.clearOperationList();
            chartProcessor.clearAllOperations();
            processorController.parseScript("");
            if (!reload) {
                getActiveChart().full();
                getActiveChart().autoScale();
                generateScriptAndParse(nmrData, processorController);
            }
            getActiveChart().clearAnnotations();
            getActiveChart().removeProjections();
            getActiveChart().layoutPlotChildren();
            statusBar.setMode(0);
        } else {
            log.warn("Unable to add FID because controller can not be created.");
        }
    }

    /**
     * Check for existing default processing script and parse if present, otherwise generate
     * and parse a processing script for FID data for 1D and 2D data.
     * @param nmrData The NMRData set that will be processed.
     * @param processorController The ProcessorController to parse the script with.
     */
    private void generateScriptAndParse(NMRData nmrData, ProcessorController processorController) {
        int nDim = nmrData.getNDim();
        if (isFIDActive() && chartProcessor != null && !chartProcessor.loadDefaultScriptIfPresent()) {
            if (nDim == 1 || nDim == 2) {
                // TODO NMR-5184 update here if there is better way to determine if pseudo2D
                // This is an estimate of whether the 2D data is pseudo2D, some pseudo2Ds may still be processed as 2Ds
                boolean isPseudo2D = nmrData.getNVectors() < PSEUDO_2D_SIZE_THRESHOLD && nDim == 2;
                String script = chartProcessor.getGenScript(isPseudo2D);
                processorController.parseScript(script);
                log.info("Autogenerated processing script.");
            }
            else if (nDim > 2) {
                log.info("Script was not autogenerated because number of dimensions is greater than 2.");
            }
        }
    }

    public void addDataset(DatasetBase dataset, boolean appendFile, boolean reload) {
        isFID = false;
        //dataset.setScale(1.0);
        int nDim = dataset.getNDim();
        DatasetAttributes datasetAttributes = getActiveChart().setDataset(dataset, appendFile, false);
        datasetAttributes.dim[0] = 0;
        if (nDim > 1) {
            datasetAttributes.dim[1] = 1;
        }
        getActiveChart().setCrossHairState(true, true, true, true);
        getActiveChart().clearAnnotations();
        getActiveChart().clearPopoverTools();
        getActiveChart().removeProjections();
        ProcessorController processorController = getActiveChart().processorController;
        if (processorController != null) {
            processorController.viewingDataset(true);
        }
        borderPane.setLeft(null);
        borderPane.setBottom(null);
        updateSpectrumStatusBarOptions(true);

        phaser.getPhaseOp();
        if (!reload) {
            if (!datasetAttributes.getHasLevel()) {
                getActiveChart().full();
                if (datasetAttributes.getDataset().isLvlSet()) {
                    datasetAttributes.setLvl(datasetAttributes.getDataset().getLvl());
                    datasetAttributes.setHasLevel(true);
                } else {
                    getActiveChart().autoScale();
                }
            }
        }
        getActiveChart().layoutPlotChildren();
        undoManager.clear();
    }

    /**
     * Updates the SpectrumStatusBar menu options based on whether FID mode is on, and the dimensions
     * of the dataset.
     */
    public void updateSpectrumStatusBarOptions(boolean initDataset) {
        if (isFIDActive()) {
            statusBar.setMode(0);
        } else {
            ObservableList<DatasetAttributes> datasetAttrList = getActiveChart().getDatasetAttributes();
            OptionalInt maxNDim = datasetAttrList.stream().mapToInt(d -> d.nDim).max();
            if (maxNDim.isPresent()) {
                if (getActiveChart().is1D() && (maxNDim.getAsInt() > 1)) {
                    OptionalInt maxRows = datasetAttrList.stream().
                            mapToInt(d -> d.nDim == 1 ? 1 : d.getDataset().getSizeReal(1)).max();
                    if (initDataset && maxRows.isPresent() && (maxRows.getAsInt() > MAX_INITIAL_TRACES)) {
                        getActiveChart().setDrawlist(0);
                    }
                    statusBar.set1DArray(maxNDim.getAsInt(), maxRows.getAsInt());
                } else {
                    statusBar.setMode(maxNDim.getAsInt());
                }
            }
        }
    }

    public void closeFile(File target) {
        getActiveChart().removeAllDatasets();
        // removeAllDatasets in chart only stops displaying them, so we need to actually close the dataset
        Path path1 = target.toPath();
        List<DatasetBase> currentDatasets = new ArrayList<>();
        currentDatasets.addAll(Dataset.datasets());
        for (DatasetBase datasetBase : currentDatasets) {
            Dataset dataset = (Dataset) datasetBase;
            File file = dataset.getFile();
            if (file != null) {
                try {
                    if (Files.exists(file.toPath())) {
                        if (Files.isSameFile(path1, file.toPath())) {
                            dataset.close();
                        }
                    }
                } catch (IOException ex) {
                    log.error(ex.getMessage(), ex);
                }
            }
        }
    }

    @FXML
    private void expandAction(ActionEvent event) {
        charts.stream().filter(chart -> filterChart(chart)).forEach(chart -> {
            chart.expand();
        });
    }

    public void saveAsFavorite() {
        WindowIO.saveFavorite();
    }

    @FXML
    public void showPeakAttrAction(ActionEvent event) {
        showPeakAttr();
        peakAttrController.initIfEmpty();
    }

    public void showPeakAttr() {
        if (peakAttrController == null) {
            peakAttrController = PeakAttrController.create();
            stage.setResizable(true);
        }
        if (peakAttrController != null) {
            peakAttrController.getStage().show();
            peakAttrController.getStage().toFront();
        } else {
            log.warn("Couldn't make controller");
        }
    }

    @FXML
    public void showProcessorAction(ActionEvent event) {
        ProcessorController processorController = getActiveChart().getProcessorController(true);
        processorController.show();
    }

    @FXML
    public void viewDatasetInNvJAction(ActionEvent event) {
        if ((chartProcessor != null) && (chartProcessor.datasetFile != null)) {
            String datasetPath = chartProcessor.datasetFile.getPath();
            if (datasetPath.equals("")) {
                return;
            }
            Runtime runTime = Runtime.getRuntime();

            String osName = System.getProperty("os.name");
            try {
                if (osName.startsWith("Mac")) {
                    String[] cmd = {"/usr/bin/open", datasetPath};
                    runTime.exec(cmd);
                } else if (osName.startsWith("Win")) {
                    String[] cmd = {"rundll32", "url.dll,FileProtocolHandler", datasetPath};
                    runTime.exec(cmd);
                } else if (osName.startsWith("Lin")) {
                    String[] cmd = {"NMRViewJ", "--files", datasetPath};
                    runTime.exec(cmd);
                }
            } catch (IOException ioE) {
                log.warn(ioE.getMessage(), ioE);
            }
        }
    }

    public Button getCancelButton() {
        return cancelButton;
    }

    @FXML
    public void exportPNG(ActionEvent event) {
        FileChooser fileChooser = new FileChooser();
        fileChooser.setTitle("Export to PNG");
        fileChooser.setInitialDirectory(getInitialDirectory());
        fileChooser.getExtensionFilters().addAll(
                FileExtensionFilterType.PNG.getFilter(),
                FileExtensionFilterType.ALL_FILES.getFilter()
        );
        File selectedFile = fileChooser.showSaveDialog(null);
        if (selectedFile != null) {
            try {
                plotContent.setVisible(false);
                GUIUtils.snapNode(chartPane, selectedFile);
            } catch (IOException ex) {
                GUIUtils.warn("Error saving png file", ex.getLocalizedMessage());
            } finally {
                plotContent.setVisible(true);
            }
        }
    }

    @FXML
    public void exportPDFAction(ActionEvent event) {
        FileChooser fileChooser = new FileChooser();
        fileChooser.setTitle("Export to PDF");
        fileChooser.setInitialDirectory(getInitialDirectory());
        fileChooser.getExtensionFilters().addAll(
                FileExtensionFilterType.PDF.getFilter(),
                FileExtensionFilterType.ALL_FILES.getFilter()
        );
        File selectedFile = fileChooser.showSaveDialog(null);
        if (selectedFile != null) {
            exportPDF(selectedFile);
        }
    }

    public void exportPDF(File file) {
        exportPDF(file.toString());
    }

    public void exportPDF(String fileName) {
        if (fileName != null) {
            try {
                PDFGraphicsContext pdfGC = new PDFGraphicsContext();
                pdfGC.create(true, canvas.getWidth(), canvas.getHeight(), fileName);
                for (PolyChart chart : charts) {
                    chart.exportVectorGraphics(pdfGC);
                }
                pdfGC.saveFile();
            } catch (GraphicsIOException ex) {
                log.error(ex.getMessage(), ex);
            }
        }
        stage.setResizable(true);
    }

    @FXML
    public void exportSVGAction(ActionEvent event) {
        FileChooser fileChooser = new FileChooser();
        fileChooser.setTitle("Export to SVG");
        fileChooser.setInitialDirectory(getInitialDirectory());
        fileChooser.getExtensionFilters().addAll(
                FileExtensionFilterType.SVG.getFilter(),
                FileExtensionFilterType.ALL_FILES.getFilter()
        );
        File selectedFile = fileChooser.showSaveDialog(null);
        if (selectedFile != null) {
            exportSVG(selectedFile);
        }
    }

    public void exportSVG(File file) {
        exportSVG(file.toString());
    }

    public void exportSVG(String fileName) {
        if (fileName != null) {
            SVGGraphicsContext svgGC = new SVGGraphicsContext();
            try {
                svgGC.create(true, canvas.getWidth(), canvas.getHeight(), fileName);
                for (PolyChart chart : charts) {
                    chart.exportVectorGraphics(svgGC);
                }
                svgGC.saveFile();
            } catch (GraphicsIOException ex) {
                ExceptionDialog eDialog = new ExceptionDialog(ex);
                eDialog.showAndWait();
            }
        }
        stage.setResizable(true);
    }

    @FXML
    public void copySVGAction(ActionEvent event) {
        SVGGraphicsContext svgGC = new SVGGraphicsContext();
        try {
            ByteArrayOutputStream stream = new ByteArrayOutputStream();
            svgGC.create(true, canvas.getWidth(), canvas.getHeight(), stream);
            for (PolyChart chart : charts) {
                chart.exportVectorGraphics(svgGC);
            }
            svgGC.saveFile();
            final Clipboard clipboard = Clipboard.getSystemClipboard();
            final ClipboardContent content = new ClipboardContent();
            DataFormat svgFormat = DataFormat.lookupMimeType("image/svg+xml");
            if (svgFormat == null) {
                svgFormat = new DataFormat("image/svg+xml");
            }
            content.put(svgFormat, ByteBuffer.wrap(stream.toByteArray()));
            content.put(DataFormat.PLAIN_TEXT, stream.toString());
            clipboard.setContent(content);
        } catch (GraphicsIOException ex) {
            ExceptionDialog eDialog = new ExceptionDialog(ex);
            eDialog.showAndWait();
        }

        stage.setResizable(true);
    }

    @FXML
    private void printAction(ActionEvent event) {
        try {
            getActiveChart().printSpectrum();
        } catch (IOException ex) {
            ExceptionDialog eDialog = new ExceptionDialog(ex);
            eDialog.showAndWait();
        }
    }

    public void updateAttrDims() {
        if (attributesController != null) {
            attributesController.updateDims();
        }
    }

    protected void updatePhaseDim(Observable observable) {
        ReadOnlyIntegerProperty prop = (ReadOnlyIntegerProperty) observable;
        phaser.setPhaseDim(prop.getValue());
    }

    protected void setPhaseDimChoice(int phaseDim) {
        phaser.setPhaseDim(phaseDim);
    }

    void updateRowDimMenu(int nDim) {
    }

    protected int[] getExtractRegion(String vecDimName, int size) {
        int start = 0;
        int end = size - 1;
        if (chartProcessor != null) {
            List<String> listItems = chartProcessor.getOperations(vecDimName);
            if (listItems != null) {
                Map<String, String> values = null;
                for (String s : listItems) {
                    if (s.contains("EXTRACT")) {
                        values = PropertyManager.parseOpString(s);
                    }
                }
                if (values != null) {
                    try {
                        if (values.containsKey("start")) {
                            String value = values.get("start");
                            start = Integer.parseInt(value);
                        }
                        if (values.containsKey("end")) {
                            String value = values.get("end");
                            end = Integer.parseInt(value);
                        }
                    } catch (NumberFormatException nfE) {
                        log.warn("Unable to parse region.", nfE);
                    }
                }
            }
        }
        return new int[]{start, end};
    }

    protected ArrayList<Double> getBaselineRegions(String vecDimName) {
        ArrayList<Double> fracs = new ArrayList<>();
        if (chartProcessor != null) {
            int currentIndex = chartProcessor.getProcessorController().getPropertyManager().getCurrentIndex();
            List<String> listItems = chartProcessor.getOperations(vecDimName);
            if (listItems != null) {
                log.info("curr ind {}", currentIndex);
                Map<String, String> values = null;
                if (currentIndex != -1) {
                    String s = listItems.get(currentIndex);
                    log.info(s);
                    if (s.contains("REGIONS")) {
                        values = PropertyManager.parseOpString(s);
                        if (log.isInfoEnabled()) {
                            log.info(values.toString());
                        }
                    }
                }
                if (values == null) {
                    for (String s : listItems) {
                        if (s.contains("REGIONS")) {
                            values = PropertyManager.parseOpString(s);
                        }
                    }
                }
                if (values != null) {
                    if (values.containsKey("regions")) {
                        String value = values.get("regions").trim();
                        if (value.length() > 1) {
                            if (value.charAt(0) == '[') {
                                value = value.substring(1);
                            }
                            if (value.charAt(value.length() - 1) == ']') {
                                value = value.substring(0, value.length() - 1);
                            }
                        }
                        String[] fields = value.split(",");
                        try {
                            for (String field : fields) {
                                double frac = Double.parseDouble(field);
                                fracs.add(frac);
                            }

                        } catch (NumberFormatException nfE) {
                            log.warn("Error {}", value, nfE);
                        }
                    }
                }
            }
        }
        return fracs;
    }

    public static String getHTMLDocs() {
        if (docString == null) {
            try (PythonInterpreter interpreter = new PythonInterpreter()) {
                interpreter.exec("from pyproc import *");
                interpreter.exec("from pydocs import *");
                PyObject pyDocObject = interpreter.eval("genAllDocs()");
                docString = (String) pyDocObject.__tojava__(String.class);
            }
        }
        return docString;
    }

    void setActiveController(Observable obs) {
        if (stage.isFocused()) {
            setActiveController();
        }
    }

    public void setActiveController() {
        activeController.set(this);
        if (attributesController != null) {
            attributesController.update();
        }
    }

    public static FXMLController getActiveController() {
        if (activeController.get() == null) {
            FXMLController controller = FXMLController.create();
            controller.setActiveController();
        }
        return activeController.get();
    }

    public SpectrumStatusBar getStatusBar() {
        return statusBar;
    }

    public void refreshPeakView(int peakNum) {
        PolyChart chart = getActiveChart();
        if (!chart.getPeakListAttributes().isEmpty()) {
            PeakList peakList = chart.getPeakListAttributes().get(0).getPeakList();
            Peak peak = peakList.getPeakByID(peakNum);
            if (peak != null) {
                refreshPeakView(peak);
            }
        }
    }

    public void refreshPeakView(String peakSpecifier) {
        Peak peak = PeakList.getAPeak(peakSpecifier);
        log.info("show peak2 {} {}", peakSpecifier, peak);

        if (peak != null) {
            refreshPeakView(peak);
        }
    }

    @Override
    public void refreshPeakView(Peak peak) {
        if (peak != null) {
            Set<String> dimsUsed = new HashSet<>();
            PeakList peakList = peak.getPeakList();
            int nDim = peakList.getNDim();
            for (int i = 0; i < nDim; i++) {
                String peakLabel = peakList.getSpectralDim(i).getDimName();
                boolean ok1 = true;
                for (PolyChart chart : charts) {
                    if ((chart != null) && !chart.getDatasetAttributes().isEmpty()) {
                        DatasetAttributes dataAttr = (DatasetAttributes) chart.getDatasetAttributes().get(0);
                        int aDim = dataAttr.nDim;
                        boolean ok2 = false;
                        for (int j = 0; j < aDim; j++) {
                            if (dataAttr.getLabel(j).equals(peakLabel)) {
                                ok2 = true;
                                break;
                            }
                        }
                        if (!ok2) {
                            ok1 = false;
                            break;
                        }
                    }
                }
                if (ok1) {
                    dimsUsed.add(peakLabel);
                }
            }
            for (PolyChart chart : charts) {
                if ((chart != null) && !chart.getDatasetAttributes().isEmpty()) {
                    DatasetAttributes dataAttr = (DatasetAttributes) chart.getDatasetAttributes().get(0);
                    int cDim = chart.getNDim();
                    int aDim = dataAttr.nDim;
                    Double[] ppms = new Double[cDim];
                    Double[] widths = new Double[cDim];
                    for (int i = 0; i < aDim; i++) {
                        if (!dimsUsed.contains(dataAttr.getLabel(i))) {
                            continue;
                        }
                        PeakDim peakDim = peak.getPeakDim(dataAttr.getLabel(i));
                        if (peakDim != null) {
                            double peakWidth = peakDim.getSpectralDimObj().getMeanWidthPPM();
                            ppms[i] = Double.valueOf(peakDim.getChemShiftValue());
                            widths[i] = widthScale * peakWidth;
                        }
                    }
                    if (widthScale > 0.0) {
                        chart.moveTo(ppms, widths);
                    } else {
                        chart.moveTo(ppms);
                    }
                }
            }
        }
    }

    @Override
    public void refreshPeakView() {
    }

    @Override
    public void refreshPeakListView(PeakList peakList) {
    }

    @Override
    public void initialize(URL url, ResourceBundle rb) {
        rightBox.getChildren().remove(phaserBox);
        borderPane.setLeft(null);
        if (!MainApp.isMac()) {
            MenuBar menuBar = MainApp.getMenuBar();
            topBar.getChildren().add(0, menuBar);
        }
        plotContent.setMouseTransparent(true);
        PolyChart chart1 = new PolyChart(this, plotContent, canvas, peakCanvas, annoCanvas);
        activeChart = chart1;
        canvasBindings = new CanvasBindings(this, canvas);
        canvasBindings.setHandlers();
        initToolBar(toolBar);
        charts.add(chart1);
        chart1.setController(this);

        chartGroup = new GridPaneCanvas(this, canvas);
        chartGroup.addCharts(1, charts);
        chartGroup.setMouseTransparent(true);
        chartPane.getChildren().addAll(canvas, chartGroup, peakCanvas, annoCanvas, plotContent);
        chartGroup.setManaged(true);
        canvas.setManaged(false);
        peakCanvas.setManaged(false);
        annoCanvas.setManaged(false);
        plotContent.setManaged(false);
        mainBox.layoutBoundsProperty().addListener((ObservableValue<? extends Bounds> arg0, Bounds arg1, Bounds arg2) -> {
            if (arg2.getWidth()  < 1.0 || arg2.getHeight() < 1.0) {
                return;
            }
            chartGroup.requestLayout();
        });

        controllers.add(this);
        statusBar.setMode(1);
        activeController.set(this);
        for (int iCross = 0; iCross < 2; iCross++) {
            for (int jOrient = 0; jOrient < 2; jOrient++) {
                crossHairStates[iCross][jOrient] = true;
            }
        }
        phaser = new Phaser(this, phaserBox);
        processorPane.getChildren().addListener(this::updateStageSize);
        cursorProperty.addListener( e -> setCursor());
        attributesPane = new AnchorPane();
        attributesController =  AttributesController.create(this, attributesPane);

        contentPane = new AnchorPane();
        contentController =  ContentController.create(this, contentPane);

    }

    public BorderPane getMainBox() {
        return mainBox;
    }

    public void setCursor(Cursor cursor) {
        cursorProperty.set(cursor);
    }

    public void setCurrentCursor(Cursor cursor) {
        canvas.setCursor(cursor);
    }

    public Cursor getCurrentCursor() {
        return canvas.getCursor();
    }

    public void setCursor() {
        Cursor cursor = cursorProperty.getValue();
        canvas.setCursor(cursor);
        for (PolyChart chart : charts) {
            if (cursor.toString().equals("CROSSHAIR")) {
                chart.getCrossHairs().setCrossHairState(true);
            } else {
                chart.getCrossHairs().setCrossHairState(false);
            }
        }
    }

    public void resizeCanvases(double width, double height) {
        canvas.setWidth(width);
        canvas.setHeight(height);
        peakCanvas.setWidth(width);
        peakCanvas.setHeight(height);
        annoCanvas.setWidth(width);
        annoCanvas.setHeight(height);
    }

    public Phaser getPhaser() {
        return phaser;
    }

    public boolean getCrossHairState(int iCross, int jOrient) {
        return crossHairStates[iCross][jOrient];
    }

    public static FXMLController create() {
        return create(null);
    }
    
    public static FXMLController create(Stage stage) {
        FXMLLoader loader = new FXMLLoader(FXMLController.class.getResource("/fxml/NMRScene.fxml"));
        FXMLController controller = null;
        if (stage == null) {
            stage = new Stage(StageStyle.DECORATED);
        }

        try {
            Parent parent = loader.load();
            Scene scene = new Scene((Pane) parent);
            stage.setScene(scene);
            scene.getStylesheets().add("/styles/Styles.css");
            MainApp.setStageFontSize(stage, MainApp.REG_FONT_SIZE_STR);
            controller = loader.<FXMLController>getController();
            controller.stage = stage;
            //controllers.add(controller);
            FXMLController myController = controller;
            stage.focusedProperty().addListener(e -> myController.setActiveController(e));
            controller.setActiveController();
            MainApp.registerStage(stage, controller);
            stage.show();
        } catch (IOException ioE) {
            throw new IllegalStateException("Unable to create controller", ioE);
        }

        stage.maximizedProperty().addListener(controller::adjustSizeAfterMaximize);

        return controller;
    }

    /**
     * If the window is maximized, the current window widths are saved. If the window is restored down, the previously
     * saved values are used to set the window width.
     * @param observable the maximize property
     * @param oldValue previous value of maximize
     * @param newValue new value of maximize
     */
    private void adjustSizeAfterMaximize(ObservableValue<? extends Boolean> observable, Boolean oldValue, Boolean newValue) {
        if (Boolean.TRUE.equals(newValue)) {
            previousStageRestoreWidth = stage.getWidth();
            ProcessorController pc = getActiveChart().getProcessorController(false);
            if (pc != null) {
                previousStageRestoreProcControllerVisible = pc.isVisible();
            } else {
                previousStageRestoreProcControllerVisible = false;
            }
            if(previousStageRestoreProcControllerVisible) {
                previousStageRestoreProcControllerWidth = ((Pane) processorPane.getChildren().get(0)).getMinWidth();
            } else {
                previousStageRestoreProcControllerWidth = 0;
            }
        } else {
            boolean procControllerVisible = !processorPane.getChildren().isEmpty();
            if (procControllerVisible == previousStageRestoreProcControllerVisible) {
                stage.setWidth(previousStageRestoreWidth);
            } else if (procControllerVisible) {
                Pane p = (Pane) processorPane.getChildren().get(0);
                stage.setWidth(previousStageRestoreWidth + p.getMinWidth());
            } else {
                stage.setWidth(previousStageRestoreWidth - previousStageRestoreProcControllerWidth);
            }
        }
    }

    /**
     * Listener for changes to the processorPane's children, if a pane is added or removed, the stage width is adjusted accordingly.
     * @param c The change to processorPane's children
     */
    private void updateStageSize(ListChangeListener.Change<? extends Node> c) {
        double paneAdj = 0;
        if (processorPane.getChildren().isEmpty()) {
            if (c.next()) {
                paneAdj = -1 * ((Pane) c.getRemoved().get(0)).getMinWidth();
            }
        } else if (processorPane.getChildren().size() == 1) {
            paneAdj = ((Pane) c.getList().get(0)).getMinWidth();
        }
        stage.setWidth(stage.getWidth() + paneAdj);
    }

    public static StackPane makeNewWinIcon() {
        StackPane stackPane = new StackPane();
        stackPane.setPadding(Insets.EMPTY);
        int size = 22;
        int size2 = size / 2 - 2;
        Rectangle rect = new Rectangle(size, size);
        rect.setFill(Color.LIGHTGREY);
        rect.setStroke(Color.LIGHTGREY);
        Line line1 = new Line(0.0f, size2, size, size2);
        Line line2 = new Line(0.0f, size2, size, size2);
        Line line3 = new Line(size2, 0, size2, size);
        Line line4 = new Line(size2, 0, size2, size);

        line1.setTranslateY(-size2);
        line2.setTranslateY(size2);
        line3.setTranslateX(-size2);
        line4.setTranslateX(size2);
        stackPane.getChildren().add(rect);
        stackPane.getChildren().add(line1);
        stackPane.getChildren().add(line2);
        stackPane.getChildren().add(line3);
        stackPane.getChildren().add(line4);
        line1.setStroke(Color.BLACK);
        line2.setStroke(Color.BLACK);
        line3.setStroke(Color.BLACK);
        line4.setStroke(Color.BLACK);
        return stackPane;
    }

    void initToolBar(ToolBar toolBar) {
        ArrayList<Node> buttons = new ArrayList<>();

        ButtonBase bButton;
        bButton = GlyphsDude.createIconButton(FontAwesomeIcon.FOLDER_OPEN, "Open", MainApp.ICON_SIZE_STR, MainApp.ICON_FONT_SIZE_STR, ContentDisplay.TOP);
        bButton.setOnAction(e -> openFIDAction(e));
        // buttons.add(bButton);
        bButton = GlyphsDude.createIconButton(FontAwesomeIcon.FILE, "Datasets", MainApp.ICON_SIZE_STR, MainApp.ICON_FONT_SIZE_STR, ContentDisplay.TOP);
        bButton.setOnAction(e -> showDatasetsAction(e));
        buttons.add(bButton);
        favoriteButton = GlyphsDude.createIconButton(FontAwesomeIcon.HEART, "Favorite", MainApp.ICON_SIZE_STR, MainApp.ICON_FONT_SIZE_STR, ContentDisplay.TOP);
        favoriteButton.setOnAction(e -> saveAsFavorite());
        // Set the initial status of the favorite button
        enableFavoriteButton();
        buttons.add(favoriteButton);
        buttons.add(new Separator(Orientation.VERTICAL));
        // bButton.disableProperty().bind(Project.getActive());

        /* Disabled till clipping problem fixed
        bButton = GlyphsDude.createIconButton(FontAwesomeIcon.PRINT, "Print", iconSize, fontSize, ContentDisplay.TOP);
        bButton.setOnAction(e -> printAction(e));
        buttons.add(bButton);
         */
        bButton = GlyphsDude.createIconButton(FontAwesomeIcon.REFRESH, "Refresh", MainApp.ICON_SIZE_STR, MainApp.ICON_FONT_SIZE_STR, ContentDisplay.TOP);
        bButton.setOnAction(e -> getActiveChart().refresh());
        buttons.add(bButton);
        cancelButton = GlyphsDude.createIconButton(FontAwesomeIcon.STOP, "Halt", MainApp.ICON_SIZE_STR, MainApp.ICON_FONT_SIZE_STR, ContentDisplay.TOP);
        buttons.add(cancelButton);

        buttons.add(new Separator(Orientation.VERTICAL));
        bButton = GlyphsDude.createIconButton(FontAwesomeIcon.UNDO, "Undo", MainApp.ICON_SIZE_STR, MainApp.ICON_FONT_SIZE_STR, ContentDisplay.TOP);
        bButton.setOnAction(e -> undoManager.undo());
        buttons.add(bButton);
        bButton.disableProperty().bind(undoManager.undoable.not());
        bButton = GlyphsDude.createIconButton(FontAwesomeIcon.REPEAT, "Redo", MainApp.ICON_SIZE_STR, MainApp.ICON_FONT_SIZE_STR, ContentDisplay.TOP);
        bButton.setOnAction(e -> undoManager.redo());
        buttons.add(bButton);
        bButton.disableProperty().bind(undoManager.redoable.not());

        bButton = GlyphsDude.createIconButton(FontAwesomeIcon.EXPAND, "Full", MainApp.ICON_SIZE_STR, MainApp.ICON_FONT_SIZE_STR, ContentDisplay.TOP);
        bButton.setOnMouseClicked(e -> doFull(e));
        buttons.add(bButton);
        bButton = GlyphsDude.createIconButton(FontAwesomeIcon.SEARCH, "Expand", MainApp.ICON_SIZE_STR, MainApp.ICON_FONT_SIZE_STR, ContentDisplay.TOP);
        bButton.setOnMouseClicked(e -> doExpand(e));
        buttons.add(bButton);
        bButton = GlyphsDude.createIconButton(FontAwesomeIcon.SEARCH_PLUS, "In", MainApp.ICON_SIZE_STR, MainApp.ICON_FONT_SIZE_STR, ContentDisplay.TOP);
        bButton.setOnMouseClicked(e -> doZoom(e, 1.2));
        bButton.setOnScroll((ScrollEvent event) -> {
            double y = event.getDeltaY();
            if (y < 0.0) {
                getActiveChart().zoom(1.1);
            } else {
                getActiveChart().zoom(0.9);

            }
        });
        buttons.add(bButton);
        bButton = GlyphsDude.createIconButton(FontAwesomeIcon.SEARCH_MINUS, "Out", MainApp.ICON_SIZE_STR, MainApp.ICON_FONT_SIZE_STR, ContentDisplay.TOP);
        bButton.setOnMouseClicked(e -> doZoom(e, 0.8));
        bButton.setOnScroll((ScrollEvent event) -> {
            double y = event.getDeltaY();
            if (y < 0.0) {
                getActiveChart().zoom(1.1);
            } else {
                getActiveChart().zoom(0.9);

            }
        });
        buttons.add(bButton);

        buttons.add(new Separator(Orientation.VERTICAL));
        bButton = GlyphsDude.createIconButton(FontAwesomeIcon.ARROWS_V, "Auto", MainApp.ICON_SIZE_STR, MainApp.ICON_FONT_SIZE_STR, ContentDisplay.TOP);
        bButton.setOnMouseClicked(e -> doScale(e, 0.0));
        buttons.add(bButton);
        bButton = GlyphsDude.createIconButton(FontAwesomeIcon.ARROW_UP, "Higher", MainApp.ICON_SIZE_STR, MainApp.ICON_FONT_SIZE_STR, ContentDisplay.TOP);
        bButton.setOnMouseClicked(e -> doScale(e, 0.8));
        bButton.setOnScroll((ScrollEvent event) -> {
            double x = event.getDeltaX();
            double y = event.getDeltaY();
            for (PolyChart applyChart : getCharts(event.isShiftDown())) {
                if (y < 0.0) {
                    applyChart.adjustScale(0.9);
                } else {
                    applyChart.adjustScale(1.1);
                }
            }
        });
        buttons.add(bButton);
        bButton = GlyphsDude.createIconButton(FontAwesomeIcon.ARROW_DOWN, "Lower", MainApp.ICON_SIZE_STR, MainApp.ICON_FONT_SIZE_STR, ContentDisplay.TOP);
        bButton.setOnMouseClicked(e -> doScale(e, 1.2));

        bButton.setOnScroll((ScrollEvent event) -> {
            double x = event.getDeltaX();
            double y = event.getDeltaY();
            for (PolyChart applyChart : getCharts(event.isShiftDown())) {
                if (y < 0.0) {
                    applyChart.adjustScale(0.9);
                } else {
                    applyChart.adjustScale(1.1);
                }
            }
        });

        buttons.add(bButton);
        buttons.add(new Separator(Orientation.VERTICAL));


        buttons.add(new Separator(Orientation.VERTICAL));

        Image imageIcon = new Image("/images/Icon_NVJ_16.png", true);
        ImageView imageView = new ImageView(imageIcon);

        Pane filler = new Pane();
        HBox.setHgrow(filler, Priority.ALWAYS);
        filler.setMinWidth(20);
        buttons.add(filler);

        ToggleButton phaserButton = new ToggleButton("Phasing");
        ToggleButton attributesButton = new ToggleButton("Attributes");
        ToggleButton contentButton = new ToggleButton("Content");
        attributesButton.setOnAction(e -> toggleSideBarAttributes(phaserButton, attributesButton, contentButton));
        contentButton.setOnAction(e -> toggleSideBarAttributes(phaserButton, attributesButton, contentButton));
        phaserButton.setOnAction(e -> toggleSideBarAttributes(phaserButton, attributesButton,contentButton));
        phaserButton.getStyleClass().add("toolButton");
        attributesButton.getStyleClass().add("toolButton");
        contentButton.getStyleClass().add("toolButton");
        SegmentedButton groupButton = new SegmentedButton(phaserButton, contentButton, attributesButton);


        for (Node node : buttons) {
            if (node instanceof Button) {
                node.getStyleClass().add("toolButton");
            }
        }
        toolBar.getItems().addAll(buttons);
        toolBar.getItems().add(groupButton);

        statusBar = new SpectrumStatusBar(this);
        statusBar.buildBar(btoolBar);
        MainApp.getMainApp().addStatusBarTools(statusBar);

    }
    public void enableFavoriteButton() {
        favoriteButton.setDisable(ProjectBase.getActive().getProjectDir() == null);
    }

    List<PolyChart> getCharts(boolean all) {
        if (all) {
            return charts;
        } else {
            return Collections.singletonList(getActiveChart());
        }
    }

    public void doScale(MouseEvent e, double value) {
        for (PolyChart chart : getCharts(e.isShiftDown())) {
            if (value == 0.0) {
                chart.autoScale();
            } else {
                chart.adjustScale(value);

            }
        }
    }

    public void doFull(MouseEvent e) {
        for (PolyChart chart : getCharts(e.isShiftDown())) {
            chart.full();
        }
    }

    public void doExpand(MouseEvent e) {
        for (PolyChart chart : getCharts(e.isShiftDown())) {
            chart.expand();
        }
    }

    public void doZoom(MouseEvent e, double value) {
        for (PolyChart chart : getCharts(e.isShiftDown())) {
            chart.zoom(value);
        }
    }

    public void showPeakNavigator() {
        if (peakNavigator == null) {
            ToolBar navBar = new ToolBar();
            bottomBox.getChildren().add(navBar);
            peakNavigator = PeakNavigator.create(this).onClose(this::removePeakNavigator).showAtoms().initialize(navBar);
            peakNavigator.setPeakList();
            addScaleBox(peakNavigator, navBar);
        }
    }

    public void addScaleBox(PeakNavigator navigator, ToolBar navBar) {
        ObservableList<Double> scaleList = FXCollections.observableArrayList(0.0, 2.5, 5.0, 7.5, 10.0, 15.0, 20.0);
        ChoiceBox<Double> scaleBox = new ChoiceBox(scaleList);
        scaleBox.setValue(widthScale);
        scaleBox.setOnAction(e -> {
            widthScale = scaleBox.getValue();
            Peak peak = navigator.getPeak();
            if (peak != null) {
                refreshPeakView(peak);
            }
        });
        navBar.getItems().add(scaleBox);
    }

    public void removePeakNavigator(Object o) {
        if (peakNavigator != null) {
            peakNavigator.removePeakList();
            bottomBox.getChildren().remove(peakNavigator.getToolBar());
            peakNavigator = null;
        }
    }

    public Peak getActivePeak() {
        Peak peak = null;
        if (peakNavigator != null) {
            peak = peakNavigator.getPeak();
        }
        return peak;
    }

    public void showSpectrumComparator() {
        if (spectrumComparator == null) {
            VBox vBox = new VBox();
            bottomBox.getChildren().add(vBox);
            spectrumComparator = new SpectrumComparator(this, this::removeSpectrumComparator);
            spectrumComparator.initPathTool(vBox);
        }
    }

    public void removeSpectrumComparator(Object o) {
        if (spectrumComparator != null) {
            bottomBox.getChildren().remove(spectrumComparator.getToolBar());
            spectrumComparator = null;
        }
    }

    public SpectrumMeasureBar getSpectrumMeasureBar() {
        return measureBar;
    }

    public void showSpectrumMeasureBar() {
        if (measureBar == null) {
            VBox vBox = new VBox();
            measureBar = new SpectrumMeasureBar(this, this::removeSpectrumMeasureBar);
            measureBar.buildBar(vBox);
            bottomBox.getChildren().add(vBox);
        }
    }

    public void removeSpectrumMeasureBar(Object o) {
        if (measureBar != null) {
            bottomBox.getChildren().remove(measureBar.getToolBar());
            measureBar = null;
        }
    }
    AnalyzerBar analyzerBar = null;

    public AnalyzerBar getSpectrumAnalyzerBar() {
        return analyzerBar;
    }

    public void showAnalyzerBar() {
        if (analyzerBar == null) {
            VBox vBox = new VBox();
            analyzerBar = new AnalyzerBar(this, this::removeAnalyzerBar);
            analyzerBar.buildBar(vBox);
            bottomBox.getChildren().add(vBox);
        }
    }

    public void removeAnalyzerBar(Object o) {
        if (analyzerBar != null) {
            bottomBox.getChildren().remove(analyzerBar.getToolBar());
            analyzerBar = null;
        }
    }

    public void linkPeakDims() {
        PeakLinker linker = new PeakLinker();
        linker.linkAllPeakListsByLabel();
    }

    public void setNCharts(int nCharts) {
        int nCurrent = charts.size();
        if (nCurrent > nCharts) {
            for (int i = nCurrent - 1; i >= nCharts; i--) {
                charts.get(i).close();
            }
        } else if (nCharts > nCurrent) {
            int nNew = nCharts - nCurrent;
            for (int i = 0; i < nNew; i++) {
                addChart();
            }
        }
        chartGroup.addCharts(chartGroup.getRows(), charts);
    }

    public void removeChart() {
        if (activeChart != null) {
            removeChart(activeChart);
        }
    }

    public void removeChart(PolyChart chart) {
        if (chart != null) {
            chartGroup.getChildren().remove(chart);
            charts.remove(chart);
            if (chart == activeChart) {
                if (charts.isEmpty()) {
                    activeChart = null;
                } else {
                    activeChart = charts.get(0);
                }
            }
            chartGroup.requestLayout();
            for (PolyChart refreshChart : charts) {
//                refreshChart.requestLayout();
//                refreshChart.layout();
                refreshChart.layoutPlotChildren();
            }
        }
    }

    public void addChart() {
        PolyChart chart = new PolyChart(this, plotContent, canvas, peakCanvas, annoCanvas);
        charts.add(chart);
        chart.setChartDisabled(true);
        // chart.setController(this);
        chartGroup.addChart(chart);
        activeChart = chart;
    }

    public Integer addChart(Integer pos) {
        GridPaneCanvas.ORIENTATION orient;
        if (pos < 2) {
            orient = GridPaneCanvas.ORIENTATION.HORIZONTAL;
        } else {
            orient = GridPaneCanvas.ORIENTATION.VERTICAL;
        }
        PolyChart chart = new PolyChart(this, plotContent, canvas, peakCanvas, annoCanvas);
        charts.add(chart);
        chart.setController(this);
       // chartGroup.setOrientation(orient, false);
        if ((pos % 2) == 0) {
            chartGroup.addChart(0, chart);
        } else {
            chartGroup.addChart(chart);
        }
        arrange(orient);
        activeChart = chart;

        return 0;
    }

    public void setChartDisable(boolean state) {
        for (PolyChart chart : charts) {
            chart.setChartDisabled(state);
        }

    }

    public void arrange(GridPaneCanvas.ORIENTATION orient) {
        setChartDisable(true);
        if (charts.size() == 1) {
            PolyChart chart = charts.get(0);
            double xLower = chart.xAxis.getLowerBound();
            double xUpper = chart.xAxis.getUpperBound();
            double yLower = chart.yAxis.getLowerBound();
            double yUpper = chart.yAxis.getUpperBound();
            List<DatasetAttributes> datasetAttrs = chart.getDatasetAttributes();
            if (datasetAttrs.size() > 1) {
                List<DatasetAttributes> current = new ArrayList<>();
                current.addAll(datasetAttrs);
                setNCharts(current.size());
                chart.getDatasetAttributes().clear();
                chartGroup.setOrientation(orient, true);
                for (int i = 0; i < charts.size(); i++) {
                    DatasetAttributes datasetAttr = current.get(i);
                    PolyChart iChart = charts.get(i);
                    iChart.setDataset(datasetAttr.getDataset());
                    iChart.setDatasetAttr(datasetAttr);
                }
                chart.syncSceneMates();
                setChartDisable(true);
                for (int i = 0; i < charts.size(); i++) {
                    PolyChart iChart = charts.get(i);
                    iChart.xAxis.setLowerBound(xLower);
                    iChart.xAxis.setUpperBound(xUpper);
                    iChart.yAxis.setLowerBound(yLower);
                    iChart.yAxis.setUpperBound(yUpper);
                    iChart.getCrossHairs().setCrossHairState(true);
                    //iChart.refresh();
                }
                setChartDisable(false);
                chartGroup.layoutChildren();
                charts.stream().forEach(c -> c.refresh());
                return;
            }
        }
        chartGroup.setOrientation(orient, true);
        setChartDisable(false);
        chartGroup.layoutChildren();
    }

    public void overlay() {
        setChartDisable(true);
        List<DatasetAttributes> current = new ArrayList<>();
        for (PolyChart chart : charts) {
            current.addAll(chart.getDatasetAttributes());
        }
        setNCharts(1);
        PolyChart chart = charts.get(0);
        List<DatasetAttributes> datasetAttrs = chart.getDatasetAttributes();
        datasetAttrs.clear();
        datasetAttrs.addAll(current);
        arrange(1);

        setChartDisable(false);
        draw();
    }

    public void setBorderState(boolean state) {
        setMinBorders(state);
        chartGroup.updateConstraints();
        chartGroup.layoutChildren();
    }

    public double[][] prepareChildren(int nRows, int nCols) {
        int iChild = 0;
        double maxBorderX = 0.0;
        double maxBorderY = 0.0;
        double[][] bordersGrid = new double[6][];
        bordersGrid[0] = new double[nCols];
        bordersGrid[1] = new double[nCols];
        bordersGrid[2] = new double[nRows];
        bordersGrid[3] = new double[nRows];
        bordersGrid[4] = new double[nCols];
        bordersGrid[5] = new double[nRows];

        for (PolyChart chart : charts) {
            int iRow = iChild / nCols;
            int iCol = iChild % nCols;
            if (getMinBorders()) {
                chart.setAxisState(iCol == 0, iRow == (nRows - 1));
            } else {
                chart.setAxisState(true, true);
            }
            double[] borders = chart.getMinBorders();
            bordersGrid[0][iCol] = Math.max(bordersGrid[0][iCol], borders[0]);
            bordersGrid[1][iCol] = Math.max(bordersGrid[1][iCol], borders[1]);
            bordersGrid[2][iRow] = Math.max(bordersGrid[2][iRow], borders[2]);
            bordersGrid[3][iRow] = Math.max(bordersGrid[3][iRow], borders[3]);
            maxBorderX = Math.max(maxBorderX, borders[0]);
            maxBorderY = Math.max(maxBorderY, borders[2]);

            double ppmX0 = chart.getXAxis().getLowerBound();
            double ppmX1 = chart.getXAxis().getUpperBound();
            double ppmY0 = chart.getYAxis().getLowerBound();
            double ppmY1 = chart.getYAxis().getUpperBound();
            if (getMinBorders()) {
                double nucScaleX = 1.0;
                double nucScaleY = 1.0;
                if (!chart.getDatasetAttributes().isEmpty()) {
                    DatasetAttributes dataAttr = chart.getDatasetAttributes().get(0);
                    nucScaleX = dataAttr.getDataset().getNucleus(dataAttr.getDim(0)).getFreqRatio();
                    if (dataAttr.nDim > 1) {
                        nucScaleY = dataAttr.getDataset().getNucleus(dataAttr.getDim(1)).getFreqRatio();
                    }
                }
                if (!chart.getDatasetAttributes().isEmpty()) {
                    bordersGrid[4][iCol] = Math.max(bordersGrid[4][iCol], Math.abs(ppmX0 - ppmX1)) * nucScaleX;
                    bordersGrid[5][iRow] = Math.max(bordersGrid[5][iRow], Math.abs(ppmY0 - ppmY1)) * nucScaleY;
                }
            } else {
                bordersGrid[4][iCol] = 100.0;
                bordersGrid[5][iRow] = 100.0;
            }
            iChild++;
        }
        iChild = 0;
        for (PolyChart chart : charts) {
            int iRow = iChild / nCols;
            int iCol = iChild % nCols;
            chart.minLeftBorder = bordersGrid[0][iCol];
            chart.minBottomBorder = bordersGrid[2][iRow];
            iChild++;
        }

        return bordersGrid;
    }

    public List<PolyChart> getCharts() {
        return charts;
    }

    public Optional<PolyChart> getChart(double x, double y) {
        Optional<PolyChart> hitChart = Optional.empty();
        // go backwards so we find the last added chart if they overlap
        for (int i = charts.size() - 1; i >= 0; i--) {
            PolyChart chart = charts.get(i);
            if (chart.contains(x, y)) {
                hitChart = Optional.of(chart);
                break;
            }
        }
        return hitChart;
    }

    public void redrawChildren() {
        // fixme
//        chartGroup.getChildrenUnmodifiable().stream().map((node) -> (PolyChart) node).forEachOrdered((chart) -> {
//            chart.layoutPlotChildren();
//        });
    }

    public void draw() {
        chartGroup.layoutChildren();
    }

    public void addGrid() {
        String rows = GUIUtils.input("nRows");
        try {
            if ((rows != null) && !rows.isBlank()) {
                String columns = GUIUtils.input("nColumns");
                if ((columns != null) && !columns.isBlank()) {
                    int nRows = Integer.parseInt(rows);
                    int nColumns = Integer.parseInt(columns);
                    addCharts(nRows, nColumns);
                }
            }
        } catch (NumberFormatException nfe) {
            GUIUtils.warn("Grid Values", "Entry not an integer");
        }
    }

    public void addCharts(int nRows, int nColumns) {
        setChartDisable(true);
        int nCharts = nRows * nColumns;
        setNCharts(nCharts);
        arrange(nRows);
        var chartActive = charts.get(0);
        setActiveChart(chartActive);
        setChartDisable(false);
        draw();
    }

    public int arrangeGetRows() {
        return chartGroup.getRows();
    }

    public int arrangeGetColumns() {
        return chartGroup.getColumns();
    }

    public void arrange(int nRows) {
        chartGroup.setRows(nRows);
    }

    public void alignCenters() {
        DatasetAttributes activeAttr = (DatasetAttributes) activeChart.datasetAttributesList.get(0);
        if (activeChart.peakListAttributesList.isEmpty()) {
            alignCentersWithTempLists();
        } else {
            PeakList refList = activeChart.peakListAttributesList.get(0).getPeakList();
            List<String> dimNames = new ArrayList<>();
            dimNames.add(activeAttr.getLabel(0));
            dimNames.add(activeAttr.getLabel(1));
            List<PeakList> movingLists = new ArrayList<>();
            for (PolyChart chart : charts) {
                if (chart != activeChart) {
                    PeakList movingList = chart.peakListAttributesList.get(0).getPeakList();
                    movingLists.add(movingList);
                }
            }
            PeakListAlign.alignCenters(refList, dimNames, movingLists);
        }
    }

    public void alignCentersWithTempLists() {
        DatasetAttributes activeAttr = (DatasetAttributes) activeChart.datasetAttributesList.get(0);
        // any peak lists created just for alignmnent should be deleted
        PeakList refList = PeakPicking.peakPickActive(activeChart, activeAttr, false, false, null, false, "refList");
        if (refList == null) {
            return;
        }
        String dimName1 = activeAttr.getLabel(0);
        String dimName2 = activeAttr.getLabel(1);
        refList.unLinkPeaks();
        refList.clearSearchDims();
        refList.addSearchDim(dimName1, 0.05);
        refList.addSearchDim(dimName2, 0.1);
        //refList.clusterPeaks();
        int[] dims = activeAttr.dim.clone();

        for (int i = 2; i < dims.length; i++) {
            dims[i] = -1;
        }
        log.info(refList.getName());
        for (PolyChart chart : charts) {
            ObservableList<DatasetAttributes> dataAttrList = chart.getDatasetAttributes();
            for (DatasetAttributes dataAttr : dataAttrList) {
                if (dataAttr != activeAttr) {
                    PeakList movingList = PeakPicking.peakPickActive(chart, dataAttr, false, false, null, false, "movingList");
                    movingList.unLinkPeaks();
                    movingList.clearSearchDims();
                    movingList.addSearchDim(dimName1, 0.05);
                    movingList.addSearchDim(dimName2, 0.1);
                    //movingList.clusterPeaks();
                    log.info("act {} {}", dataAttr.getFileName(), movingList.size());

                    log.info("test {}", movingList.getName());
                    double[] centers = refList.centerAlign(movingList, dims);
                    for (double center : centers) {
                        log.info("{}", center);
                    }
                    double[] match;
                    if (false) {
                        PeakNetworkMatch networkMatcher = new PeakNetworkMatch(refList, movingList);
                        networkMatcher.bpMatchPeaks(dimName1, dimName2, 0.1, 3.0, centers, true, null);
                        match = networkMatcher.getOptOffset();
                    } else {
                        String[] dimNames = {dimName1, dimName2};
                        double[] nOffset = {centers[0], centers[1]};
                        PeakNeighbors neighbor = new PeakNeighbors(refList, movingList, 25, dimNames);
                        neighbor.optimizeMatch(nOffset, 0.0, 1.0);
                        match = new double[3];
                        match[0] = nOffset[0];
                        match[1] = nOffset[1];
                    }
                    for (int i = 0, j = 0; i < dims.length; i++) {
                        if (dims[i] != -1) {
                            double ref = dataAttr.getDataset().getRefValue(dims[i]);
                            double delta = match[j++];
                            ref -= delta;
                            dataAttr.getDataset().setRefValue(dims[i], ref);
                            int pDim = movingList.getListDim(dataAttr.getLabel(i));
                            movingList.shiftPeak(pDim, -delta);
                        }
                    }
                    dataAttr.getDataset().writeParFile();
                    PeakList.remove("movingList");

                }
            }
            chart.refresh();
        }
        PeakList.remove("refList");
    }

    public void config(String name, Object value) {
        if (Platform.isFxApplicationThread()) {
            try {
                PropertyUtils.setSimpleProperty(this, name, value);
            } catch (IllegalAccessException | InvocationTargetException | NoSuchMethodException ex) {
                log.error(ex.getMessage(), ex);
            }
        } else {
            Platform.runLater(() -> {
                try {
                    PropertyUtils.setProperty(this, name, value);
                } catch (IllegalAccessException | InvocationTargetException | NoSuchMethodException ex) {
                    log.error(ex.getMessage(), ex);
                }
            }
            );
        }
    }

    public Map<String, Object> config() {
        Map<String, Object> data = new HashMap<>();
        String[] beanNames = {"bgColor", "axesColor", "minBorders"};
        for (String beanName : beanNames) {
            try {
                if (beanName.contains("Color")) {
                    Object colObj = PropertyUtils.getSimpleProperty(this, beanName);
                    if (colObj instanceof Color) {
                        String colorName = GUIScripter.toRGBCode((Color) colObj);
                        data.put(beanName, colorName);
                    }
                } else {
                    data.put(beanName, PropertyUtils.getSimpleProperty(this, beanName));
                }
            } catch (IllegalAccessException | InvocationTargetException | NoSuchMethodException ex) {
                log.error(ex.getMessage(), ex);
            }
        }
        return data;
    }

    public void undo() {
        undoManager.undo();
    }

    public void redo() {
        undoManager.redo();
    }

    public VBox getBottomBox() {
        return bottomBox;
    }

    public Set<ControllerTool> getTools() {
        return tools;
    }

    public void addTool(ControllerTool tool) {
        tools.add(tool);
    }

    public boolean containsTool(Class classType) {
        boolean result = false;
        for (ControllerTool tool : tools) {
            if (tool.getClass() == classType) {
                result = true;
                break;
            }
        }
        return result;
    }

    public ControllerTool getTool(Class classType) {
        ControllerTool result = null;
        for (ControllerTool tool : tools) {
            if (tool.getClass() == classType) {
                result = tool;
                break;
            }
        }
        return result;
    }

    public ControllerTool getTool(String className) {
        ControllerTool result = null;
        for (ControllerTool tool : tools) {
            if (tool.getClass().getName().equals(className)) {
                result = tool;
                break;
            }
        }
        return result;
    }

    public boolean removeTool(Class classType) {
        boolean result = false;
        for (ControllerTool tool : tools) {
            if (tool.getClass() == classType) {
                result = true;
                tools.remove(tool);
                break;
            }
        }
        return result;
    }

    public void toggleCrossHairState(int iCross, int jOrient) {
        crossHairStates[iCross][jOrient] = !crossHairStates[iCross][jOrient];
        boolean state = crossHairStates[iCross][jOrient];
        for (PolyChart chart : charts) {
            CrossHairs crossHairs = chart.getCrossHairs();
            crossHairs.setCrossHairState(iCross, jOrient, state);
        }
        statusBar.setIconState(iCross, jOrient, state);
    }

    public void addSelectedPeakListener(ChangeListener listener) {
        selPeaks.addListener(listener);

    }

    /**
     * Checks if the active chart has a processorController instances or if the chart is empty.
     * @return True if active chart has ProcessorController else returns false.
     */
    public boolean isProcessorControllerAvailable() {
        return getActiveChart().getProcessorController(false) != null || getActiveChart().getDataset() == null;
    }
}<|MERGE_RESOLUTION|>--- conflicted
+++ resolved
@@ -348,18 +348,12 @@
             }
         }
         updateSpectrumStatusBarOptions(false);
-<<<<<<< HEAD
         if (attributesController != null) {
             attributesController.setChart(activeChart);
         }
         if (contentController != null) {
             contentController.setChart(activeChart);
         }
-        if (statusBar != null) {
-            statusBar.setChart(activeChart);
-        }
-=======
->>>>>>> b1d96dbb
     }
 
     public PolyChart getActiveChart() {
