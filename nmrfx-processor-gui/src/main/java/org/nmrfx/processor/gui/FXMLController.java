--- conflicted
+++ resolved
@@ -1274,7 +1274,6 @@
         phaser = new Phaser(this, phaserBox);
         processorPane.getChildren().addListener(this::updateStageSize);
         cursorProperty.addListener( e -> setCursor());
-<<<<<<< HEAD
         LinkedHashMap<String, Node> map = new LinkedHashMap<>();
         map.put("Data Info", new Button("Button One"));
         map.put("Molecule", new Button("Button Two"));
@@ -1296,9 +1295,7 @@
         map4.put("WhatWhat Bar", new Button("Button One"));
         SideBar sb4 = new SideBar(SideBar.SideBarOrientation.TOP, map4, 200);
         borderPane.setTop(sb4);
-//        bottomBox.getChildren().add(sb3);
-//        chartPane.getChildren().add(sb3);
-=======
+
         attributesPane = new AnchorPane();
         attributesController =  AttributesController.create(this, attributesPane);
         borderPane.heightProperty().addListener(e -> attributesController.updateScrollSize(borderPane));
@@ -1307,7 +1304,6 @@
         contentController =  ContentController.create(this, contentPane);
         borderPane.heightProperty().addListener(e -> contentController.updateScrollSize(borderPane));
 
->>>>>>> ffd7a1db
     }
 
     public BorderPane getMainBox() {
