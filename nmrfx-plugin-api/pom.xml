<?xml version="1.0" encoding="UTF-8"?>
<project xmlns="http://maven.apache.org/POM/4.0.0"
         xmlns:xsi="http://www.w3.org/2001/XMLSchema-instance"
         xsi:schemaLocation="http://maven.apache.org/POM/4.0.0 http://maven.apache.org/xsd/maven-4.0.0.xsd">
    <modelVersion>4.0.0</modelVersion>

    <parent>
        <groupId>org.nmrfx</groupId>
        <artifactId>nmrfx</artifactId>
<<<<<<< HEAD
        <version>11.4.12</version>
=======
        <version>11.4.13-SNAPSHOT</version>
>>>>>>> 95f367cf
        <relativePath>../pom.xml</relativePath>
    </parent>

    <artifactId>nmrfx-plugin-api</artifactId>
    <packaging>jar</packaging>

    <dependencyManagement>
        <dependencies>
            <dependency>
                <groupId>org.nmrfx</groupId>
                <artifactId>nmrfx-bom</artifactId>
<<<<<<< HEAD
                <version>11.4.12</version>
=======
                <version>11.4.13-SNAPSHOT</version>
>>>>>>> 95f367cf
                <type>pom</type>
                <scope>import</scope>
            </dependency>
        </dependencies>
    </dependencyManagement>

    <dependencies>
        <dependency>
            <groupId>org.openjfx</groupId>
            <artifactId>javafx-controls</artifactId>
            <scope>provided</scope>
        </dependency>
    </dependencies>
</project><|MERGE_RESOLUTION|>--- conflicted
+++ resolved
@@ -7,11 +7,7 @@
     <parent>
         <groupId>org.nmrfx</groupId>
         <artifactId>nmrfx</artifactId>
-<<<<<<< HEAD
-        <version>11.4.12</version>
-=======
         <version>11.4.13-SNAPSHOT</version>
->>>>>>> 95f367cf
         <relativePath>../pom.xml</relativePath>
     </parent>
 
@@ -23,11 +19,7 @@
             <dependency>
                 <groupId>org.nmrfx</groupId>
                 <artifactId>nmrfx-bom</artifactId>
-<<<<<<< HEAD
-                <version>11.4.12</version>
-=======
                 <version>11.4.13-SNAPSHOT</version>
->>>>>>> 95f367cf
                 <type>pom</type>
                 <scope>import</scope>
             </dependency>
