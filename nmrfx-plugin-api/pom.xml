--- conflicted
+++ resolved
@@ -7,11 +7,7 @@
     <parent>
         <groupId>org.nmrfx</groupId>
         <artifactId>nmrfx</artifactId>
-<<<<<<< HEAD
-        <version>11.4.28</version>
-=======
         <version>11.4.29-SNAPSHOT</version>
->>>>>>> 83e242e3
         <relativePath>../pom.xml</relativePath>
     </parent>
 
@@ -23,11 +19,7 @@
             <dependency>
                 <groupId>org.nmrfx</groupId>
                 <artifactId>nmrfx-bom</artifactId>
-<<<<<<< HEAD
-                <version>11.4.28</version>
-=======
                 <version>11.4.29-SNAPSHOT</version>
->>>>>>> 83e242e3
                 <type>pom</type>
                 <scope>import</scope>
             </dependency>
