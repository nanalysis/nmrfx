--- conflicted
+++ resolved
@@ -9,26 +9,13 @@
       xmlns:fx="http://javafx.com/fxml"
       fx:controller="org.nmrfx.processor.gui.ToolController"
 >
-<<<<<<< HEAD
-    <children>
-        <ScrollPane fx:id="toolScrollPane" fitToHeight="true" fitToWidth="true">
-            <Accordion fx:id="toolAccordion">
-                <panes>
-                    <TitledPane fx:id="peakPickPane" text="PeakPicker"/>
-                    <TitledPane fx:id="libraryPane" text="Chemical Library"/>
-                    <TitledPane fx:id="annoPane" text="Annotations"/>
-                </panes>
-            </Accordion>
-        </ScrollPane>
-    </children>
-=======
     <ScrollPane fx:id="toolScrollPane" fitToHeight="true" fitToWidth="true">
         <Accordion fx:id="toolAccordion">
             <panes>
                 <TitledPane fx:id="peakPickPane" text="PeakPicker"/>
+                <TitledPane fx:id="libraryPane" text="Chemical Library"/>
                 <TitledPane fx:id="annoPane" text="Annotations"/>
             </panes>
         </Accordion>
     </ScrollPane>
->>>>>>> fb3c1fda
 </VBox>