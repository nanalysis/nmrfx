<?xml version="1.0" encoding="UTF-8"?>

<?import javafx.geometry.Insets?>
<?import javafx.scene.control.*?>
<?import javafx.scene.layout.*?>
<?import org.controlsfx.control.PropertySheet?>
<?import org.controlsfx.control.StatusBar?>
<?import org.fxmisc.richtext.CodeArea?>
<?import java.net.URL?>
<?import org.nmrfx.processor.gui.utils.ModifiableAccordionScrollPane?>
<BorderPane fx:id="mainBox" minWidth="400" styleClass="mainFxmlClass" HBox.hgrow="ALWAYS" VBox.vgrow="ALWAYS"
            xmlns="http://javafx.com/javafx/8" xmlns:fx="http://javafx.com/fxml/1"
            fx:controller="org.nmrfx.processor.gui.ProcessorController">
    <stylesheets>
        <URL value="@/styles/Styles.css"/>
    </stylesheets>
    <top>
<<<<<<< HEAD
        <ToolBar fx:id="toolBar">
            <items>
                <MenuButton mnemonicParsing="false" text="Scripts">
                    <items>
                        <MenuItem fx:id="autoGenerateScript" mnemonicParsing="false" onAction="#genDefaultScript"
                                  text="Auto Generate"/>
                        <MenuItem fx:id="autoGenerateArrayedScript" mnemonicParsing="false"
                                  onAction="#genDefaultScriptArrayed" text="Auto Generate (Arrayed)"/>
                        <MenuItem fx:id="openDefaultScript" mnemonicParsing="false" onAction="#openDefaultScriptAction"
                                  text="Open (process.py)"/>
                        <MenuItem fx:id="openScript" mnemonicParsing="false" onAction="#openScriptAction"
                                  text="Open..."/>
                        <MenuItem fx:id="saveScript" mnemonicParsing="false" onAction="#writeDefaultScriptAction"
                                  text="Save (process.py)"/>
                        <MenuItem fx:id="saveScriptAs" mnemonicParsing="false" onAction="#writeScriptAction"
                                  text="Save As..."/>
                        <MenuItem fx:id="openOperations" mnemonicParsing="false" onAction="#openVecScriptAction"
                                  text="Load Operations..."/>
                        <MenuItem fx:id="saveOperations" mnemonicParsing="false" onAction="#writeVecScriptAction"
                                  text="Save Operations..."/>
                    </items>
                </MenuButton>
                <ChoiceBox fx:id="viewMode" onAction="#viewMode" value="FID"/>
                <ChoiceBox fx:id="dimChoice" value=""/>
                <Pane HBox.hgrow="ALWAYS"/>
            </items>
        </ToolBar>
    </top>
    <center>
        <TabPane maxWidth="400" minHeight="100" minWidth="400" VBox.vgrow="ALWAYS">
            <Tab closable="false" text="Parameters">
                <VBox>
                    <children>
                        <PropertySheet fx:id="refSheet" minHeight="0.0" prefHeight="0" VBox.vgrow="ALWAYS"/>
                    </children>
                </VBox>
            </Tab>
            <Tab closable="false" text="Operations">
                <Accordion fx:id="dimAccordion"/>
            </Tab>
            <Tab closable="false" text="Navigation">
                <content>
                    <HBox fx:id="navHBox" prefHeight="100.0">
                        <children>
                            <HBox prefHeight="410.0" prefWidth="59.0">
                                <children>
                                    <Slider fx:id="vecNum1" blockIncrement="1.0" majorTickUnit="16.0" max="64.0" min="1"
                                            minorTickCount="4" onMouseReleased="#handleVecRelease"
                                            onValueChange="#handleVecNum" orientation="VERTICAL" showTickLabels="true"
                                            showTickMarks="true">
                                        <HBox.margin>
                                            <Insets bottom="5.0" top="5.0"/>
                                        </HBox.margin>
                                    </Slider>
                                </children>
                                <HBox.margin>
                                    <Insets left="5.0"/>
                                </HBox.margin>
                            </HBox>
                            <VBox fx:id="navDetailsVBox" prefHeight="200.0" spacing="5.0"
                                  HBox.hgrow="ALWAYS">
                                <children>
                                    <HBox prefHeight="30.0" prefWidth="200.0" alignment="CENTER">
                                        <children>
                                            <Label prefWidth="100.0" text="Dimension:"/>
                                            <VBox fx:id="dimVBox" prefHeight="69.0" prefWidth="236.0" spacing="5.0"
                                                  HBox.hgrow="ALWAYS"/>
                                        </children>
                                    </HBox>
                                    <HBox prefHeight="30.0" prefWidth="200.0" alignment="CENTER">
                                        <children>
                                            <Label prefWidth="100.0" text="Datatype: "/>
                                            <ChoiceBox fx:id="realImagChoiceBox" maxWidth="1.7976931348623157E308"
                                                       prefWidth="150.0" HBox.hgrow="ALWAYS"/>
                                        </children>
                                    </HBox>
                                    <HBox prefHeight="30.0" prefWidth="200.0" alignment="CENTER">
                                        <children>
                                            <Label prefWidth="100.0" text="File Index: "/>
                                            <TextField fx:id="fileIndexTextBox" HBox.hgrow="ALWAYS"/>
                                        </children>
                                    </HBox>
                                    <TitledPane text="Corrupted Index ID" expanded="false">
                                        <content>
                                            <GridPane BorderPane.alignment="CENTER" hgap="5">
                                                <rowConstraints>
                                                    <RowConstraints minHeight="10.0" prefHeight="30.0"
                                                                    maxHeight="30.0"/>
                                                    <RowConstraints minHeight="10.0" prefHeight="30.0"
                                                                    maxHeight="30.0"/>
                                                    <RowConstraints minHeight="10.0" prefHeight="30.0"
                                                                    maxHeight="30.0"/>
                                                    <RowConstraints minHeight="10.0" prefHeight="30.0"
                                                                    maxHeight="30.0"/>
                                                    <RowConstraints minHeight="10.0" prefHeight="30.0"
                                                                    maxHeight="30.0"/>
                                                </rowConstraints>
                                                <children>
                                                    <Button mnemonicParsing="false" minWidth="80" prefWidth="80"
                                                            onAction="#addCorruptedIndex"
                                                            text="Add"
                                                            GridPane.columnIndex="0" GridPane.rowIndex="0"
                                                    />
                                                    <Button mnemonicParsing="false" minWidth="80" prefWidth="80"
                                                            onAction="#deleteCorruptedIndex"
                                                            text="Delete"
                                                            GridPane.columnIndex="0" GridPane.rowIndex="1"
                                                    />
                                                    <Button mnemonicParsing="false" minWidth="80" prefWidth="80"
                                                            onAction="#addCorruptedDim"
                                                            text="Add Dim"
                                                            GridPane.columnIndex="0" GridPane.rowIndex="2"
                                                    />
                                                    <Button mnemonicParsing="false" minWidth="80" prefWidth="80"
                                                            onAction="#clearCorruptedIndex"
                                                            text="Clear All"
                                                            GridPane.columnIndex="0" GridPane.rowIndex="3"
                                                    />

                                                    <ListView fx:id="corruptedIndicesListView"
                                                              prefWidth="100" maxWidth="100" prefHeight="150"
                                                              editable="false"
                                                              GridPane.columnIndex="1" GridPane.rowIndex="0"
                                                              GridPane.columnSpan="1" GridPane.rowSpan="5"
                                                    />
                                                    <Button mnemonicParsing="false" prefWidth="60"
                                                            onAction="#scanForCorruption"
                                                            text="Scan"
                                                            GridPane.columnIndex="2" GridPane.rowIndex="0"
                                                    />
                                                    <Label
                                                            text="Max number of hits: "
                                                            GridPane.columnIndex="2" GridPane.rowIndex="1"
                                                            GridPane.columnSpan="2"
                                                    />
                                                    <ChoiceBox fx:id="scanMaxN"
                                                               prefWidth="60"
                                                               GridPane.columnIndex="3" GridPane.rowIndex="2"
                                                               GridPane.columnSpan="1"
                                                    />
                                                    <Label
                                                            text=" Minimum SDev Ratio: "
                                                            GridPane.columnIndex="2" GridPane.rowIndex="3"
                                                            GridPane.columnSpan="2"
                                                    />
                                                    <ChoiceBox fx:id="scanRatio" prefWidth="60"
                                                               GridPane.columnIndex="3" GridPane.rowIndex="4"

                                                    />

                                                </children>
                                            </GridPane>
                                        </content>
                                    </TitledPane>
                                </children>
                            </VBox>
                        </children>
                        <padding>
                            <Insets bottom="5.0" left="5.0" right="5.0" top="5.0"/>
                        </padding>
                    </HBox>
                </content>
            </Tab>
            <Tab closable="false" onSelectionChanged="#loadScriptTab" text="Script">
                <VBox>
                    <children>
                        <CodeArea fx:id="textArea" minHeight="0.0" prefHeight="0" VBox.vgrow="ALWAYS"/>
                    </children>
                </VBox>
            </Tab>
            <Tab closable="false" onSelectionChanged="#loadScriptTab" text="Vendor-Pars">
                <BorderPane>
                    <top>
                        <ToolBar fx:id="fidParToolBar"/>
                    </top>
                    <center>
                        <TableView fx:id="fidParTableView"/>
                    </center>
                </BorderPane>
            </Tab>
        </TabPane>
=======

    </top>
    <center>
        <Accordion fx:id="dimAccordion" maxWidth="400"/>
>>>>>>> 0cc3b0a2
    </center>
    <bottom>
        <VBox maxWidth="400.0">
            <HBox spacing="10"  alignment="CENTER_LEFT">
                <children>
                    <Button fx:id="processDatasetButton" mnemonicParsing="false" onAction="#processDatasetAction"
                            text="Process"/>
                    <Button fx:id="haltProcessButton" mnemonicParsing="false" onAction="#haltProcessAction"
                            text="Halt"/>
<<<<<<< HEAD
                    <CheckBox fx:id="autoProcess" mnemonicParsing="false" text="Auto Update"/>
                    <ToggleButton fx:id="detailButton" mnemonicParsing="false" text=""/>

=======
                    <CheckBox fx:id="autoProcess" mnemonicParsing="false" text="Auto Update" alignment="CENTER_LEFT"/>
                    <Pane HBox.hgrow="ALWAYS"/>
                    <ToggleButton fx:id="detailButton" mnemonicParsing="false" text=""/>
>>>>>>> 0cc3b0a2
                </children>
            </HBox>
            <ToolBar fx:id="toolBar">
                <items>
                    <MenuButton mnemonicParsing="false" text="Scripts">
                        <items>
                            <MenuItem  mnemonicParsing="false" onAction="#showScriptGUI"
                                       text="Show Script"/>

                            <MenuItem fx:id="autoGenerateScript" mnemonicParsing="false" onAction="#genDefaultScript"
                                      text="Auto Generate"/>
                            <MenuItem fx:id="autoGenerateArrayedScript" mnemonicParsing="false"
                                      onAction="#genDefaultScriptArrayed" text="Auto Generate (Arrayed)"/>
                            <MenuItem fx:id="openDefaultScript" mnemonicParsing="false" onAction="#openDefaultScriptAction"
                                      text="Open (process.py)"/>
                            <MenuItem fx:id="openScript" mnemonicParsing="false" onAction="#openScriptAction"
                                      text="Open..."/>
                            <MenuItem fx:id="saveScript" mnemonicParsing="false" onAction="#writeDefaultScriptAction"
                                      text="Save (process.py)"/>
                            <MenuItem fx:id="saveScriptAs" mnemonicParsing="false" onAction="#writeScriptAction"
                                      text="Save As..."/>
                            <MenuItem fx:id="openOperations" mnemonicParsing="false" onAction="#openVecScriptAction"
                                      text="Load Operations..."/>
                            <MenuItem fx:id="saveOperations" mnemonicParsing="false" onAction="#writeVecScriptAction"
                                      text="Save Operations..."/>
                        </items>
                    </MenuButton>
                    <ChoiceBox fx:id="viewMode" onAction="#viewMode" value="FID"/>
                    <ChoiceBox fx:id="dimChoice" value=""/>
                    <Pane HBox.hgrow="ALWAYS"/>
                    <Button mnemonicParsing="false" onAction="#showNavigator"
                            text="Navigator"/>

                </items>
            </ToolBar>
            <HBox>
                <children>
                    <StatusBar fx:id="statusBar" HBox.hgrow="ALWAYS"/>
                </children>
            </HBox>
        </VBox>
    </bottom>
</BorderPane><|MERGE_RESOLUTION|>--- conflicted
+++ resolved
@@ -15,194 +15,10 @@
         <URL value="@/styles/Styles.css"/>
     </stylesheets>
     <top>
-<<<<<<< HEAD
-        <ToolBar fx:id="toolBar">
-            <items>
-                <MenuButton mnemonicParsing="false" text="Scripts">
-                    <items>
-                        <MenuItem fx:id="autoGenerateScript" mnemonicParsing="false" onAction="#genDefaultScript"
-                                  text="Auto Generate"/>
-                        <MenuItem fx:id="autoGenerateArrayedScript" mnemonicParsing="false"
-                                  onAction="#genDefaultScriptArrayed" text="Auto Generate (Arrayed)"/>
-                        <MenuItem fx:id="openDefaultScript" mnemonicParsing="false" onAction="#openDefaultScriptAction"
-                                  text="Open (process.py)"/>
-                        <MenuItem fx:id="openScript" mnemonicParsing="false" onAction="#openScriptAction"
-                                  text="Open..."/>
-                        <MenuItem fx:id="saveScript" mnemonicParsing="false" onAction="#writeDefaultScriptAction"
-                                  text="Save (process.py)"/>
-                        <MenuItem fx:id="saveScriptAs" mnemonicParsing="false" onAction="#writeScriptAction"
-                                  text="Save As..."/>
-                        <MenuItem fx:id="openOperations" mnemonicParsing="false" onAction="#openVecScriptAction"
-                                  text="Load Operations..."/>
-                        <MenuItem fx:id="saveOperations" mnemonicParsing="false" onAction="#writeVecScriptAction"
-                                  text="Save Operations..."/>
-                    </items>
-                </MenuButton>
-                <ChoiceBox fx:id="viewMode" onAction="#viewMode" value="FID"/>
-                <ChoiceBox fx:id="dimChoice" value=""/>
-                <Pane HBox.hgrow="ALWAYS"/>
-            </items>
-        </ToolBar>
-    </top>
-    <center>
-        <TabPane maxWidth="400" minHeight="100" minWidth="400" VBox.vgrow="ALWAYS">
-            <Tab closable="false" text="Parameters">
-                <VBox>
-                    <children>
-                        <PropertySheet fx:id="refSheet" minHeight="0.0" prefHeight="0" VBox.vgrow="ALWAYS"/>
-                    </children>
-                </VBox>
-            </Tab>
-            <Tab closable="false" text="Operations">
-                <Accordion fx:id="dimAccordion"/>
-            </Tab>
-            <Tab closable="false" text="Navigation">
-                <content>
-                    <HBox fx:id="navHBox" prefHeight="100.0">
-                        <children>
-                            <HBox prefHeight="410.0" prefWidth="59.0">
-                                <children>
-                                    <Slider fx:id="vecNum1" blockIncrement="1.0" majorTickUnit="16.0" max="64.0" min="1"
-                                            minorTickCount="4" onMouseReleased="#handleVecRelease"
-                                            onValueChange="#handleVecNum" orientation="VERTICAL" showTickLabels="true"
-                                            showTickMarks="true">
-                                        <HBox.margin>
-                                            <Insets bottom="5.0" top="5.0"/>
-                                        </HBox.margin>
-                                    </Slider>
-                                </children>
-                                <HBox.margin>
-                                    <Insets left="5.0"/>
-                                </HBox.margin>
-                            </HBox>
-                            <VBox fx:id="navDetailsVBox" prefHeight="200.0" spacing="5.0"
-                                  HBox.hgrow="ALWAYS">
-                                <children>
-                                    <HBox prefHeight="30.0" prefWidth="200.0" alignment="CENTER">
-                                        <children>
-                                            <Label prefWidth="100.0" text="Dimension:"/>
-                                            <VBox fx:id="dimVBox" prefHeight="69.0" prefWidth="236.0" spacing="5.0"
-                                                  HBox.hgrow="ALWAYS"/>
-                                        </children>
-                                    </HBox>
-                                    <HBox prefHeight="30.0" prefWidth="200.0" alignment="CENTER">
-                                        <children>
-                                            <Label prefWidth="100.0" text="Datatype: "/>
-                                            <ChoiceBox fx:id="realImagChoiceBox" maxWidth="1.7976931348623157E308"
-                                                       prefWidth="150.0" HBox.hgrow="ALWAYS"/>
-                                        </children>
-                                    </HBox>
-                                    <HBox prefHeight="30.0" prefWidth="200.0" alignment="CENTER">
-                                        <children>
-                                            <Label prefWidth="100.0" text="File Index: "/>
-                                            <TextField fx:id="fileIndexTextBox" HBox.hgrow="ALWAYS"/>
-                                        </children>
-                                    </HBox>
-                                    <TitledPane text="Corrupted Index ID" expanded="false">
-                                        <content>
-                                            <GridPane BorderPane.alignment="CENTER" hgap="5">
-                                                <rowConstraints>
-                                                    <RowConstraints minHeight="10.0" prefHeight="30.0"
-                                                                    maxHeight="30.0"/>
-                                                    <RowConstraints minHeight="10.0" prefHeight="30.0"
-                                                                    maxHeight="30.0"/>
-                                                    <RowConstraints minHeight="10.0" prefHeight="30.0"
-                                                                    maxHeight="30.0"/>
-                                                    <RowConstraints minHeight="10.0" prefHeight="30.0"
-                                                                    maxHeight="30.0"/>
-                                                    <RowConstraints minHeight="10.0" prefHeight="30.0"
-                                                                    maxHeight="30.0"/>
-                                                </rowConstraints>
-                                                <children>
-                                                    <Button mnemonicParsing="false" minWidth="80" prefWidth="80"
-                                                            onAction="#addCorruptedIndex"
-                                                            text="Add"
-                                                            GridPane.columnIndex="0" GridPane.rowIndex="0"
-                                                    />
-                                                    <Button mnemonicParsing="false" minWidth="80" prefWidth="80"
-                                                            onAction="#deleteCorruptedIndex"
-                                                            text="Delete"
-                                                            GridPane.columnIndex="0" GridPane.rowIndex="1"
-                                                    />
-                                                    <Button mnemonicParsing="false" minWidth="80" prefWidth="80"
-                                                            onAction="#addCorruptedDim"
-                                                            text="Add Dim"
-                                                            GridPane.columnIndex="0" GridPane.rowIndex="2"
-                                                    />
-                                                    <Button mnemonicParsing="false" minWidth="80" prefWidth="80"
-                                                            onAction="#clearCorruptedIndex"
-                                                            text="Clear All"
-                                                            GridPane.columnIndex="0" GridPane.rowIndex="3"
-                                                    />
-
-                                                    <ListView fx:id="corruptedIndicesListView"
-                                                              prefWidth="100" maxWidth="100" prefHeight="150"
-                                                              editable="false"
-                                                              GridPane.columnIndex="1" GridPane.rowIndex="0"
-                                                              GridPane.columnSpan="1" GridPane.rowSpan="5"
-                                                    />
-                                                    <Button mnemonicParsing="false" prefWidth="60"
-                                                            onAction="#scanForCorruption"
-                                                            text="Scan"
-                                                            GridPane.columnIndex="2" GridPane.rowIndex="0"
-                                                    />
-                                                    <Label
-                                                            text="Max number of hits: "
-                                                            GridPane.columnIndex="2" GridPane.rowIndex="1"
-                                                            GridPane.columnSpan="2"
-                                                    />
-                                                    <ChoiceBox fx:id="scanMaxN"
-                                                               prefWidth="60"
-                                                               GridPane.columnIndex="3" GridPane.rowIndex="2"
-                                                               GridPane.columnSpan="1"
-                                                    />
-                                                    <Label
-                                                            text=" Minimum SDev Ratio: "
-                                                            GridPane.columnIndex="2" GridPane.rowIndex="3"
-                                                            GridPane.columnSpan="2"
-                                                    />
-                                                    <ChoiceBox fx:id="scanRatio" prefWidth="60"
-                                                               GridPane.columnIndex="3" GridPane.rowIndex="4"
-
-                                                    />
-
-                                                </children>
-                                            </GridPane>
-                                        </content>
-                                    </TitledPane>
-                                </children>
-                            </VBox>
-                        </children>
-                        <padding>
-                            <Insets bottom="5.0" left="5.0" right="5.0" top="5.0"/>
-                        </padding>
-                    </HBox>
-                </content>
-            </Tab>
-            <Tab closable="false" onSelectionChanged="#loadScriptTab" text="Script">
-                <VBox>
-                    <children>
-                        <CodeArea fx:id="textArea" minHeight="0.0" prefHeight="0" VBox.vgrow="ALWAYS"/>
-                    </children>
-                </VBox>
-            </Tab>
-            <Tab closable="false" onSelectionChanged="#loadScriptTab" text="Vendor-Pars">
-                <BorderPane>
-                    <top>
-                        <ToolBar fx:id="fidParToolBar"/>
-                    </top>
-                    <center>
-                        <TableView fx:id="fidParTableView"/>
-                    </center>
-                </BorderPane>
-            </Tab>
-        </TabPane>
-=======
 
     </top>
     <center>
         <Accordion fx:id="dimAccordion" maxWidth="400"/>
->>>>>>> 0cc3b0a2
     </center>
     <bottom>
         <VBox maxWidth="400.0">
@@ -212,15 +28,9 @@
                             text="Process"/>
                     <Button fx:id="haltProcessButton" mnemonicParsing="false" onAction="#haltProcessAction"
                             text="Halt"/>
-<<<<<<< HEAD
-                    <CheckBox fx:id="autoProcess" mnemonicParsing="false" text="Auto Update"/>
-                    <ToggleButton fx:id="detailButton" mnemonicParsing="false" text=""/>
-
-=======
                     <CheckBox fx:id="autoProcess" mnemonicParsing="false" text="Auto Update" alignment="CENTER_LEFT"/>
                     <Pane HBox.hgrow="ALWAYS"/>
                     <ToggleButton fx:id="detailButton" mnemonicParsing="false" text=""/>
->>>>>>> 0cc3b0a2
                 </children>
             </HBox>
             <ToolBar fx:id="toolBar">
