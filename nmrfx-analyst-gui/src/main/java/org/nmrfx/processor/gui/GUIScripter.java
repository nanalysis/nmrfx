--- conflicted
+++ resolved
@@ -614,13 +614,7 @@
             FXMLController controller1 = getActiveController();
             controller1.setChartDisable(true);
             var insetChartOpt = chart.getInsetChart();
-<<<<<<< HEAD
-            insetChartOpt.ifPresent(insetChart -> {
-                insetChart.setFractionalPosition(x, y, w, h);
-            });
-=======
             insetChartOpt.ifPresent(insetChart -> insetChart.setFractionalPosition(x, y, w, h));
->>>>>>> 544813ba
             controller1.setChartDisable(false);
             controller1.draw();
         });
