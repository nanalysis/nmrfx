--- conflicted
+++ resolved
@@ -160,11 +160,7 @@
     private static ViewBuffer viewBuffer = null;
     private  ViewBuffer chartViewBuffer = null;
 
-<<<<<<< HEAD
-    private List<InsetChart> insetCharts = new ArrayList<>();
-=======
     private final List<InsetChart> insetCharts = new ArrayList<>();
->>>>>>> 544813ba
 
     InsetChart insetChart = null;
 
@@ -322,36 +318,21 @@
 
                 rectangle.setMouseTransparent(false);
                 int mode = i;
-<<<<<<< HEAD
-                rectangle.setOnMousePressed(e -> dragHandle(e, "press", mode));
-                rectangle.setOnMouseDragged(e -> dragHandle(e,"drag", mode));
-                rectangle.setOnMouseReleased(e -> dragHandle(e,"release", mode));
-=======
                 rectangle.setOnMousePressed(e -> dragHandle(e, PRESS, mode));
                 rectangle.setOnMouseDragged(e -> dragHandle(e,DRAG, mode));
                 rectangle.setOnMouseReleased(e -> dragHandle(e,RELEASE, mode));
->>>>>>> 544813ba
                 i++;
             }
             drawingLayers.getTopPane().getChildren().add(rectangle);
         }
     }
 
-<<<<<<< HEAD
-    private void dragHandle(MouseEvent mouseEvent, String mode, int i) {
-        if (mode.equals("press")) {
-            insetChart.set(mouseEvent.getX(), mouseEvent.getY());
-        } else if (mode.equals("drag")) {
-            insetChart.drag(i, mouseEvent.getX(), mouseEvent.getY());
-        } else if (mode.equals("release")) {
-=======
     private void dragHandle(MouseEvent mouseEvent, MouseActionType mode, int i) {
         if (mode == PRESS) {
             insetChart.set(mouseEvent.getX(), mouseEvent.getY());
         } else if (mode == DRAG) {
             insetChart.drag(i, mouseEvent.getX(), mouseEvent.getY());
         } else if (mode == RELEASE) {
->>>>>>> 544813ba
             insetChart.release(i, mouseEvent.getX(), mouseEvent.getY());
         }
     }
@@ -362,15 +343,9 @@
         drawingLayers.getTopPane().getChildren().addAll(crossHairs.getAllGraphicalLines());
         configHighlightRects(false, highlightRect);
         configHighlightRects(true, handleRects);
-<<<<<<< HEAD
-        highlightRect.setOnMousePressed(e -> dragHandle(e, "press", -1));
-        highlightRect.setOnMouseDragged(e -> dragHandle(e, "drag", -1));
-        highlightRect.setOnMouseReleased(e -> dragHandle(e, "release", -1));
-=======
         highlightRect.setOnMousePressed(e -> dragHandle(e, PRESS, -1));
         highlightRect.setOnMouseDragged(e -> dragHandle(e, DRAG, -1));
         highlightRect.setOnMouseReleased(e -> dragHandle(e, RELEASE, -1));
->>>>>>> 544813ba
 
         axes.init(this);
         drawingLayers.setCursor(CanvasCursor.SELECTOR.getCursor());
@@ -2153,15 +2128,9 @@
         } catch (GraphicsIOException ioE) {
             log.warn(ioE.getMessage(), ioE);
         }
-<<<<<<< HEAD
-        for (InsetChart insetChart : insetCharts) {
-            insetChart.setPosition(xPos, yPos, width, height, borders);
-            insetChart.refresh();
-=======
         for (InsetChart insetChart1 : insetCharts) {
             insetChart1.setPosition(xPos, yPos, width, height, borders);
             insetChart1.refresh();
->>>>>>> 544813ba
         }
     }
 
@@ -2961,13 +2930,7 @@
         deleteSelectedPeaks();
         deleteSelectedAnnotations();
         PolyChartManager.getInstance().getSelectedChart().ifPresent(sChart -> {
-<<<<<<< HEAD
-            sChart.getInsetChart().ifPresent(iChart -> {
-                iChart.remove();
-            });
-=======
             sChart.getInsetChart().ifPresent(InsetChart::remove);
->>>>>>> 544813ba
         });
     }
 
