package org.nmrfx.processor.gui.undo;

import org.nmrfx.peaks.Peak;
import org.nmrfx.peaks.PeakList;

import java.util.*;

public class PeakListUndo extends ChartUndo {

    PeakList peakList;
    List<Peak> savedPeaks = new ArrayList<>();

    public PeakListUndo(PeakList peakList) {
        this.peakList = peakList;
        for (Peak peak : peakList.peaks()) {
            Peak peakCopy = peak.copy();
<<<<<<< HEAD
=======
            peakCopy.setIdNum(peak.getIdNum());
            peakCopy.setIndex(peak.getIndex());
>>>>>>> 6e61c6a2
            savedPeaks.add(peakCopy);
        }
    }

    @Override
    public boolean execute() {
        peakList.peaks().clear();
        for (Peak peak:savedPeaks) {
            peak.peakList = peakList;
            peakList.peaks().add(peak);
        }
        peakList.reIndex();
        return true;
    }
}<|MERGE_RESOLUTION|>--- conflicted
+++ resolved
@@ -14,11 +14,6 @@
         this.peakList = peakList;
         for (Peak peak : peakList.peaks()) {
             Peak peakCopy = peak.copy();
-<<<<<<< HEAD
-=======
-            peakCopy.setIdNum(peak.getIdNum());
-            peakCopy.setIndex(peak.getIndex());
->>>>>>> 6e61c6a2
             savedPeaks.add(peakCopy);
         }
     }
