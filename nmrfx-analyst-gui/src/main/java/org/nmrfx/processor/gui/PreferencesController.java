/*
 * NMRFx Processor : A Program for Processing NMR Data
 * Copyright (C) 2004-2017 One Moon Scientific, Inc., Westfield, N.J., USA
 *
 * This program is free software: you can redistribute it and/or modify
 * it under the terms of the GNU General Public License as published by
 * the Free Software Foundation, either version 3 of the License, or
 * (at your option) any later version.
 *
 * This program is distributed in the hope that it will be useful,
 * but WITHOUT ANY WARRANTY; without even the implied warranty of
 * MERCHANTABILITY or FITNESS FOR A PARTICULAR PURPOSE.  See the
 * GNU General Public License for more details.
 *
 * You should have received a copy of the GNU General Public License
 * along with this program.  If not, see <http://www.gnu.org/licenses/>.
 */
package org.nmrfx.processor.gui;

import javafx.beans.property.*;
import javafx.beans.value.ChangeListener;
import javafx.beans.value.ObservableValue;
import javafx.event.ActionEvent;
import javafx.fxml.FXML;
import javafx.fxml.Initializable;
import javafx.scene.control.Menu;
import javafx.scene.control.MenuItem;
import javafx.stage.Stage;
import org.controlsfx.control.PropertySheet;
import org.nmrfx.analyst.gui.AnalystApp;
import org.nmrfx.fxutil.Fxml;
import org.nmrfx.fxutil.StageBasedController;
import org.nmrfx.processor.gui.project.GUIProject;
import org.nmrfx.processor.operations.NESTANMREx;
import org.nmrfx.utils.properties.*;
import org.slf4j.Logger;
import org.slf4j.LoggerFactory;

import java.io.File;
import java.net.URL;
import java.nio.file.Path;
import java.util.*;
import java.util.prefs.Preferences;

/**
 * @author johnsonb
 */
public class PreferencesController implements Initializable, StageBasedController {
    private static final Logger log = LoggerFactory.getLogger(PreferencesController.class);
    private static final Map<String, String> recentMap = new HashMap<>();

    private static File nestaNMR = null;
    private static File datasetDir = null;
    private static String location = null;
    private static Integer nProcesses = null;
    private static BooleanProperty useImmediateModeProp = null;
    private static BooleanProperty useNVJMouseModeProp = null;
    private static IntegerProperty tickFontSizeProp = null;
    private static IntegerProperty labelFontSizeProp = null;
    private static IntegerProperty peakFontSizeProp = null;
    private static BooleanProperty fitPeakShapeProp = null;
    private static BooleanProperty constrainPeakShapeProp = null;
    private static DoubleProperty peakShapeDirectFactorProp = null;
    private static DoubleProperty peakShapeIndirectFactorProp = null;
<<<<<<< HEAD
    private static BooleanProperty projectSaveProp = null;
    private static IntegerProperty projectSaveIntervalProp = null;

=======
    private static StringProperty rnaModelProp = null;
>>>>>>> 99c96eb8

    @FXML
    PropertySheet prefSheet;
    ChangeListener<String> stringListener;
    ChangeListener<String> datasetListener;
    ChangeListener<String> locationListener;
    ChangeListener<Integer> nprocessListener;
    Stage stage;


    @Override
    public void initialize(URL url, ResourceBundle rb) {
        prefSheet.setPropertyEditorFactory(new NvFxPropertyEditorFactory());
        prefSheet.setMode(PropertySheet.Mode.CATEGORY);
        prefSheet.setModeSwitcherVisible(false);
        prefSheet.setSearchBoxVisible(false);

        stringListener = (ObservableValue<? extends String> observableValue, String string, String string2) -> {
            setNESTANMR(new File(string2.trim()));
        };
        datasetListener = (ObservableValue<? extends String> observableValue, String string, String string2) -> {
            setDatasetDirectory(new File(string2.trim()));
        };
        locationListener = (ObservableValue<? extends String> observableValue, String string, String string2) -> {
            setLocation(string2.trim());
        };
        nprocessListener = (ObservableValue<? extends Integer> observableValue, Integer n1, Integer n2) -> {
            setNProcesses(n2);
        };
        FileOperationItem nestaFileItem = new FileOperationItem(prefSheet, stringListener, getNESTANMR().getPath(), "External Programs", "NESTA-NMR", "desc");
        ArrayList<String> locationChoices = new ArrayList<>();
        locationChoices.add("FID directory");
        locationChoices.add("Dataset directory");
        ChoiceOperationItem locationTypeItem = new ChoiceOperationItem(prefSheet, locationListener, getLocation(), locationChoices, "File Locations", "location", "Directory Location for Dataset");

        DirectoryOperationItem locationFileItem = new DirectoryOperationItem(prefSheet, datasetListener, getDatasetDirectory().getPath(), "File Locations", "Datasets", "desc");

        int nProcessesDefault = Runtime.getRuntime().availableProcessors() / 2;
        IntRangeOperationItem nProcessesItem = new IntRangeOperationItem(prefSheet, nprocessListener,
                nProcessesDefault, 1, 32, "Processor", "NProcesses",
                "How many parallel processes to run during processing");

        IntRangeOperationItem ticFontSizeItem = new IntRangeOperationItem(prefSheet,
                (a, b, c) -> {
                    tickFontSizeProp.setValue((Integer) c);
                },
                getTickFontSize(), 1, 32, "Spectra", "TicFontSize", "Font size for tic mark labels");

        IntRangeOperationItem labelFontSizeItem = new IntRangeOperationItem(prefSheet,
                (a, b, c) -> {
                    labelFontSizeProp.setValue((Integer) c);
                },
                getLabelFontSize(), 1, 32, "Spectra", "LabelFontSize", "Font size for axis labels");

        IntRangeOperationItem peakFontSizeItem = new IntRangeOperationItem(prefSheet,
                (a, b, c) -> {
                    peakFontSizeProp.setValue((Integer) c);
                },
                getPeakFontSize(), 1, 32, "Spectra", "PeakFontSize", "Font size for peak box labels");

        BooleanOperationItem useImmediateModeItem = new BooleanOperationItem(prefSheet,
                (a, b, c) -> {
                    useImmediateModeProp.setValue((Boolean) c);
                    PolyChart.updateImmediateModes((Boolean) c);
                    setBoolean("IMMEDIATE_MODE", (Boolean) c);
                },
                getUseImmediateMode(), "Spectra", "UseImmediateMode", "Don't multi-thread drawing");

        BooleanOperationItem useNvJMouseItem = new BooleanOperationItem(prefSheet,
                (a, b, c) -> {
                    useNVJMouseModeProp.setValue((Boolean) c);
                    setBoolean("NVJ_SCROLL_MODE", (Boolean) c);
                },
                getUseNvjMouseMode(), "Spectra", "UseNvJMouseMode", "Use original NvJ scrolling modes");
        BooleanOperationItem fitPeakShapeItem = new BooleanOperationItem(prefSheet,
                (a, b, c) -> {
                    fitPeakShapeProp.setValue((Boolean) c);
                },
                getFitPeakShape(), "Peak", "FitPeakShape", "Fit Non-Lorentzian Peak Shapes");

        BooleanOperationItem constrainPeakShapeItem = new BooleanOperationItem(prefSheet,
                (a, b, c) -> {
                    constrainPeakShapeProp.setValue((Boolean) c);
                },
                getConstrainPeakShape(), "Peak", "ConstrainPeakShape", "Constrain Non-Lorentzian Peak Shapes");

        DoubleRangeOperationItem peakShapeDirectItem = new DoubleRangeOperationItem(prefSheet,
                (a, b, c) -> {
                    peakShapeDirectFactorProp.setValue((Double) c);
                },
                getPeakShapeDirectFactor(), 0.0, 1.5, 0.0, 1.5, "Peak", "PeakShapeDirect", "Shape factor for direct dimension");

        DoubleRangeOperationItem peakShapeInirectItem = new DoubleRangeOperationItem(prefSheet,
                (a, b, c) -> {
                    peakShapeIndirectFactorProp.setValue((Double) c);
                },
                getPeakShapeIndirectFactor(), 0.0, 1.5, 0.0, 1.5, "Peak", "PeakShapeIndirect", "Shape factor for indirect dimension");

        IntRangeOperationItem projectSaveIntervalItem = new IntRangeOperationItem(prefSheet,
                (a, b, c) -> {
                    projectSaveIntervalProp.setValue((Integer) c);
                    setInteger("PROJECT_SAVE_INTERVAL", (Integer) c);
                    GUIProject.projectSaveInterval((Integer) c);
                },
                getProjectSaveInterval(), 1, 120, "Project", "SaveInterval", "Project save interval (minutes)");

        BooleanOperationItem projectSaveItem = new BooleanOperationItem(prefSheet,
                (a, b, c) -> {
                    projectSaveProp.setValue((Boolean) c);
                    setBoolean("PROJECT_SAVE", (Boolean) c);
                    GUIProject.projectSave((Boolean)c);
                },
                getProjectSave(), "Project", "AutoSave", "Auto Save Project on changes");

        DirectoryOperationItem rnaSSModelItem = new DirectoryOperationItem(prefSheet,
                (a, b, c) -> {
                    setString("RNA-MODEL", (String) c);
                    rnaModelProp.setValue((String) c);
                }

                , getRNAModelDirectory(), "RNA", "SS Model", "Directory for secondary predictino model");

        prefSheet.getItems().addAll(nestaFileItem, locationTypeItem, locationFileItem,
                nProcessesItem, ticFontSizeItem, labelFontSizeItem, peakFontSizeItem, useImmediateModeItem, useNvJMouseItem,
<<<<<<< HEAD
                fitPeakShapeItem, constrainPeakShapeItem, peakShapeDirectItem, peakShapeInirectItem,
                projectSaveItem, projectSaveIntervalItem);
=======
                fitPeakShapeItem, constrainPeakShapeItem, peakShapeDirectItem, peakShapeInirectItem, rnaSSModelItem);
>>>>>>> 99c96eb8
    }

    @Override
    public void setStage(Stage stage) {
        this.stage = stage;
    }

    public Stage getStage() {
        return stage;
    }

    public static PreferencesController create(Stage parent) {
        PreferencesController controller = Fxml.load(PreferencesController.class, "PreferencesScene.fxml")
                .withNewStage("Preferences", parent)
                .getController();
        controller.stage.show();
        return controller;
    }

    @FXML
    private void closeAction(ActionEvent event) {
        stage.close();
    }

    public PropertySheet getPrefSheet() {
        return prefSheet;
    }

    /**
     * Returns the NESTA-NMR preference, i.e. the executable external program
     * for NESTA-NMR The preference is read from the OS specific registry. If no
     * such preference can be found, NESTA-NMR is returned.
     *
     * @return
     */
    public static File getNESTANMR() {
        if (nestaNMR == null) {
            Preferences prefs = Preferences.userNodeForPackage(AnalystApp.class);
            String filePath = prefs.get("NESTA-NMR", null);
            if (filePath != null) {
                nestaNMR = new File(filePath);
            } else {
                nestaNMR = NESTANMREx.getExecutable();
            }
        }
        return nestaNMR;
    }

    /**
     * Sets the file path of the NESTA-NMR program. The path is persisted in the
     * OS specific registry.
     *
     * @param file the file or null to remove the path
     */
    public static void setNESTANMR(File file) {
        Preferences prefs = Preferences.userNodeForPackage(AnalystApp.class);
        if (file != null) {
            nestaNMR = new File(file.getPath());
            NESTANMREx.setExecutable(file);
            prefs.put("NESTA-NMR", nestaNMR.getPath());
        } else {
            NESTANMREx.setExecutable(file);
            nestaNMR = null;
            prefs.remove("NESTA-NMR");
        }

    }

    /**
     * Returns the Directory for datasets,
     *
     * @return
     */
    public static File getDatasetDirectory() {
        if (datasetDir == null) {
            Preferences prefs = Preferences.userNodeForPackage(AnalystApp.class);
            String filePath = prefs.get("DATASET-DIR", null);
            if (filePath != null) {
                datasetDir = new File(filePath);
            } else {
                datasetDir = new File("");
            }
        }
        return datasetDir;
    }

    /**
     * Returns the Directory for datasets,
     *
     * @param file the file or null to remove the path
     */
    public static void setDatasetDirectory(File file) {
        Preferences prefs = Preferences.userNodeForPackage(AnalystApp.class);
        if (file != null) {
            datasetDir = new File(file.getPath());
            prefs.put("DATASET-DIR", datasetDir.getPath());
        } else {
            datasetDir = null;
            prefs.remove("DATASET-DIR");
        }

    }

    public static String getRNAModelDirectory() {
        rnaModelProp = getString(rnaModelProp, "RNA-MODEL", "");
        return rnaModelProp.getValue();
    }

    public static void setRNAModelDirectory(String directory) {
        rnaModelProp.setValue(directory);
        setString("RNA-MODEL", directory);
    }


    /**
     * Returns the Directory for datasets,
     *
     * @return
     */
    public static String getLocation() {
        if (location == null) {
            Preferences prefs = Preferences.userNodeForPackage(AnalystApp.class);
            String value = prefs.get("LOCATION-TYPE", null);
            if (value != null) {
                location = value;
            } else {
                location = "FID Directory";
            }
        }
        return location;
    }

    /**
     * Sets the preferences location,
     *
     * @param value set preference location
     */
    public static void setLocation(String value) {
        Preferences prefs = Preferences.userNodeForPackage(AnalystApp.class);
        if (value != null) {
            location = value;
            prefs.put("LOCATION-TYPE", value);
        } else {
            location = null;
            prefs.remove("LOCATION-TYPE");
        }

    }

    public static void setupRecentMenus(Menu recentFileMenuItem) {
        List<Path> recentFiles = PreferencesController.getRecentFiles();
        Set<Path> filesSet = new LinkedHashSet<>();
        filesSet.addAll(recentFiles);
        for (Path path : filesSet) {
            int count = path.getNameCount();
            int first = count - 3;
            first = Math.max(first, 0);
            Path subPath = path.subpath(first, count);
            MenuItem datasetMenuItem = new MenuItem(subPath.toString());
            datasetMenuItem.setOnAction(e -> AnalystApp.getFXMLControllerManager().getOrCreateActiveController().openFile(path.toString(), false, false));
            recentFileMenuItem.getItems().add(datasetMenuItem);
        }
    }

    public static List<Path> getRecentFiles() {
        return getRecentFileItem("RECENT-FILES");
    }

    public static List<Path> getRecentProjects() {
        return getRecentFileItem("RECENT-PROJECTS");
    }

    public static void saveRecentProjects(String fileName) {
        saveRecentFileItems(fileName, "RECENT-PROJECTS");
    }

    public static void saveRecentFiles(String fileName) {
        saveRecentFileItems(fileName, "RECENT-FILES");
    }

    public static void saveRecentFileItems(String fileName, String mode) {
        Preferences prefs = Preferences.userNodeForPackage(AnalystApp.class);
        String recentFileString = recentMap.get(mode);
        if (recentFileString == null) {
            recentFileString = prefs.get(mode, "");
            recentMap.put(mode, recentFileString);
        }
        String[] recentDatasets = recentFileString.split("\n");
        Map<String, Long> datasetMap = new HashMap<>();
        for (String recentDatasetEntry : recentDatasets) {
            String[] entry = recentDatasetEntry.split(";");
            File file = new File(entry[0]);
            if (file.exists()) {
                datasetMap.put(entry[0], Long.valueOf(entry[1]));
            }
        }
        datasetMap.put(fileName, System.currentTimeMillis());
        StringBuilder sBuilder = new StringBuilder();
        datasetMap.entrySet().stream().sorted((e1, e2) -> Long.compare(e2.getValue(), e1.getValue())).limit(15).forEach(e1 -> {
            sBuilder.append(e1.getKey());
            sBuilder.append(';');
            sBuilder.append(String.valueOf(e1.getValue()));
            sBuilder.append("\n");
        });
        recentFileString = sBuilder.toString();
        recentMap.put(mode, recentFileString);
        prefs.put(mode, recentFileString);
    }

    public static List<Path> getRecentFileItem(String mode) {
        String recentFileString = recentMap.get(mode);
        if (recentFileString == null) {
            Preferences prefs = Preferences.userNodeForPackage(AnalystApp.class);
            recentFileString = prefs.get(mode, "");
            recentMap.put(mode, recentFileString);
        }
        String[] recentDatasets = recentFileString.split("\n");
        List<Path> result = new ArrayList<>();
        for (String recentDatasetEntry : recentDatasets) {
            String[] entry = recentDatasetEntry.split(";");
            File file = new File(entry[0]);
            if (file.exists()) {
                Path path = file.toPath();
                result.add(path);
            }
        }
        return result;
    }

    /**
     * Returns the Directory for datasets,
     *
     * @return
     */
    public static Integer getNProcesses() {
        if (nProcesses == null) {
            Preferences prefs = Preferences.userNodeForPackage(AnalystApp.class);
            String value = prefs.get("NPROCESSES", null);
            if (value != null) {
                nProcesses = Integer.parseInt(value);
            } else {
                nProcesses = Runtime.getRuntime().availableProcessors() / 2;
            }
        }
        return nProcesses;
    }

    /**
     * Set the number of processes to use when processing,
     *
     * @param value the number of processes
     */
    public static void setNProcesses(Integer value) {
        Preferences prefs = Preferences.userNodeForPackage(AnalystApp.class);
        if (value != null) {
            nProcesses = value;
            prefs.put("NPROCESSES", String.valueOf(value));
        } else {
            nProcesses = null;
            prefs.remove("NPROCESSES");
        }

    }

    public static Integer getTickFontSize() {
        tickFontSizeProp = getInteger(tickFontSizeProp, "TICK_FONT_SIZE", 12);
        return tickFontSizeProp.getValue();
    }

    public static Integer getLabelFontSize() {
        labelFontSizeProp = getInteger(labelFontSizeProp, "LABEL_FONT_SIZE", 12);
        return labelFontSizeProp.getValue();
    }

    public static Integer getPeakFontSize() {
        peakFontSizeProp = getInteger(peakFontSizeProp, "PEAK_FONT_SIZE", 12);
        return peakFontSizeProp.getValue();
    }

    public static Boolean getUseImmediateMode() {
        useImmediateModeProp = getBoolean(useImmediateModeProp, "IMMEDIATE_MODE", false);
        return useImmediateModeProp.getValue();
    }

    public static Boolean getUseNvjMouseMode() {
        useNVJMouseModeProp = getBoolean(useNVJMouseModeProp, "NVJ_SCROLL_MODE", false);
        return useNVJMouseModeProp.getValue();
    }

    public static Boolean getFitPeakShape() {
        fitPeakShapeProp = getBoolean(fitPeakShapeProp, "FIT_PEAK_SHAPE", false);
        return fitPeakShapeProp.getValue();
    }

    public static Boolean getConstrainPeakShape() {
        constrainPeakShapeProp = getBoolean(constrainPeakShapeProp, "CONSTRAIN_PEAK_SHAPE", false);
        return constrainPeakShapeProp.getValue();
    }

    public static Double getPeakShapeDirectFactor() {
        peakShapeDirectFactorProp = getDouble(peakShapeDirectFactorProp, "PEAK_SHAPE_DIRECT", 0.0);
        return peakShapeDirectFactorProp.getValue();
    }

    public static Double getPeakShapeIndirectFactor() {
        peakShapeIndirectFactorProp = getDouble(peakShapeIndirectFactorProp, "PEAK_SHAPE_INDIRECT", 0.0);
        return peakShapeIndirectFactorProp.getValue();
    }

    public static Integer getProjectSaveInterval() {
        projectSaveIntervalProp = getInteger(projectSaveIntervalProp, "PROJECT_SAVE_INTERVAL", 30);
        return projectSaveIntervalProp.getValue();
    }
    public static Boolean getProjectSave() {
        projectSaveProp = getBoolean(projectSaveProp, "PROJECT_SAVE", false);
        return projectSaveProp.getValue();
    }

    public static IntegerProperty getInteger(IntegerProperty prop, String name, int defValue) {
        if (prop == null) {
            Preferences prefs = Preferences.userNodeForPackage(AnalystApp.class);
            String value = prefs.get(name, null);
            if (value != null) {
                prop = new SimpleIntegerProperty(Integer.parseInt(value));
            } else {
                prop = new SimpleIntegerProperty(defValue);
            }
        }
        return prop;
    }

    public static BooleanProperty getBoolean(BooleanProperty prop, String name, boolean defValue) {
        if (prop == null) {
            Preferences prefs = Preferences.userNodeForPackage(AnalystApp.class);
            String value = prefs.get(name, null);
            if (value != null) {
                prop = new SimpleBooleanProperty(Boolean.parseBoolean(value));
            } else {
                prop = new SimpleBooleanProperty(defValue);
            }
        }
        return prop;
    }

    public static void setBoolean(String name, Boolean value) {
        Preferences prefs = Preferences.userNodeForPackage(AnalystApp.class);
        if (value != null) {
            prefs.put(name, value.toString());
        } else {
            prefs.remove(name);
        }
    }

    public static void setInteger(String name, Integer value) {
        Preferences prefs = Preferences.userNodeForPackage(AnalystApp.class);
        if (value != null) {
            prefs.put(name, value.toString());
        } else {
            prefs.remove(name);
        }
    }


    public static DoubleProperty getDouble(DoubleProperty prop, String name, double defValue) {
        if (prop == null) {
            Preferences prefs = Preferences.userNodeForPackage(AnalystApp.class);
            String value = prefs.get(name, null);
            if (value != null) {
                prop = new SimpleDoubleProperty(Double.parseDouble(value));
            } else {
                prop = new SimpleDoubleProperty(defValue);
            }
        }
        return prop;
    }

    public static StringProperty getString(StringProperty prop, String name, String defValue) {
        if (prop == null) {
            Preferences prefs = Preferences.userNodeForPackage(AnalystApp.class);
            String value = prefs.get(name, null);
            if (value != null) {
                prop = new SimpleStringProperty(value);
            } else {
                prop = new SimpleStringProperty(defValue);
            }
        }
        return prop;
    }

    public static void setString(String name, String value) {
        Preferences prefs = Preferences.userNodeForPackage(AnalystApp.class);
        if (value != null) {
            prefs.put(name, value);
        } else {
            prefs.remove(name);
        }

    }

}<|MERGE_RESOLUTION|>--- conflicted
+++ resolved
@@ -62,13 +62,9 @@
     private static BooleanProperty constrainPeakShapeProp = null;
     private static DoubleProperty peakShapeDirectFactorProp = null;
     private static DoubleProperty peakShapeIndirectFactorProp = null;
-<<<<<<< HEAD
     private static BooleanProperty projectSaveProp = null;
     private static IntegerProperty projectSaveIntervalProp = null;
-
-=======
     private static StringProperty rnaModelProp = null;
->>>>>>> 99c96eb8
 
     @FXML
     PropertySheet prefSheet;
@@ -193,12 +189,8 @@
 
         prefSheet.getItems().addAll(nestaFileItem, locationTypeItem, locationFileItem,
                 nProcessesItem, ticFontSizeItem, labelFontSizeItem, peakFontSizeItem, useImmediateModeItem, useNvJMouseItem,
-<<<<<<< HEAD
-                fitPeakShapeItem, constrainPeakShapeItem, peakShapeDirectItem, peakShapeInirectItem,
+                fitPeakShapeItem, constrainPeakShapeItem, peakShapeDirectItem, peakShapeInirectItem, rnaSSModelItem,
                 projectSaveItem, projectSaveIntervalItem);
-=======
-                fitPeakShapeItem, constrainPeakShapeItem, peakShapeDirectItem, peakShapeInirectItem, rnaSSModelItem);
->>>>>>> 99c96eb8
     }
 
     @Override
