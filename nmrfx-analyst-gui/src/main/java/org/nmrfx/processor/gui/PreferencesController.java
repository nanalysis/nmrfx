--- conflicted
+++ resolved
@@ -30,11 +30,8 @@
 import org.nmrfx.analyst.gui.AnalystApp;
 import org.nmrfx.fxutil.Fxml;
 import org.nmrfx.fxutil.StageBasedController;
-<<<<<<< HEAD
 import org.nmrfx.processor.datasets.peaks.ConvolutionPickPar;
-=======
 import org.nmrfx.processor.gui.project.GUIProject;
->>>>>>> 3751d5ed
 import org.nmrfx.processor.operations.NESTANMREx;
 import org.nmrfx.utils.properties.*;
 import org.slf4j.Logger;
@@ -175,7 +172,6 @@
                 },
                 getPeakShapeIndirectFactor(), 0.0, 1.5, false, "Peak Fit", "PeakShapeIndirect", "Shape factor for indirect dimension");
 
-<<<<<<< HEAD
         BooleanOperationItem convolutionPickItem = new BooleanOperationItem(prefSheet,
                 (a, b, c) -> {
                     convolutionPickProp.setValue((Boolean) c);
@@ -211,7 +207,6 @@
                     convolutionPickIndirectWidthProp.setValue((Double) c);
                 },
                 getConvolutionPickIndirectWidth(), 0.5, 40.0, false, "Peak Picker", "ConvolutionPickInirectWidth", "Convolution Pick Indirect Width");
-=======
         IntRangeOperationItem projectSaveIntervalItem = new IntRangeOperationItem(prefSheet,
                 (a, b, c) -> {
                     projectSaveIntervalProp.setValue((Integer) c);
@@ -227,7 +222,6 @@
                     GUIProject.projectSave((Boolean)c);
                 },
                 getProjectSave(), "Project", "AutoSave", "Auto Save Project on changes");
->>>>>>> 3751d5ed
 
         DirectoryOperationItem rnaSSModelItem = new DirectoryOperationItem(prefSheet,
                 (a, b, c) -> {
@@ -240,12 +234,9 @@
         prefSheet.getItems().addAll(nestaFileItem, locationTypeItem, locationFileItem,
                 nProcessesItem, ticFontSizeItem, labelFontSizeItem, peakFontSizeItem, useImmediateModeItem, useNvJMouseItem,
                 fitPeakShapeItem, constrainPeakShapeItem, peakShapeDirectItem, peakShapeInirectItem, rnaSSModelItem,
-<<<<<<< HEAD
                 convolutionPickItem, convolutionPickIterationsItem, convolutionPickSquashItem, convolutionPickScaleItem,
-                convolutionPickDirectWidthItem, convolutionPickInirectWidthItem);
-=======
+                convolutionPickDirectWidthItem, convolutionPickInirectWidthItem,
                 projectSaveItem, projectSaveIntervalItem);
->>>>>>> 3751d5ed
     }
 
     @Override
@@ -555,7 +546,6 @@
         return peakShapeIndirectFactorProp.getValue();
     }
 
-<<<<<<< HEAD
     public static Boolean getConvolutionPick() {
         convolutionPickProp = getBoolean(convolutionPickProp, "PEAK_PICK_CONVOLUTION", false);
         return convolutionPickProp.getValue();
@@ -594,7 +584,7 @@
                 getConvolutionPickScale(),
                 getConvolutionPickDirectWidth(),
                 getConvolutionPickIndirectWidth());
-=======
+    }
     public static Integer getProjectSaveInterval() {
         projectSaveIntervalProp = getInteger(projectSaveIntervalProp, "PROJECT_SAVE_INTERVAL", 30);
         return projectSaveIntervalProp.getValue();
@@ -602,7 +592,6 @@
     public static Boolean getProjectSave() {
         projectSaveProp = getBoolean(projectSaveProp, "PROJECT_SAVE", false);
         return projectSaveProp.getValue();
->>>>>>> 3751d5ed
     }
 
     public static IntegerProperty getInteger(IntegerProperty prop, String name, int defValue) {
