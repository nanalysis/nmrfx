/*
 * NMRFx Processor : A Program for Processing NMR Data
 * Copyright (C) 2004-2018 One Moon Scientific, Inc., Westfield, N.J., USA
 *
 * This program is free software: you can redistribute it and/or modify
 * it under the terms of the GNU General Public License as published by
 * the Free Software Foundation, either version 3 of the License, or
 * (at your option) any later version.
 *
 * This program is distributed in the hope that it will be useful,
 * but WITHOUT ANY WARRANTY; without even the implied warranty of
 * MERCHANTABILITY or FITNESS FOR A PARTICULAR PURPOSE.  See the
 * GNU General Public License for more details.
 *
 * You should have received a copy of the GNU General Public License
 * along with this program.  If not, see <http://www.gnu.org/licenses/>.
 */
package org.nmrfx.processor.gui;

import javafx.beans.property.SimpleStringProperty;
import javafx.geometry.Orientation;
import javafx.scene.Cursor;
import javafx.scene.control.*;
import javafx.scene.layout.HBox;
import javafx.scene.layout.Pane;
import javafx.scene.layout.Priority;
import javafx.scene.layout.VBox;
import org.controlsfx.dialog.ExceptionDialog;
import org.nmrfx.datasets.DatasetBase;
import org.nmrfx.processor.datasets.Dataset;
import org.nmrfx.processor.operations.AutoPhase;
import org.nmrfx.processor.operations.IDBaseline2;
import org.nmrfx.processor.operations.Util;
import org.nmrfx.processor.processing.ProcessingOperation;
import org.nmrfx.processor.processing.ProcessingOperationInterface;
import org.slf4j.Logger;
import org.slf4j.LoggerFactory;

import java.io.IOException;
import java.util.ArrayList;
import java.util.Collections;
import java.util.List;
import java.util.Map;

/**
 * @author brucejohnson
 */
public class Phaser {

    private static final Logger log = LoggerFactory.getLogger(Phaser.class);
    private final boolean processMode;
    String delImagString = "False";
    FXMLController controller;
    Slider[] sliders = new Slider[2];
    TextField[] phLabels = new TextField[2];
    double[] scales = {1, 8};
    SimpleStringProperty phaseChoice = new SimpleStringProperty("X");
    ChoiceBox<String> xyPhaseChoice;
    List<MenuItem> processorMenuItems = new ArrayList<>();
    List<MenuItem> datasetMenuItems = new ArrayList<>();
    MenuButton phaseMenuButton = null;
    ProcessingOperation processingOperation = null;
    boolean sliceStatus = false;
    Cursor cursor = null;

    public Phaser(FXMLController controller, VBox vbox, Orientation orientation) {
        this.controller = controller;
<<<<<<< HEAD
=======
        processMode = false;
>>>>>>> 0cc3b0a2
        makeSliders(vbox, orientation);
        setupMenus(vbox);
    }

    public Phaser(FXMLController controller, VBox vbox, Orientation orientation,
                  ProcessingOperation processingOperation) {
        this.controller = controller;
<<<<<<< HEAD
=======
        processMode = true;
>>>>>>> 0cc3b0a2
        this.processingOperation = processingOperation;
        HBox hBox = new HBox();
        setupMenus(hBox);
        vbox.setSpacing(15);
        vbox.getChildren().add(hBox);
        makeSliders(vbox, orientation);
<<<<<<< HEAD
        System.out.println("new phaser " + processingOperation);
    }

    private void makeSliders(VBox vbox, Orientation orientation) {
        Pane layoutPane = orientation == Orientation.VERTICAL ? vbox : new HBox();
        for (int iPh = 0; iPh < 2; iPh++) {
            HBox hBox = null;
=======
    }

    private void makeSliders(VBox vbox, Orientation orientation) {
        Pane layoutPane;
        for (int iPh = 0; iPh < 2; iPh++) {
            HBox hBox;
>>>>>>> 0cc3b0a2
            if (orientation == Orientation.HORIZONTAL) {
                hBox = new HBox();
                HBox.setHgrow(hBox, Priority.ALWAYS);
                vbox.getChildren().add(hBox);
                layoutPane = hBox;
            } else {
                layoutPane = vbox;
            }
            final int phMode = iPh;
            Label label = new Label("PH" + iPh);
            Slider slider = new Slider();
            slider.setBlockIncrement(scales[iPh]);
            slider.setMajorTickUnit(15.0 * scales[iPh]);
            slider.setMin(-45.0 * scales[iPh]);
            slider.setMax(45.0 * scales[iPh]);
            slider.setMinorTickCount(3);
            slider.setShowTickMarks(true);
            slider.setShowTickLabels(true);
            slider.setOrientation(orientation);
            slider.valueProperty().addListener(e -> handlePh(phMode));
            slider.setOnMouseReleased(e -> handlePhReset(phMode));
            sliders[iPh] = slider;
            if (orientation == Orientation.VERTICAL) {
                VBox.setVgrow(slider, Priority.ALWAYS);
            } else {
                HBox.setHgrow(slider, Priority.ALWAYS);
            }
<<<<<<< HEAD
            Separator sep = new Separator();
=======
>>>>>>> 0cc3b0a2
            phLabels[iPh] = new TextField();
            phLabels[iPh].setPrefWidth(50);
            layoutPane.getChildren().addAll(label, slider, phLabels[iPh]);
            if ((iPh == 0) && (orientation == Orientation.VERTICAL)) {
                Pane filler = new Pane();
                filler.setMinHeight(20);
                vbox.getChildren().add(filler);
            }
        }
    }

    private void setupMenus(HBox hbox) {
        SplitMenuButton splitMenuButton = new SplitMenuButton();
        splitMenuButton.setText("Pivot");
        splitMenuButton.setOnAction(e -> setPhasePivotToMax());

        MenuItem setPivotToMaxItem = new MenuItem("Set toMax");
        setPivotToMaxItem.setOnAction(e -> setPhasePivotToMax());
        splitMenuButton.getItems().add(setPivotToMaxItem);

        MenuItem setPivotItem = new MenuItem("At Crosshair");
        setPivotItem.setOnAction(e -> setPhasePivot());
        splitMenuButton.getItems().add(setPivotItem);

<<<<<<< HEAD
        SplitMenuButton phaseMenuButton = new SplitMenuButton();
        phaseMenuButton.setText("Set");
        phaseMenuButton.setOnAction(e -> setPhases());
=======
        SplitMenuButton phaseSplitMenuButton = new SplitMenuButton();
        phaseSplitMenuButton.setText("Set");
        phaseSplitMenuButton.setOnAction(e -> setPhases());
>>>>>>> 0cc3b0a2

        MenuItem setPhasesToDataValuesItem = new MenuItem("To Data Values");
        setPhasesToDataValuesItem.setOnAction(e -> setPhases());

        MenuItem setPhase0_0Item = new MenuItem("0,0");
        setPhase0_0Item.setOnAction(e -> setPhase_0_0());

        MenuItem setPhase180_0Item = new MenuItem("180,0");
        setPhase180_0Item.setOnAction(e -> setPhase_180_0());

        MenuItem setPhase90_180Item = new MenuItem("-90,180");
        setPhase90_180Item.setOnAction(e -> setPhase_minus90_180());

        MenuItem invertPhaseItem = new MenuItem("Invert");
        invertPhaseItem.setOnAction(e -> invertPhase());

<<<<<<< HEAD
        phaseMenuButton.getItems().addAll(setPhasesToDataValuesItem, setPhase0_0Item, setPhase180_0Item, setPhase90_180Item, invertPhaseItem);
=======
        phaseSplitMenuButton.getItems().addAll(setPhasesToDataValuesItem, setPhase0_0Item, setPhase180_0Item, setPhase90_180Item, invertPhaseItem);
>>>>>>> 0cc3b0a2

        SplitMenuButton autoPhaseMenuButton = new SplitMenuButton();
        autoPhaseMenuButton.setText("Auto");
        autoPhaseMenuButton.setOnAction(e -> autoPhase01());

        MenuItem autoPhase01Item = new MenuItem("AutoPhase 0+1");
        autoPhase01Item.setOnAction(e -> autoPhase01());

        MenuItem autoPhase0Item = new MenuItem("AutoPhase 0");
        autoPhase0Item.setOnAction(e -> autoPhase0());

        autoPhaseMenuButton.getItems().addAll(autoPhase01Item, autoPhase0Item);

        hbox.setSpacing(15);
<<<<<<< HEAD
        hbox.getChildren().addAll(splitMenuButton, phaseMenuButton, autoPhaseMenuButton);
=======
        hbox.getChildren().addAll(splitMenuButton, phaseSplitMenuButton, autoPhaseMenuButton);
>>>>>>> 0cc3b0a2

    }

    private void setupMenus(VBox vbox) {
<<<<<<< HEAD
        xyPhaseChoice = new ChoiceBox();
=======
        xyPhaseChoice = new ChoiceBox<>();
>>>>>>> 0cc3b0a2
        xyPhaseChoice.getItems().addAll("X", "Y");
        vbox.getChildren().add(xyPhaseChoice);

        xyPhaseChoice.valueProperty().bindBidirectional(phaseChoice);
        xyPhaseChoice.valueProperty().addListener(e -> setChartPhaseDim());

        phaseMenuButton = new MenuButton("Phase");

        MenuItem setPhaseItem = new MenuItem("Put Phases");
        setPhaseItem.setOnAction(e -> setPhaseOp());

        MenuItem getPhaseItem = new MenuItem("Get Phases");
        getPhaseItem.setOnAction(e -> getPhaseOp());

        MenuItem setPivotItem = new MenuItem("Set Pivot");
        setPivotItem.setOnAction(e -> setPhasePivot());

        MenuItem setPhase0_0Item = new MenuItem("0,0");
        setPhase0_0Item.setOnAction(e -> setPhase_0_0());

        MenuItem setPhase180_0Item = new MenuItem("180,0");
        setPhase180_0Item.setOnAction(e -> setPhase_180_0());

        MenuItem setPhase90_180Item = new MenuItem("-90,180");
        setPhase90_180Item.setOnAction(e -> setPhase_minus90_180());

        MenuItem autoPhase0Item = new MenuItem("AutoPhase 0");
        autoPhase0Item.setOnAction(e -> autoPhase0());

        MenuItem autoPhase01Item = new MenuItem("AutoPhase 0+1");
        autoPhase01Item.setOnAction(e -> autoPhase01());

        MenuItem autoPhaseMaxItem = new MenuItem("AutoPhase MaxMode");
        autoPhaseMaxItem.setOnAction(e -> autoPhaseMax());

        MenuItem applyPhaseItem = new MenuItem("Apply Phase");
        applyPhaseItem.setOnAction(e -> applyPhase());

        MenuItem autoPhaseDataset0Item = new MenuItem("Auto Phase 0");
        autoPhaseDataset0Item.setOnAction(e -> autoPhaseDataset0());

        MenuItem autoPhaseDataset01Item = new MenuItem("Auto Phase 0/1");
        autoPhaseDataset01Item.setOnAction(e -> autoPhaseDataset01());

        MenuItem resetPhaseItem = new MenuItem("Reset Phases");
        resetPhaseItem.setOnAction(e -> resetPhases());

        Collections.addAll(processorMenuItems, setPhaseItem, getPhaseItem, setPivotItem,
                setPhase0_0Item, setPhase180_0Item, setPhase90_180Item,
                autoPhase0Item, autoPhase01Item, autoPhaseMaxItem);

        Collections.addAll(datasetMenuItems, setPivotItem, applyPhaseItem,
                autoPhaseDataset0Item, autoPhaseDataset01Item, resetPhaseItem);

        vbox.getChildren().add(phaseMenuButton);
<<<<<<< HEAD
        phaseMenuButton.getItems().addAll(processorMenuItems);

    }
=======
        phaseMenuButton.getItems().addAll(datasetMenuItems);
>>>>>>> 0cc3b0a2

    }

     void setChartPhaseDim() {
        PolyChart chart = controller.getActiveChart();
        chart.setPhaseDim(phaseChoice.get().equals("X") ? 0 : 1);
        if (!processMode) {
            setPH1Slider(chart.getDataPH1());
            setPH0Slider(chart.getDataPH0());
        }
    }

    public void sliceStatus(boolean state) {
        sliceStatus = state;
    }

    public boolean sliceStatus() {
        return sliceStatus;
    }

    public void cursor(Cursor cursor) {
        this.cursor = cursor;
    }

    public Cursor cursor() {
        return cursor;
    }

    void handlePhReset(int iPh) {
        if (iPh == 0) {
            handlePh0Reset();
        } else {
            handlePh1Reset();
        }

    }

    private void handlePh(int iPh) {
        if (iPh == 0) {
            handlePh0();
        } else {
            handlePh1();
        }
    }

    private void handlePh0() {
        double sliderPH0 = sliders[0].getValue();
        sliderPH0 = Math.round(sliderPH0 * 10) / 10.0;
        phLabels[0].setText(String.format("%.1f", sliderPH0));
        double deltaPH0 = 0.0;
        PolyChart chart = controller.getActiveChart();
        if (controller.getActiveChart().hasData()) {
            deltaPH0 = sliderPH0 - chart.getDataPH0();
        }
        if (chart.is1D()) {
            chart.setPh0(deltaPH0);
            chart.layoutPlotChildren();
        } else {
            chart.setPh0(deltaPH0);
            chart.getCrossHairs().refresh();
        }
    }

    private void handlePh1() {
        PolyChart chart = controller.getActiveChart();
        double sliderPH0 = sliders[0].getValue();
        double sliderPH1 = sliders[1].getValue();
        double deltaPH1 = 0.0;
        if (chart.hasData()) {
            deltaPH1 = sliderPH1 - (chart.getDataPH1() + chart.getPh1());
        }
        double pivotFraction = chart.getPivotFraction();
        sliderPH0 = sliderPH0 - deltaPH1 * pivotFraction;

        sliderPH0 = Math.round(sliderPH0 * 10) / 10.0;
        sliderPH1 = Math.round(sliderPH1 * 10) / 10.0;

        setPH0Slider(sliderPH0);
        double deltaPH0 = 0.0;
        deltaPH1 = 0.0;
        if (chart.hasData()) {
            deltaPH0 = sliderPH0 - chart.getDataPH0();
            deltaPH1 = sliderPH1 - chart.getDataPH1();
        }

        phLabels[0].setText(String.format("%.1f", sliderPH0));
        phLabels[1].setText(String.format("%.1f", sliderPH1));

        if (chart.is1D()) {
            chart.setPh0(deltaPH0);
            chart.setPh1(deltaPH1);
            chart.layoutPlotChildren();
        } else {
            chart.setPh0(deltaPH0);
            chart.setPh1(deltaPH1);
            chart.getCrossHairs().refresh();
        }
    }

    private void handlePh0Reset() {
        double ph0 = sliders[0].getValue();
        handlePh0Reset(ph0);
    }

    public void handlePh0Reset(double ph0) {
        handlePh0Reset(ph0, controller.isProcessControllerVisible());
    }

    public void handlePh0Reset(double ph0, boolean updateOp) {
        ph0 = Util.phaseMin(ph0);
        ph0 = Math.round(ph0 * 10) / 10.0;
        double halfRange = 22.5;
        double start = halfRange * Math.round(ph0 / halfRange) - 2.0 * halfRange;
        double end = start + 4 * halfRange;
        sliders[0].setMin(start);
        sliders[0].setMax(end);
        sliders[0].setBlockIncrement(0.1);
        sliders[0].setValue(ph0);
        phLabels[0].setText(String.format("%.1f", ph0));
        if (updateOp) {
            setPhaseOp();
        }
    }

    public void setPhaseLabels(double ph0, double ph1) {
        ph0 = Math.round(ph0 * 10) / 10.0;
        ph1 = Math.round(ph1 * 10) / 10.0;
        phLabels[0].setText(String.format("%.1f", ph0));
        phLabels[1].setText(String.format("%.1f", ph1));
    }

    private void handlePh1Reset() {
        double ph1 = sliders[1].getValue();
        handlePh1Reset(ph1);
    }

    void handlePh1Reset(double ph1) {
        handlePh1Reset(ph1, controller.isProcessControllerVisible());
    }

    void handlePh1Reset(double ph1, boolean updateOp) {
        ph1 = Math.round(ph1 * 10) / 10.0;
        double start = 90.0 * Math.round(ph1 / 90.0) - 180.0;
        double end = start + 360.0;
        sliders[1].setMin(start);
        sliders[1].setMax(end);
        sliders[1].setValue(ph1);
        phLabels[1].setText(String.format("%.1f", ph1));
        if (updateOp) {
            setPhaseOp();
        }
    }

    protected void setPH0Slider(double value) {
        value = Math.round(value * 10) / 10.0;
        double halfRange = 22.5;
        double start = halfRange * Math.round(value / halfRange) - 2.0 * halfRange;
        double end = start + 4 * halfRange;
        sliders[0].setMin(start);
        sliders[0].setMax(end);
        sliders[0].setValue(value);
    }

    protected void setPH1Slider(double value) {
        value = Math.round(value * 10) / 10.0;
        double start = 90.0 * Math.round(value / 90.0) - 180.0;
        double end = start + 360.0;
        sliders[1].setMin(start);
        sliders[1].setMax(end);
        sliders[1].setValue(value);
    }

    protected void setPhaseDim(int phaseDim) {
        PolyChart chart = controller.getActiveChart();
        if (phaseDim >= 0) {
            chart.setPhaseDim(phaseDim);
            getPhaseOp();
        } else {
            chart.resetPhaseDim();
            handlePh1Reset(0.0);
            handlePh0Reset(0.0);
        }
        phaseChoice.set(chart.getPhaseAxis() == PolyChartAxes.X_INDEX ? "X" : "Y");
    }

    public void setPhaseOp(String opString) {
        PolyChart chart = controller.getActiveChart();
        processingOperation.update(opString);
<<<<<<< HEAD
        chart.getProcessorController().chartProcessor.updateOpList();
//        int opIndex = chart.getProcessorController().propertyManager.setOp(opString);
//        chart.getProcessorController().propertyManager.setPropSheet(opIndex, opString);
=======
        if (processMode) {
            chart.getProcessorController().chartProcessor.updateOpList();
        }
>>>>>>> 0cc3b0a2
    }

    public void setPhaseOp() {
        if (!processMode) {
            return;
        }
        PolyChart chart = controller.getActiveChart();
        double ph0 = sliders[0].getValue();
        double ph1 = sliders[1].getValue();
        String phaseDim = String.valueOf(chart.getPhaseDim() + 1);
        if (chart.hasData() && (controller.getChartProcessor() != null)) {
            if (chart.is1D()) {
                List<ProcessingOperationInterface> listItems = controller.getChartProcessor().getOperations("D" + phaseDim);
                if (listItems != null) {
                    for (ProcessingOperationInterface processingOperation : listItems) {
                        if (processingOperation.getName().equals("AUTOPHASE")) {
                            double aph0 = AutoPhase.lastPh0.get();
                            double aph1 = AutoPhase.lastPh1.get();
                            ph0 -= aph0;
                            ph1 -= aph1;
                        }
                    }
                }
                String opString = String.format("PHASE(ph0=%.1f,ph1=%.1f,dimag=%s)", ph0, ph1, delImagString);
                if (processingOperation != null) {
                    processingOperation.update(opString);
                    controller.getChartProcessor().updateOpList();
                }

                if (chart.getProcessorController() != null) {
                    setPhaseOp(opString);
                }
                chart.setPh0(0.0);
                chart.setPh1(0.0);
                chart.layoutPlotChildren();
            } else if (phaseDim.equals(controller.getChartProcessor().getVecDimName().substring(1))) {
                double deltaPH0 = ph0 - chart.getDataPH0();
                double deltaPH1 = ph1 - chart.getDataPH1();

<<<<<<< HEAD
                String opString = String.format("PHASE(ph0=%.1f,ph1=%.1f,dimag=%s)", newph0, newph1, delImagString);
=======
                String opString = String.format("PHASE(ph0=%.1f,ph1=%.1f,dimag=%s)", ph0, ph1, delImagString);
>>>>>>> 0cc3b0a2
                if (processingOperation != null) {
                    processingOperation.update(opString);
                    controller.getChartProcessor().updateOpList();
                }
                if (chart.getProcessorController() != null) {
                    setPhaseOp(opString);
                }
                chart.setPh0(deltaPH0);
                chart.setPh1(deltaPH1);
                chart.getCrossHairs().refresh();
            }
        }
    }

    protected void getPhaseOp() {
        if (!processMode) {
            return;
        }
        PolyChart chart = controller.getActiveChart();
        double ph0 = 0.0;
        double ph1 = 0.0;
        double aph0 = 0.0;
        double aph1 = 0.0;
        if (!chart.hasData()) {
            return;
        }
        String phaseDim = "D" + (chart.getPhaseDim() + 1);
        if (controller.getChartProcessor() != null) {
            List<ProcessingOperationInterface> listItems = controller.getChartProcessor().getOperations(phaseDim);
            if (listItems != null) {
                Map<String, String> values = null;
                if (processingOperation != null) {
                    values = PropertyManager.parseOpString(processingOperation.toString());
                } else {
                    for (ProcessingOperationInterface processingOperation : listItems) {
                        String opName = processingOperation.getName();
                        if (opName.equals("PHASE")) {
                            values = PropertyManager.parseOpString(processingOperation.toString());
                        }
                        if (opName.equals("AUTOPHASE")) {
                            aph0 = AutoPhase.lastPh0.get();
                            aph1 = AutoPhase.lastPh1.get();
                        }
                    }
                }
                if (values != null) {
                    try {
                        if (values.containsKey("ph0")) {
                            String value = values.get("ph0");
                            ph0 = Double.parseDouble(value);
                        } else {
                            ph0 = 0.0;
                        }
                        if (values.containsKey("ph1")) {
                            String value = values.get("ph1");
                            ph1 = Double.parseDouble(value);
                        } else {
                            ph1 = 0.0;
                        }
                        delImagString = values.getOrDefault("dimag", "False");
                    } catch (NumberFormatException nfE) {
                        log.warn("Unable to parse phase.", nfE);
                    }
                }
            }
        }

        setPH1Slider(ph1 + aph1);
        setPH0Slider(ph0 + aph0);
        chart.setPh0(0.0);
        chart.setPh1(0.0);
    }

    private void setPhasePivot() {
        controller.getActiveChart().setPhasePivot();
        controller.getActiveChart().drawSlices();
    }

    private void setPhasePivotToMax() {
        controller.getActiveChart().setPivotToMax();
        controller.getActiveChart().drawSlices();
    }

    private void autoPhase0() {
        if (controller.getActiveChart().is1D()) {
            controller.getActiveChart().autoPhase(false, false);
        } else {
            autoPhaseDataset(false, false);
        }
    }

    private void autoPhase01() {
        if (controller.getActiveChart().is1D()) {
            controller.getActiveChart().autoPhase(false, true);
        } else {
            autoPhaseDataset(true, false);
        }
    }

    private void autoPhaseMax() {
        controller.getActiveChart().autoPhase(true, false);
    }

    private void applyPhase() {
        PolyChart chart = controller.getActiveChart();
        DatasetBase datasetBase = chart.getDataset();
        Dataset dataset = (Dataset) datasetBase;
        try {
            int iDim = chart.getPhaseDim();
            double ph0 = chart.getPh0();
            double ph1 = chart.getPh1();
            dataset.phaseDim(iDim, ph0, ph1);
            chart.setPh0(0.0);
            chart.setPh1(0.0);
            chart.refresh();
        } catch (IOException ex) {
            ExceptionDialog d = new ExceptionDialog(ex);
            d.showAndWait();
        }
    }

    private void autoPhaseDataset0() {
        autoPhaseDataset(false, true);
    }

    private void autoPhaseDataset01() {
        autoPhaseDataset(true, true);
    }

    private void autoPhaseDataset(boolean firstOrder, boolean apply) {
        PolyChart chart = controller.getActiveChart();
        DatasetBase datasetBase = chart.getDataset();
        if (!(datasetBase instanceof Dataset dataset)) {
            throw new IllegalStateException("Dataset isn't a valid instance!");
        }

        double ratio = 25.0;
        IDBaseline2.ThreshMode threshMode = IDBaseline2.ThreshMode.SDEV;

        int iDim = chart.getPhaseDim();
        int winSize = 2;
        double ph1Limit = 90.0;
        try {
            double[] phases = dataset.autoPhase(iDim, firstOrder, winSize, ratio, ph1Limit, threshMode, apply);
            if (apply) {
                chart.setPh0(0.0);
                chart.setPh1(0.0);
            } else {
                chart.setPh0(0.0);
                chart.setPh1(0.0);
                handlePh1Reset(sliders[1].getValue() + phases[1]);
                handlePh0Reset(sliders[0].getValue() + phases[0]);
            }
            chart.refresh();
        } catch (IOException ioE) {
            ExceptionDialog d = new ExceptionDialog(ioE);
            d.showAndWait();
        }
    }

    private void resetPhases() {
        PolyChart chart = controller.getActiveChart();
        DatasetBase dataset = chart.getDataset();
        for (int i = 0; i < dataset.getNDim(); i++) {
            dataset.setPh0(i, 0.0);
            dataset.setPh0_r(i, 0.0);
            dataset.setPh1(i, 0.0);
            dataset.setPh1_r(i, 0.0);
        }
        setPH1Slider(0.0);
        setPH0Slider(0.0);
        String opString = String.format("PHASE(ph0=%.1f,ph1=%.1f,dimag=%s)", 0.0, 0.0, delImagString);
        setPhaseOp(opString);
        chart.resetChartPhases();
    }

    private void setPhase_minus90_180() {
        setPhase(-90.0, 180.0);
    }

    private void setPhases() {
        var nmrData = controller.getChartProcessor().getNMRData();
        if (nmrData != null) {
            double ph0 = nmrData.getPH0(0);
            double ph1 = nmrData.getPH1(0);
            setPhase(ph0, ph1);
        }
    }

    private void invertPhase() {
        double ph0 = sliders[0].getValue();
        double ph1 = sliders[1].getValue();
        setPhase(ph0 + 180.0, ph1);
    }

    private void setPhase_0_0() {
        setPhase(0.0, 0.0);
    }

    private void setPhase_180_0() {
        setPhase(180.0, 0.0);
    }

    private void setPhase(double ph0, double ph1) {
        PolyChart chart = controller.getActiveChart();
        String opString = String.format("PHASE(ph0=%.1f,ph1=%.1f,dimag=%s)", ph0, ph1, delImagString);
        setPhaseOp(opString);
        setPH1Slider(ph1);
        setPH0Slider(ph0);
        chart.setPh0(0.0);
        chart.setPh1(0.0);
        chart.layoutPlotChildren();
    }

}<|MERGE_RESOLUTION|>--- conflicted
+++ resolved
@@ -65,10 +65,7 @@
 
     public Phaser(FXMLController controller, VBox vbox, Orientation orientation) {
         this.controller = controller;
-<<<<<<< HEAD
-=======
         processMode = false;
->>>>>>> 0cc3b0a2
         makeSliders(vbox, orientation);
         setupMenus(vbox);
     }
@@ -76,32 +73,19 @@
     public Phaser(FXMLController controller, VBox vbox, Orientation orientation,
                   ProcessingOperation processingOperation) {
         this.controller = controller;
-<<<<<<< HEAD
-=======
         processMode = true;
->>>>>>> 0cc3b0a2
         this.processingOperation = processingOperation;
         HBox hBox = new HBox();
         setupMenus(hBox);
         vbox.setSpacing(15);
         vbox.getChildren().add(hBox);
         makeSliders(vbox, orientation);
-<<<<<<< HEAD
-        System.out.println("new phaser " + processingOperation);
-    }
-
-    private void makeSliders(VBox vbox, Orientation orientation) {
-        Pane layoutPane = orientation == Orientation.VERTICAL ? vbox : new HBox();
-        for (int iPh = 0; iPh < 2; iPh++) {
-            HBox hBox = null;
-=======
     }
 
     private void makeSliders(VBox vbox, Orientation orientation) {
         Pane layoutPane;
         for (int iPh = 0; iPh < 2; iPh++) {
             HBox hBox;
->>>>>>> 0cc3b0a2
             if (orientation == Orientation.HORIZONTAL) {
                 hBox = new HBox();
                 HBox.setHgrow(hBox, Priority.ALWAYS);
@@ -129,10 +113,6 @@
             } else {
                 HBox.setHgrow(slider, Priority.ALWAYS);
             }
-<<<<<<< HEAD
-            Separator sep = new Separator();
-=======
->>>>>>> 0cc3b0a2
             phLabels[iPh] = new TextField();
             phLabels[iPh].setPrefWidth(50);
             layoutPane.getChildren().addAll(label, slider, phLabels[iPh]);
@@ -157,15 +137,9 @@
         setPivotItem.setOnAction(e -> setPhasePivot());
         splitMenuButton.getItems().add(setPivotItem);
 
-<<<<<<< HEAD
-        SplitMenuButton phaseMenuButton = new SplitMenuButton();
-        phaseMenuButton.setText("Set");
-        phaseMenuButton.setOnAction(e -> setPhases());
-=======
         SplitMenuButton phaseSplitMenuButton = new SplitMenuButton();
         phaseSplitMenuButton.setText("Set");
         phaseSplitMenuButton.setOnAction(e -> setPhases());
->>>>>>> 0cc3b0a2
 
         MenuItem setPhasesToDataValuesItem = new MenuItem("To Data Values");
         setPhasesToDataValuesItem.setOnAction(e -> setPhases());
@@ -182,11 +156,7 @@
         MenuItem invertPhaseItem = new MenuItem("Invert");
         invertPhaseItem.setOnAction(e -> invertPhase());
 
-<<<<<<< HEAD
-        phaseMenuButton.getItems().addAll(setPhasesToDataValuesItem, setPhase0_0Item, setPhase180_0Item, setPhase90_180Item, invertPhaseItem);
-=======
         phaseSplitMenuButton.getItems().addAll(setPhasesToDataValuesItem, setPhase0_0Item, setPhase180_0Item, setPhase90_180Item, invertPhaseItem);
->>>>>>> 0cc3b0a2
 
         SplitMenuButton autoPhaseMenuButton = new SplitMenuButton();
         autoPhaseMenuButton.setText("Auto");
@@ -201,20 +171,12 @@
         autoPhaseMenuButton.getItems().addAll(autoPhase01Item, autoPhase0Item);
 
         hbox.setSpacing(15);
-<<<<<<< HEAD
-        hbox.getChildren().addAll(splitMenuButton, phaseMenuButton, autoPhaseMenuButton);
-=======
         hbox.getChildren().addAll(splitMenuButton, phaseSplitMenuButton, autoPhaseMenuButton);
->>>>>>> 0cc3b0a2
 
     }
 
     private void setupMenus(VBox vbox) {
-<<<<<<< HEAD
-        xyPhaseChoice = new ChoiceBox();
-=======
         xyPhaseChoice = new ChoiceBox<>();
->>>>>>> 0cc3b0a2
         xyPhaseChoice.getItems().addAll("X", "Y");
         vbox.getChildren().add(xyPhaseChoice);
 
@@ -270,13 +232,7 @@
                 autoPhaseDataset0Item, autoPhaseDataset01Item, resetPhaseItem);
 
         vbox.getChildren().add(phaseMenuButton);
-<<<<<<< HEAD
-        phaseMenuButton.getItems().addAll(processorMenuItems);
-
-    }
-=======
         phaseMenuButton.getItems().addAll(datasetMenuItems);
->>>>>>> 0cc3b0a2
 
     }
 
@@ -465,15 +421,9 @@
     public void setPhaseOp(String opString) {
         PolyChart chart = controller.getActiveChart();
         processingOperation.update(opString);
-<<<<<<< HEAD
-        chart.getProcessorController().chartProcessor.updateOpList();
-//        int opIndex = chart.getProcessorController().propertyManager.setOp(opString);
-//        chart.getProcessorController().propertyManager.setPropSheet(opIndex, opString);
-=======
         if (processMode) {
             chart.getProcessorController().chartProcessor.updateOpList();
         }
->>>>>>> 0cc3b0a2
     }
 
     public void setPhaseOp() {
@@ -513,11 +463,7 @@
                 double deltaPH0 = ph0 - chart.getDataPH0();
                 double deltaPH1 = ph1 - chart.getDataPH1();
 
-<<<<<<< HEAD
-                String opString = String.format("PHASE(ph0=%.1f,ph1=%.1f,dimag=%s)", newph0, newph1, delImagString);
-=======
                 String opString = String.format("PHASE(ph0=%.1f,ph1=%.1f,dimag=%s)", ph0, ph1, delImagString);
->>>>>>> 0cc3b0a2
                 if (processingOperation != null) {
                     processingOperation.update(opString);
                     controller.getChartProcessor().updateOpList();
