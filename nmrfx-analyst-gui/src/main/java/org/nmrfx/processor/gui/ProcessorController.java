--- conflicted
+++ resolved
@@ -42,10 +42,6 @@
 import javafx.geometry.Point2D;
 import javafx.scene.Cursor;
 import javafx.scene.control.*;
-<<<<<<< HEAD
-import javafx.scene.control.cell.PropertyValueFactory;
-=======
->>>>>>> 0cc3b0a2
 import javafx.scene.control.skin.TitledPaneSkin;
 import javafx.scene.input.KeyCode;
 import javafx.scene.input.KeyEvent;
@@ -70,10 +66,6 @@
 import org.nmrfx.processor.datasets.vendor.NMRData;
 import org.nmrfx.processor.datasets.vendor.rs2d.RS2DData;
 import org.nmrfx.processor.events.DatasetSavedEvent;
-<<<<<<< HEAD
-import org.nmrfx.processor.gui.controls.ProcessingCodeAreaUtil;
-=======
->>>>>>> 0cc3b0a2
 import org.nmrfx.processor.gui.spectra.SpecRegion;
 import org.nmrfx.processor.gui.utils.ModifiableAccordionScrollPane;
 import org.nmrfx.processor.gui.utils.ToolBarUtils;
@@ -166,12 +158,6 @@
     PropertyManager propertyManager;
     RefManager refManager;
 
-<<<<<<< HEAD
-    @FXML
-    PropertySheet refSheet;
-
-=======
->>>>>>> 0cc3b0a2
     // script tab fields
     @FXML
     CheckBox autoProcess;
@@ -184,24 +170,9 @@
     private Button haltProcessButton;
     @FXML
     ToggleButton detailButton;
-<<<<<<< HEAD
     @FXML
     private Button opDocButton;
-=======
->>>>>>> 0cc3b0a2
-    @FXML
-    private Button opDocButton;
-    @FXML
-<<<<<<< HEAD
-    private ChoiceBox<Double> scanRatio;
-    private final List<String> realImagChoices = new ArrayList<>();
-    ChangeListener<String> vecNumListener;
-    int[] rowIndices;
-    int[] vecSizes;
-    Map<String, TitledPane> dimensionPanes = new HashMap<>();
-    ObservableMap<String, List<ProcessingOperationInterface>> mapOpLists;
-    String currentDimName = "";
-=======
+    @FXML
 
     Map<String, TitledPane> dimensionPanes = new HashMap<>();
     ObservableMap<String, List<ProcessingOperationInterface>> mapOpLists;
@@ -209,15 +180,10 @@
     TitledPane referencePane;
     NavigatorGUI navigatorGUI;
     private Button datasetFileButton = new Button("File...");
->>>>>>> 0cc3b0a2
 
     CheckBox genLSCatalog;
     TextField nLSCatFracField;
     TextField[][] lsTextFields;
-<<<<<<< HEAD
-    List<RadioButton> vectorDimButtons = new ArrayList<>();
-=======
->>>>>>> 0cc3b0a2
     ChartProcessor chartProcessor;
     DocWindowController dwc = null;
     PolyChart chart;
@@ -234,19 +200,12 @@
     Throwable processingThrowable;
     String currentText = "";
 
-<<<<<<< HEAD
-    ProcessingCodeAreaUtil codeAreaUtil;
-=======
->>>>>>> 0cc3b0a2
     private final ScheduledThreadPoolExecutor schedExecutor = new ScheduledThreadPoolExecutor(2);
     private AtomicBoolean needToFireEvent = new AtomicBoolean(false);
     private final AtomicReference<Dataset> saveObject = new AtomicReference<>();
     ScheduledFuture futureUpdate = null;
     Map<String, PhaserAndPane> phasersPanes = new HashMap<>();
-<<<<<<< HEAD
-=======
     ScriptGUI scriptGUI = new ScriptGUI();
->>>>>>> 0cc3b0a2
 
 
     public static ProcessorController create(FXMLController fxmlController, NmrControlRightSidePane nmrControlRightSidePane, PolyChart chart) {
@@ -260,16 +219,11 @@
         controller.nmrControlRightSidePane = nmrControlRightSidePane;
         fxmlController.processorCreated(controller.mainBox);
         nmrControlRightSidePane.addContent(controller);
-<<<<<<< HEAD
-        controller.createSimulatorAccordion();
-        controller.viewMode.setValue(DisplayMode.FID_OPS);
-=======
         if (chart.getDataset() == null) {
             controller.createSimulatorAccordion();
             controller.viewMode.setValue(DisplayMode.FID_OPS);
         }
         controller.navigatorGUI = NavigatorGUI.create(controller);
->>>>>>> 0cc3b0a2
 
         return controller;
     }
@@ -359,10 +313,6 @@
             currentDimName = "";
         } else if (titledPane.isExpanded() && !currentDimName.equals(name)) {
             currentDimName = name;
-<<<<<<< HEAD
-            if (!currentDimName.isBlank()) {
-                accordion = (ModifiableAccordionScrollPane) dimensionPanes.get(currentDimName).getContent();
-=======
             if (name.equals("D1-REF")) {
                 currentDimName = "D1";
             }
@@ -370,7 +320,6 @@
                 if (dimensionPanes.containsKey(name)) {
                     accordion = (ModifiableAccordionScrollPane) dimensionPanes.get(currentDimName).getContent();
                 }
->>>>>>> 0cc3b0a2
                 if (currentDimName.charAt(0) == 'D' && StringUtils.isNumeric(currentDimName.substring(1))) {
                     dimChoice.setValue(currentDimName);
                     updatePhaser();
@@ -385,11 +334,7 @@
         }
     }
 
-<<<<<<< HEAD
-    private void addTitleBar(TitledPane titledPane, String name) {
-=======
     private void addTitleBar(TitledPane titledPane, String name, boolean addMenu) {
->>>>>>> 0cc3b0a2
         titledPane.setContentDisplay(ContentDisplay.GRAPHIC_ONLY);
         titledPane.setGraphicTextGap(0);
         titledPane.setSkin(new ButtonTitlePaneSkin(titledPane));
@@ -407,23 +352,6 @@
         // Create spacer to separate label and buttons
         Pane spacer = ToolBarUtils.makeFiller(100);
         titleBox.getChildren().add(spacer);
-<<<<<<< HEAD
-        MenuButton menuButton = new MenuButton("");
-        menuButton.setGraphic(GlyphsDude.createIcon(FontAwesomeIcon.PLUS, "10"));
-        menuButton.setContentDisplay(ContentDisplay.GRAPHIC_ONLY);
-        if (name.equals("FULL DATASET")) {
-            menuButton.getItems().addAll(getMenuItemsForDataset());
-        } else if (name.startsWith("POLISHING")) {
-            menuButton.getItems().addAll(getMenuItemsForPolishingt());
-        } else {
-            menuButton.getItems().addAll(getMenuItems());
-        }
-        titleBox.getChildren().addAll(menuButton);
-        titledPane.setGraphic(titleBox);
-        menuButton.setDisable(true);
-        menuButton.disableProperty().bind(titledPane.expandedProperty().not());
-    }
-=======
         if (addMenu) {
             MenuButton menuButton = new MenuButton("");
             menuButton.setGraphic(GlyphsDude.createIcon(FontAwesomeIcon.PLUS, "10"));
@@ -442,7 +370,6 @@
         titledPane.setGraphic(titleBox);
     }
 
->>>>>>> 0cc3b0a2
     private static class ButtonTitlePaneSkin extends TitledPaneSkin {
         final Region arrow;
 
@@ -466,11 +393,7 @@
         TitledPane titledPane = new TitledPane();
         titledPane.expandedProperty().addListener(c -> setActivePane(name, titledPane));
         titledPane.setText(title);
-<<<<<<< HEAD
-        addTitleBar(titledPane, title);
-=======
         addTitleBar(titledPane, title, true);
->>>>>>> 0cc3b0a2
         ModifiableAccordionScrollPane accordion1 = new ModifiableAccordionScrollPane();
         titledPane.setContent(accordion1);
         dimensionPanes.put(name, titledPane);
@@ -501,11 +424,7 @@
         ObservableList<String> dimList = FXCollections.observableArrayList();
         for (int i = 1; i <= nDim; i++) {
             addTitlePane("D" + i, "DIMENSION " + i);
-<<<<<<< HEAD
-            dimList.add("D"+i);
-=======
             dimList.add("D" + i);
->>>>>>> 0cc3b0a2
             if ((i == 1) && (nDim > 2)) {
                 StringBuilder sBuilder = new StringBuilder();
                 sBuilder.append("D2");
@@ -521,11 +440,7 @@
             addTitlePane("D_ALL", "FULL DATASET");
 
             for (int i = 1; i <= nDim; i++) {
-<<<<<<< HEAD
-                addTitlePane("P" + i, "POLISHING " + i);
-=======
                 addTitlePane("P" + i, "DIMENSION " + i + " (post processing)");
->>>>>>> 0cc3b0a2
             }
         }
         currentDimName = "D" + 1;
@@ -803,12 +718,9 @@
         return accordion.getPanes().stream().anyMatch(p -> p.getText().equals(trimOp));
     }
 
-<<<<<<< HEAD
-=======
     public boolean detailSelected() {
         return detailButton.isSelected();
     }
->>>>>>> 0cc3b0a2
 
     private void updateTitledPane(ModifiableAccordionScrollPane.ModifiableTitlePane titledPane, ProcessingOperation op) {
         titledPane.setProcessingOperation(op);
@@ -891,11 +803,7 @@
         int index = -1;
         TitledPane activePane = null;
         int i = 0;
-<<<<<<< HEAD
-        for (var pane:accordion.getPanes()) {
-=======
         for (var pane : accordion.getPanes()) {
->>>>>>> 0cc3b0a2
             if (pane.isExpanded()) {
                 index = i;
                 activePane = pane;
@@ -909,16 +817,10 @@
         return isPhaserActive.get();
     }
 
-<<<<<<< HEAD
-    record PhaserAndPane(TitledPane phaserPane, Phaser phaser) {}
-
-    private Pane makePhaserPane( ModifiableAccordionScrollPane.ModifiableTitlePane phaserPane, ProcessingOperation processingOperation) {
-=======
     record PhaserAndPane(TitledPane phaserPane, Phaser phaser) {
     }
 
     private Pane makePhaserPane(ModifiableAccordionScrollPane.ModifiableTitlePane phaserPane, ProcessingOperation processingOperation) {
->>>>>>> 0cc3b0a2
         VBox phaserBox = new VBox();
         Phaser phaser = new Phaser(chart.getFXMLController(), phaserBox, Orientation.HORIZONTAL, processingOperation);
         PhaserAndPane phaserAndPane = new PhaserAndPane(phaserPane, phaser);
@@ -1055,11 +957,7 @@
         return "REGIONS(regions=[])";
     }
 
-<<<<<<< HEAD
-    List<Double>  getCurrentRegion(ProcessingOperation processingOperation) {
-=======
     List<Double> getCurrentRegion(ProcessingOperation processingOperation) {
->>>>>>> 0cc3b0a2
         List<Double> fracs = new ArrayList<>();
         Map<String, ProcessingOperation.OperationParameter> params = processingOperation.getParameterMap();
         if (params.containsKey("regions")) {
@@ -1136,14 +1034,6 @@
         accordionPane.getPanes().clear();
         int i = 0;
         currentDimName = name;
-<<<<<<< HEAD
-        for (var processingOperation: processingOperations) {
-            ModifiableAccordionScrollPane.ModifiableTitlePane pane = newTitledPane(accordionPane, processingOperation, i++);
-        }
-    }
-    private void updateAccordionTitles() {
-        for (var pane: accordion.getPanes()) {
-=======
         for (var processingOperation : processingOperations) {
             ModifiableAccordionScrollPane.ModifiableTitlePane pane = newTitledPane(accordionPane, processingOperation, i++);
         }
@@ -1175,7 +1065,6 @@
 
     private void updateAccordionTitles() {
         for (var pane : accordion.getPanes()) {
->>>>>>> 0cc3b0a2
             ModifiableAccordionScrollPane.ModifiableTitlePane mPane = (ModifiableAccordionScrollPane.ModifiableTitlePane) pane;
             mPane.setDetailedTitle(detailButton.isSelected());
         }
@@ -1206,11 +1095,7 @@
         } else if (opName.equals("APODIZE")) {
             int nDim = 1;
             if (getNMRData() != null) {
-<<<<<<< HEAD
-                 nDim = getNMRData().getNDim();
-=======
                 nDim = getNMRData().getNDim();
->>>>>>> 0cc3b0a2
             }
             if (nDim == 1) {
                 opName = "EXPD";
@@ -1226,19 +1111,11 @@
             }
             apodizationGroup.update(opName, opName);
         } else if (BaselineGroup.opInGroup(opName)) {
-<<<<<<< HEAD
-                int index = propertyManager.getCurrentPosition(ops, "Baseline Correction");
-            BaselineGroup baselineGroup = index != -1 ? (BaselineGroup) ops.get(index) : new BaselineGroup();
-                if (index == -1) {
-                    propertyManager.addOp(baselineGroup, ops, index);
-                }
-=======
             int index = propertyManager.getCurrentPosition(ops, "Baseline Correction");
             BaselineGroup baselineGroup = index != -1 ? (BaselineGroup) ops.get(index) : new BaselineGroup();
             if (index == -1) {
                 propertyManager.addOp(baselineGroup, ops, index);
             }
->>>>>>> 0cc3b0a2
             baselineGroup.update(opName, opName);
         } else {
             int index = propertyManager.getCurrentPosition(ops, opName);
@@ -1529,14 +1406,9 @@
             currentText = script;
         }
         chartProcessor.setScriptValid(true);
-<<<<<<< HEAD
-        updateSkipIndices();
-        updateAllAccordions();
-=======
         navigatorGUI.updateSkipIndices();
         updateAllAccordions();
         setAutoProcess(autoProcessState);
->>>>>>> 0cc3b0a2
     }
 
     @FXML
@@ -1798,25 +1670,16 @@
         chartProcessor = new ChartProcessor(this);
         mapOpLists = chartProcessor.mapOpLists;
 
-<<<<<<< HEAD
-        navHBox.getChildren().clear();
-=======
->>>>>>> 0cc3b0a2
         List<MenuItem> menuItems = getMenuItems();
 
         popOver.setContentNode(new Text("hello"));
 
         propertyManager = new PropertyManager(this, opTextField, popOver);
-<<<<<<< HEAD
-        refManager = new RefManager(this, refSheet);
-        refManager.setupItems(0);
-=======
         referencePane = new TitledPane();
         referencePane.setText("PARAMETERS");
         addTitleBar(referencePane, "PARAMETERS", false);
 
         refManager = new RefManager(this, referencePane);
->>>>>>> 0cc3b0a2
         statusBar.setProgress(0.0);
 
         statusBar.getLeftItems().add(statusCircle);
@@ -1829,20 +1692,13 @@
                 AnalystApp.ICON_SIZE_STR);
         detailButton.setContentDisplay(ContentDisplay.GRAPHIC_ONLY);
         detailButton.setGraphic(detailIcon);
-<<<<<<< HEAD
-        detailButton.setOnAction(e -> updateAccordionTitles());
-        dimChoice.disableProperty().bind(viewMode.valueProperty().isEqualTo(DisplayMode.SPECTRUM));
-=======
         detailButton.setOnAction(e -> updateAllAccordionTitles());
         dimChoice.disableProperty().bind(viewMode.valueProperty().isEqualTo(DisplayMode.SPECTRUM));
 
         datasetFileButton.setOnAction(e -> datasetFileAction());
->>>>>>> 0cc3b0a2
 
         setupListeners();
     }
-<<<<<<< HEAD
-=======
 
     public Button getDatasetFileButton() {
         return datasetFileButton;
@@ -1855,7 +1711,7 @@
         }
         return nmrData;
     }
->>>>>>> 0cc3b0a2
+
 
     public void updateAfterOperationListChanged() {
         chartProcessor.updateOpList();
@@ -1866,18 +1722,6 @@
         mapOpLists.removeListener(opListListener);
     }
 
-<<<<<<< HEAD
-=======
-    public void updateAfterOperationListChanged() {
-        chartProcessor.updateOpList();
-        updateAccordionList();
-    }
-
-    public void removeOpListener() {
-        mapOpLists.removeListener(opListListener);
-    }
-
->>>>>>> 0cc3b0a2
     public void addOpListener() {
         mapOpLists.addListener(opListListener);
     }
@@ -1934,27 +1778,6 @@
         }
         return menuItems;
     }
-    private List<MenuItem> getMenuItemsForDataset() {
-        List<MenuItem> menuItems = new ArrayList<>();
-        String[] opNames = {"AutoPhase Dataset"};
-        for (String opName : opNames) {
-            MenuItem menuItem = new MenuItem(opName);
-            menuItem.addEventHandler(ActionEvent.ACTION, this::opMenuAction);
-            menuItems.add(menuItem);
-        }
-        return menuItems;
-    }
-
-    private List<MenuItem> getMenuItemsForPolishingt() {
-        List<MenuItem> menuItems = new ArrayList<>();
-        String[] opNames = {"AutoCorrect Baseline"};
-        for (String opName : opNames) {
-            MenuItem menuItem = new MenuItem(opName);
-            menuItem.addEventHandler(ActionEvent.ACTION, this::opMenuAction);
-            menuItems.add(menuItem);
-        }
-        return menuItems;
-    }
 
     private List<MenuItem> getMenuItems() {
         List<MenuItem> menuItems = new ArrayList<>();
