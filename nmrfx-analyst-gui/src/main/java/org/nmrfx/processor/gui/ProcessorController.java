/*
 * NMRFx Processor : A Program for Processing NMR Data
 * Copyright (C) 2004-2017 One Moon Scientific, Inc., Westfield, N.J., USA
 *
 * This program is free software: you can redistribute it and/or modify
 * it under the terms of the GNU General Public License as published by
 * the Free Software Foundation, either version 3 of the License, or
 * (at your option) any later version.
 *
 * This program is distributed in the hope that it will be useful,
 * but WITHOUT ANY WARRANTY; without even the implied warranty of
 * MERCHANTABILITY or FITNESS FOR A PARTICULAR PURPOSE.  See the
 * GNU General Public License for more details.
 *
 * You should have received a copy of the GNU General Public License
 * along with this program.  If not, see <http://www.gnu.org/licenses/>.
 */
package org.nmrfx.processor.gui;

import de.jensd.fx.glyphs.GlyphsDude;
import de.jensd.fx.glyphs.fontawesome.FontAwesomeIcon;
import javafx.beans.binding.Bindings;
import javafx.beans.property.ObjectProperty;
import javafx.beans.property.ReadOnlyObjectProperty;
import javafx.beans.property.SimpleObjectProperty;
import javafx.beans.value.ChangeListener;
import javafx.collections.FXCollections;
import javafx.collections.ListChangeListener;
import javafx.collections.ObservableList;
import javafx.concurrent.Service;
import javafx.concurrent.Task;
import javafx.concurrent.Worker;
import javafx.event.ActionEvent;
import javafx.event.Event;
import javafx.event.EventHandler;
import javafx.fxml.FXML;
import javafx.fxml.Initializable;
import javafx.geometry.Point2D;
import javafx.scene.control.*;
import javafx.scene.control.cell.PropertyValueFactory;
import javafx.scene.input.KeyCode;
import javafx.scene.input.KeyEvent;
import javafx.scene.layout.*;
import javafx.scene.paint.Color;
import javafx.scene.shape.Circle;
import javafx.scene.text.Text;
import javafx.stage.FileChooser;
import javafx.util.Callback;
import org.apache.commons.lang3.StringUtils;
import org.apache.commons.lang3.SystemUtils;
import org.apache.commons.math3.util.MultidimensionalCounter;
import org.controlsfx.control.PopOver;
import org.controlsfx.control.PropertySheet;
import org.controlsfx.control.StatusBar;
import org.controlsfx.dialog.ExceptionDialog;
import org.fxmisc.richtext.CodeArea;
import org.greenrobot.eventbus.EventBus;
import org.nmrfx.analyst.gui.AnalystApp;
import org.nmrfx.fxutil.Fx;
import org.nmrfx.fxutil.Fxml;
import org.nmrfx.processor.datasets.Dataset;
import org.nmrfx.processor.datasets.DatasetException;
import org.nmrfx.processor.datasets.DatasetGroupIndex;
import org.nmrfx.processor.datasets.DatasetType;
import org.nmrfx.processor.datasets.vendor.NMRData;
import org.nmrfx.processor.datasets.vendor.VendorPar;
import org.nmrfx.processor.datasets.vendor.rs2d.RS2DData;
import org.nmrfx.processor.events.DatasetSavedEvent;
import org.nmrfx.processor.gui.utils.ModifiableAccordionScrollPane;
import org.nmrfx.processor.gui.controls.ProcessingCodeAreaUtil;
import org.nmrfx.processor.gui.utils.ToolBarUtils;
import org.nmrfx.processor.processing.Processor;
import org.nmrfx.processor.processing.ProcessorAvailableStatusListener;
import org.nmrfx.project.ProjectBase;
import org.nmrfx.utilities.ProgressUpdater;
import org.nmrfx.utils.FormatUtils;
import org.nmrfx.utils.GUIUtils;
import org.nmrfx.utils.properties.BooleanOperationItem;
import org.nmrfx.utils.properties.OperationItem;
import org.python.util.PythonInterpreter;
import org.slf4j.Logger;
import org.slf4j.LoggerFactory;

import java.io.File;
import java.io.IOException;
import java.net.URL;
import java.nio.file.Files;
import java.nio.file.Path;
import java.nio.file.Paths;
import java.util.*;
import java.util.concurrent.ScheduledFuture;
import java.util.concurrent.ScheduledThreadPoolExecutor;
import java.util.concurrent.TimeUnit;
import java.util.concurrent.atomic.AtomicBoolean;
import java.util.concurrent.atomic.AtomicReference;
import java.util.regex.Matcher;
import java.util.regex.Pattern;

public class ProcessorController implements Initializable, ProgressUpdater, NmrControlRightSideContent {
    private static final Logger log = LoggerFactory.getLogger(ProcessorController.class);

    private static String patternString = "(\\w+)=((\\[[^\\[]*\\])|(\"[^\"]*\")|('[^']*')|([^,]+))";

    static Map<String, String> longNameMap = Map.of(
            "TDCOMB", "Phase Sensitive Mode",
            "APODIZE", "Apodization",
            "ZF", "Zero Fill",
            "FT", "Fourier Transform",
            "PHASE", "Phasing",
            "BC", "Baseline Correction",
            "SUPPRESS", "Signal Suppression",
            "EXTRACT", "Extract Region"
            );
    private static final String[] BASIC_OPS = {"APODIZE(lb=0.5) ZF FT", "SB ZF FT", "SB(c=0.5) ZF FT", "VECREF GEN"};
    private static final String[] COMMON_OPS = {"APODIZE", "SUPPRESS", "ZF", "FT", "AUTOPHASE", "EXTRACT", "BC"};
    private static final AtomicBoolean aListUpdated = new AtomicBoolean(false);

    private enum DisplayMode {
        FID("FID"),
        FID_OPS("FID w/ OPs"),
        SPECTRUM("Spectrum");
        private final String strValue;

        DisplayMode(String strValue) {
            this.strValue = strValue;
        }

        @Override
        public String toString() {
            return this.strValue;
        }
    }

    NmrControlRightSidePane nmrControlRightSidePane;
    @FXML
    private BorderPane mainBox;
    @FXML
    private ToolBar toolBar;
    @FXML
    private TextField opTextField;

    @FXML
    private ChoiceBox<String> dimChoice;
    @FXML
    private MenuItem autoGenerateScript;
    @FXML
    private MenuItem autoGenerateArrayedScript;
    @FXML
    private MenuItem openDefaultScript;
    @FXML
    private MenuItem openScript;
    @FXML
    private MenuItem saveScript;
    @FXML
    private MenuItem saveScriptAs;
    @FXML
    private MenuItem openOperations;
    @FXML
    private MenuItem saveOperations;
    @FXML
<<<<<<< HEAD
    private ModifiableAccordionScrollPane accordion;
    @FXML
    ToolBar opBox;
    @FXML
    private ListView<String> scriptView;
=======
    private ListView<ProcessingOperation> scriptView;
>>>>>>> 7d871c5a
    @FXML
    private StatusBar statusBar;
    private final Circle statusCircle = new Circle(10.0, Color.GREEN);

    @FXML
    private MenuButton opMenuButton;
    final ObservableList<ProcessingOperation> operationList = FXCollections.observableArrayList();
    EventHandler<ActionEvent> menuHandler;
    PopOver popOver = new PopOver();

    ChangeListener<String> dimListener;
    ChangeListener<Number> refDimListener;

    PropertyManager propertyManager;
    RefManager refManager;

    @FXML
    PropertySheet propertySheet;

    @FXML
    PropertySheet refSheet;

    // script tab fields
    @FXML
    CodeArea textArea;
    @FXML
    CheckBox autoProcess;

    @FXML
    ToolBar fidParToolBar;
    @FXML
    TableView<VendorPar> fidParTableView;
    @FXML
    HBox navHBox;
    @FXML
    private VBox dimVBox;
    @FXML
    private Slider vecNum1;
    @FXML
    VBox navDetailsVBox;
    private TextField[] rowTextBoxes = new TextField[0];
    @FXML
    private TextField fileIndexTextBox;
    @FXML
    private ListView<DatasetGroupIndex> corruptedIndicesListView;
    ToggleGroup rowToggleGroup = new ToggleGroup();
    @FXML
    private ChoiceBox<String> realImagChoiceBox;
    @FXML
    private ChoiceBox<DisplayMode> viewMode;
    @FXML
    private Button datasetFileButton;
    @FXML
    private Button processDatasetButton;
    @FXML
    private Button haltProcessButton;
    @FXML
    private Button opDocButton;
    @FXML
    private ChoiceBox<Integer> scanMaxN;
    @FXML
    private ChoiceBox<Double> scanRatio;
    private final List<String> realImagChoices = new ArrayList<>();
    ChangeListener<String> vecNumListener;
    int[] rowIndices;
    int[] vecSizes;

    CheckBox genLSCatalog;
    TextField nLSCatFracField;
    TextField[][] lsTextFields;
    List<RadioButton> vectorDimButtons = new ArrayList<>();
    ToggleButton sortButton;
    ToggleButton detailButton;
    ChartProcessor chartProcessor;
    DocWindowController dwc = null;
    PolyChart chart;
    private AtomicBoolean idleMode = new AtomicBoolean(false);
    private AtomicBoolean isProcessing = new AtomicBoolean(false);
    private AtomicBoolean doProcessWhenDone = new AtomicBoolean(false);
    private final ProcessDataset processDataset = new ProcessDataset();
    ListChangeListener<ProcessingOperation> opListListener = null;

    final ReadOnlyObjectProperty<Worker.State> stateProperty = processDataset.worker.stateProperty();
    private final ObjectProperty<Boolean> processorAvailable = new SimpleObjectProperty<>();
    private final ProcessorAvailableStatusListener processorAvailableStatusListener = this::processorAvailableStatusUpdated;
    Throwable processingThrowable;
    String currentText = "";

    ProcessingCodeAreaUtil codeAreaUtil;
    private ScheduledThreadPoolExecutor schedExecutor = new ScheduledThreadPoolExecutor(2);
    private AtomicBoolean needToFireEvent = new AtomicBoolean(false);
    private AtomicReference<Dataset> saveObject = new AtomicReference<>();
    ScheduledFuture futureUpdate = null;


    public static ProcessorController create(FXMLController fxmlController, NmrControlRightSidePane nmrControlRightSidePane, PolyChart chart) {
        Fxml.Builder builder = Fxml.load(ProcessorController.class, "ProcessorScene.fxml");
        ProcessorController controller = builder.getController();

        controller.chart = chart;
        chart.setProcessorController(controller);
        controller.chartProcessor.setChart(chart);
        controller.chartProcessor.setFxmlController(fxmlController);
        controller.nmrControlRightSidePane = nmrControlRightSidePane;
        fxmlController.processorCreated(controller.mainBox);
        nmrControlRightSidePane.addContent(controller);
        return controller;
    }

    public Pane getPane() {
        return mainBox;
    }

    public boolean isVisible() {
        return mainBox.isVisible();
    }

    public PropertyManager getPropertyManager() {
        return propertyManager;
    }

    protected void clearOperationList() {
        operationList.clear();
    }

    protected void setOperationList(List<ProcessingOperation> scriptList) {
        operationList.setAll(scriptList);
    }

    protected List<ProcessingOperation> getOperationList() {
        return operationList;
    }

    protected String getFullScript() {
        return chartProcessor.buildScript();
    }

    class UpdateTask implements Runnable {
        @Override
        public void run() {
            if (aListUpdated.get()) {
                needToFireEvent.set(true);
                aListUpdated.set(false);
                startTimer();
            } else if (needToFireEvent.get()) {
                needToFireEvent.set(false);
                Fx.runOnFxThread(() -> saveDataset(saveObject.getAndSet(null)));
                if (aListUpdated.get()) {
                    startTimer();
                }
            }
        }
    }

    synchronized void startTimer() {
        if (schedExecutor != null) {
            if (needToFireEvent.get() || (futureUpdate == null) || futureUpdate.isDone()) {
                UpdateTask updateTask = new UpdateTask();
                futureUpdate = schedExecutor.schedule(updateTask, 2000, TimeUnit.MILLISECONDS);
            }
        }
    }

    public void updateProgress(double f) {
        Fx.runOnFxThread(() -> statusBar.setProgress(f));
    }

    public void updateStatus(String s) {
        Fx.runOnFxThread(() -> setProcessingStatus(s, true));
    }

    void updateFileButton() {
        if (chartProcessor.getDatasetType() == DatasetType.SPINit) {
            datasetFileButton.setText("Next ProcNum");
        } else {
            datasetFileButton.setText("File...");
        }
    }

    protected void updateDimChoice(boolean[] complex) {
        int nDim = complex.length;
        dimChoice.getSelectionModel().selectedItemProperty().removeListener(dimListener);
        ObservableList<String> dimList = FXCollections.observableArrayList();
        for (int i = 1; i <= nDim; i++) {
            dimList.add("D" + i);
            if ((i == 1) && (nDim > 2)) {
                StringBuilder sBuilder = new StringBuilder();
                sBuilder.append("D2");
                for (int j = 3; j <= nDim; j++) {
                    sBuilder.append(",");
                    sBuilder.append(j);
                }
                dimList.add(sBuilder.toString());
            }
        }
        dimList.add("D_ALL");
        for (int i = 1; i <= nDim; i++) {
            dimList.add("P" + i);
            if ((i == 1) && (nDim > 2)) {
                dimList.add("P2,3");
            }
        }
        dimChoice.setItems(dimList);
        dimChoice.getSelectionModel().select(0);
        dimChoice.getSelectionModel().selectedItemProperty().addListener(dimListener);

        updateVecNumChoice(complex);

        updateLineshapeCatalog(nDim);
    }

    protected void updateLineshapeCatalog(int nDim) {
        NMRData nmrData = null;
        if (chartProcessor != null) {
            nmrData = chartProcessor.getNMRData();
        }

        BorderPane borderPane = new BorderPane();
        HBox topBox = new HBox();
        genLSCatalog = new CheckBox("Generate");
        Label nFracLabel = new Label("nFrac:");
        nFracLabel.setPrefWidth(70);
        nLSCatFracField = new TextField("2");
        nLSCatFracField.setPrefWidth(40);
        topBox.getChildren().addAll(genLSCatalog, nFracLabel, nLSCatFracField);
        GridPane gridPane = new GridPane();
        gridPane.add(new Label("Dim"), 0, 0);
        gridPane.add(new Label("LwMin"), 1, 0);
        gridPane.add(new Label("LwMax"), 2, 0);
        gridPane.add(new Label("NLw"), 3, 0);
        gridPane.add(new Label("NPts"), 4, 0);
        lsTextFields = new TextField[nDim][4];
        int[] widths = {60, 60, 40, 40};
        for (int i = 0; i < nDim; i++) {
            Label label = new Label(String.valueOf(i + 1));
            label.setPrefWidth(30);
            gridPane.add(label, 0, i + 1);
            for (int iCol = 0; iCol < 4; iCol++) {
                lsTextFields[i][iCol] = new TextField();
                lsTextFields[i][iCol].setPrefWidth(widths[iCol]);
                gridPane.add(lsTextFields[i][iCol], iCol + 1, i + 1);
            }
            if (nmrData != null) {
                int size = nmrData.getSize(i);
                double sw = nmrData.getSW(i);
                double res = 2.0 * sw / size;
                double lwMin = res / 4;
                double lwMax = res * 2;
                lsTextFields[i][0].setText(String.format("%.0f", lwMin));
                lsTextFields[i][1].setText(String.format("%.0f", lwMax));
                lsTextFields[i][2].setText("30");
                lsTextFields[i][3].setText("64");
            }
        }
        borderPane.setTop(topBox);
        borderPane.setCenter(gridPane);
    }

    String getLSScript() {
        StringBuilder sBuilder = new StringBuilder();
        if (genLSCatalog.isSelected()) {
            boolean ok = true;
            //genLSCatalog(lw, nLw, nKeep, 2)
            for (TextField[] lsTextField : lsTextFields) {
                for (int j = 0; j < 2; j++) {
                    try {
                        Double.parseDouble(lsTextField[j].getText());
                    } catch (NumberFormatException nfE) {
                        ok = false;
                        break;
                    }
                }
            }
            if (ok) {
                sBuilder.append("genLSCatalog(");
                for (int j = 0; j < lsTextFields[0].length; j++) {
                    if (j != 0) {
                        sBuilder.append(",");
                    }
                    sBuilder.append("[");
                    for (int i = 0; i < lsTextFields.length; i++) {
                        if (i != 0) {
                            sBuilder.append(",");
                        }
                        sBuilder.append(lsTextFields[i][j].getText());
                    }
                    sBuilder.append("]");
                }
                sBuilder.append(",");

                sBuilder.append(nLSCatFracField.getText()).append(")");
                sBuilder.append("\n");

            }
        }
        return sBuilder.toString();
    }

    @FXML
    void viewMode() {
        if (viewMode.getValue() == DisplayMode.SPECTRUM) {
            if (chart.getFXMLController().isFIDActive()) {
                viewDatasetInApp(null);
            }
        } else if (viewMode.getValue() == DisplayMode.FID_OPS) {
            viewFID();
        } else if (viewMode.getValue() == DisplayMode.FID) {
            viewRawFID();
        }
    }

    @FXML
    public void viewDatasetInApp(Dataset dataset) {
        Dataset currentDataset = (Dataset) chart.getDataset();
        if (dataset != null) {
            chart.getFXMLController().addDataset(dataset, false, false);
            if ((currentDataset != null) && (currentDataset != dataset)) {
                currentDataset.close();
            }
        } else {
            if (chartProcessor.getDatasetFile() != null) {
                if (currentDataset != null) {
                    currentDataset.close();
                }
                boolean viewingDataset = isViewingDataset();
                chart.getFXMLController().openDataset(chartProcessor.getDatasetFile(), false, true);
                viewMode.setValue(DisplayMode.SPECTRUM);
                if (!viewingDataset) {
                    chart.full();
                    chart.autoScale();
                }
            }
        }
    }

    void viewingDataset(boolean state) {
        if (state) {
            viewMode.setValue(DisplayMode.SPECTRUM);
        } else {
            viewMode.setValue(DisplayMode.FID_OPS);
        }
    }

    public boolean isViewingDataset() {
        return viewMode.getValue() == DisplayMode.SPECTRUM;
    }

    public boolean isViewingFID() {
        return viewMode.getValue() == DisplayMode.FID_OPS;
    }

    @FXML
    void viewFID() {
        dimChoice.getSelectionModel().select(0);
        chartProcessor.setVecDim("D1");
        viewMode.setValue(DisplayMode.FID_OPS);
        chart.getFXMLController().getUndoManager().clear();
        chart.getFXMLController().updateSpectrumStatusBarOptions(false);
    }

    @FXML
    void viewRawFID() {
        dimChoice.getSelectionModel().select(0);
        chartProcessor.setVecDim("D1");
        viewMode.setValue(DisplayMode.FID);
        chart.getFXMLController().getUndoManager().clear();
        chart.getFXMLController().updateSpectrumStatusBarOptions(false);
    }

    public String getScript() {
        StringBuilder script = new StringBuilder();
        for (Object obj : operationList) {
            script.append(obj.toString());
            script.append("\n");
        }
        return script.toString();
    }

    @FXML
    void handleScriptKey(KeyEvent event) {
        if ((event.getCode() == KeyCode.DELETE) || (event.getCode() == KeyCode.BACK_SPACE)) {
            deleteItem();
        }
    }


    public void deleteOp() {
        deleteItem();
    }

    void deleteItem() {
        if (!operationList.isEmpty()) {
            int index = scriptView.getSelectionModel().getSelectedIndex();

            /*
              If we are deleting the last element, select the previous,
              else select the next element. If this is the first element,
              then unselect the scriptView.
             */
            propertyManager.removeScriptListener();
            operationList.removeListener(opListListener);

            try {
                operationList.remove(index);
            } catch (Exception ex) {
                log.warn(ex.getMessage(), ex);
            } finally {
                propertyManager.addScriptListener();
                operationList.addListener(opListListener);
                OperationListCell.updateCells();
                chartProcessor.updateOpList();
            }
            if (index == operationList.size()) {
                scriptView.getSelectionModel().select(index - 1);
            } else {
                scriptView.getSelectionModel().select(index);
            }
            updateAccordionList();
            if (operationList.isEmpty()) {
                propertyManager.clearPropSheet();
                if (!chartProcessor.areOperationListsValidProperty().get()) {
                    String currentDatasetName = chart.getDataset().getName();
                    haltProcessAction();
                    // Set available as halt may happen before code flow reaches the Processor
                    Processor.getProcessor().setProcessorAvailableStatus(true);
                    chartProcessor.reloadData();
                    chartProcessor.setDatasetFile(null);
                    viewingDataset(false);
                    ProjectBase.getActive().removeDataset(currentDatasetName);
                    chart.refresh();
                }
            } else {
                int currentIndex = scriptView.getSelectionModel().getSelectedIndex();
                if (currentIndex != -1) {
                    String selOp = scriptView.getItems().get(currentIndex).toString();
                    propertyManager.setPropSheet(currentIndex, selOp);
                } else {
                    propertyManager.clearPropSheet();
                }
            }

            chartProcessor.execScript(getScript(), true, false);
            chart.layoutPlotChildren();
        }
    }

    @FXML
    void handleOpKey(KeyEvent event) {
        if (event.getCode() != KeyCode.ESCAPE) {
            TextField textField = (TextField) event.getSource();
            String opString = textField.getText();
            Text text = ((Text) popOver.getContentNode());
            List<String> opCandidates = OperationInfo.getOps(opString);
            StringBuilder opStrings = new StringBuilder();
            for (String opCandidate : opCandidates) {
                opStrings.append(opCandidate);
                opStrings.append("\n");
            }
            text.setText(opStrings.toString());
            if (opString.length() == 0) {
                popOver.hide();
            } else if (!popOver.isShowing()) {
                final Point2D nodeCoord = textField.localToScreen(textField.getLayoutBounds().getMaxX(), textField.getLayoutBounds().getMaxY());
                popOver.setArrowLocation(PopOver.ArrowLocation.BOTTOM_LEFT);
                popOver.setAnchorLocation(PopOver.AnchorLocation.WINDOW_BOTTOM_RIGHT);
                popOver.show(textField, nodeCoord.getX(), nodeCoord.getY());
            }
        }
    }

    private boolean opPresent(String op) {
        String trimOp = OperationInfo.trimOp(op);
        return accordion.getPanes().stream().anyMatch(p -> p.getText().equals(trimOp));
    }


    private void updateTitledPane(TitledPane titledPane, String op) {
        String trimOp = OperationInfo.trimOp(op);
        String title = detailButton.isSelected() ? op : longNameMap.getOrDefault(trimOp, trimOp);
        titledPane.setText(title);
        PropertySheet opPropertySheet = (PropertySheet) titledPane.getProperties().get("PropSheet");
        opPropertySheet.setPropertyEditorFactory(new NvFxPropertyEditorFactory(this));
        opPropertySheet.setMode(PropertySheet.Mode.NAME);
        opPropertySheet.setModeSwitcherVisible(false);
        opPropertySheet.setSearchBoxVisible(false);
        BooleanOperationItem boolItem = setPropSheet(opPropertySheet, 0, op);
    }

    private void newTitledPane(String op) {
        String trimOp = OperationInfo.trimOp(op);
        TitledPane titledPane = new TitledPane();
        PropertySheet opPropertySheet = new PropertySheet();
        VBox vBox = new VBox();
        HBox hBox = new HBox();
        vBox.getChildren().addAll(hBox, opPropertySheet);
        titledPane.setContent(vBox);
        titledPane.getProperties().put("PropSheet", opPropertySheet);
        updateTitledPane(titledPane, op);
        accordion.add(titledPane);
    }

    BooleanOperationItem  setPropSheet(PropertySheet opPropertySheet, int scriptIndex, String op) {
        String trimOp = OperationInfo.trimOp(op);
        Pattern pattern = null;
        String opPars = "";
        if (!op.equals("")) {
            opPars = op.substring(op.indexOf('(') + 1, op.length() - 1);
            pattern = Pattern.compile(patternString);
        }
        BooleanOperationItem boolItem = null;
        ObservableList<PropertySheet.Item> newItems = FXCollections.observableArrayList();
        ObservableList<PropertySheet.Item> propItems = propertyManager.getItems();
        for (PropertySheet.Item item : propItems) {
            if (item == null) {
                System.out.println("item null");
            } else if (item.getCategory().equals(trimOp) && (pattern != null)) {
                boolean foundIt = false;
                Matcher matcher = pattern.matcher(opPars);
                while (matcher.find()) {
                    if (matcher.groupCount() > 1) {
                        String parName = matcher.group(1);
                        if (item.getName().equals(parName)) {
                            String parValue = matcher.group(2);
                            foundIt = true;
                            ((OperationItem) item).setFromString(parValue);
                        }
                    }
                }
                if (!foundIt) {
                    ((OperationItem) item).setToDefault();
                }
                if (item.getName().equals("disabled")) {
                    boolItem = (BooleanOperationItem) item;
                    System.out.println("disabl " + boolItem.getValue());
                }
                newItems.add(item);
            }
        }
        opPropertySheet.getItems().setAll(newItems);
        return boolItem;
    }

    private boolean paneUsed(TitledPane pane) {
        String title = pane.getText();
        boolean found = false;
        for (String op : operationList) {
            String trimOp = OperationInfo.trimOp(op);
            if (title.equals(trimOp)) {
                found = true;
                break;
            }
        }
        return found;
    }

    private void updateAccordionList() {
        int nOps = operationList.size();
        int origSize = accordion.size();
        int nDiff = nOps - origSize;
        int nTest = nOps;
        if (nDiff > 0) {
            nTest = origSize;
            for (int i = 0; i < nDiff; i++) {
                newTitledPane(operationList.get(i + nTest));
            }
        } else if (nDiff < 0) {
            accordion.remove(nOps, accordion.size());
        }
        for (int i = 0;i<nTest;i++) {
            TitledPane pane = accordion.get(i);
            updateTitledPane(pane, operationList.get(i));
        }
    }

    @FXML
    private void handleNewOp(ActionEvent event) {
        TextField textField = (TextField) event.getSource();
        String op = textField.getText();
        boolean appendOp = false;
        if (op.charAt(0) == '+') {
            appendOp = true;
            op = op.substring(1);
        }
        if (OperationInfo.isOp(op)) {
            int index = -1;
            if (appendOp) {
                index = scriptView.getSelectionModel().getSelectedIndex() + 1;
            }
            propertyManager.setOp(op, appendOp, index);
        } else {
            List<String> opCandidates = OperationInfo.getOps(op);
            if (opCandidates.size() == 1) {
                propertyManager.setOp(opCandidates.get(0));
            }
        }
    }

    @FXML
    private void showOpDoc() {
        if (dwc == null) {
            dwc = new DocWindowController();
        }
        dwc.load();
    }

    private void opMenuAction(ActionEvent event) {
        MenuItem menuItem = (MenuItem) event.getSource();
        String op = menuItem.getText();
        int index = propertyManager.getCurrentPosition(op);
        if (index != -1) {
            index = scriptView.getSelectionModel().getSelectedIndex() + 1;
            propertyManager.setOp(menuItem.getText(), true, index);
        } else {
            propertyManager.setOp(menuItem.getText(), false, -1);

        }
    }

    private void opSequenceMenuAction(ActionEvent event) {
        MenuItem menuItem = (MenuItem) event.getSource();
        String[] ops = menuItem.getText().split(" ");
        for (String op : ops) {
            propertyManager.setOp(op);
        }
    }

    @FXML
    private void loadScriptTab() {
        updateScriptDisplay();
    }

    void updateScriptDisplay() {
        String script = getFullScript();
        if (!script.equals(currentText)) {
            textArea.replaceText(script);
            currentText = script;
        }
        chartProcessor.setScriptValid(true);
    }

    boolean fixDatasetName() {
        String script = textArea.getText();
        if (!chartProcessor.scriptHasDataset(script)) {
            Optional<String> scriptOpt = chartProcessor.fixDatasetName(script);
            if (scriptOpt.isEmpty()) {
                return false;
            }
            textArea.replaceText(scriptOpt.get());
        }
        return true;
    }

    void unsetDatasetName() {
        String script = textArea.getText();
        if (chartProcessor.scriptHasDataset(script)) {
            script = chartProcessor.removeDatasetName(script);
            textArea.replaceText(script);
        }
    }

    @FXML
    private void datasetFileAction() {
        unsetDatasetName();
        fixDatasetName();
    }

    @FXML
    private void openDefaultScriptAction() {
        File parent = chartProcessor.getScriptDir();
        if (parent != null) {
            File scriptFile = chartProcessor.getDefaultScriptFile();
            openScript(scriptFile);
        } else {
            openScriptAction();
        }
    }

    @FXML
    private void openScriptAction() {
        File initialDir = chartProcessor.getScriptDir();
        FileChooser fileChooser = new FileChooser();
        fileChooser.setTitle("Open Script");
        fileChooser.getExtensionFilters().addAll(
                new FileChooser.ExtensionFilter("Python Script", "*.py", "py"),
                new FileChooser.ExtensionFilter("Any File", "*")
        );
        if (initialDir != null) {
            fileChooser.setInitialDirectory(initialDir);
        }
        File selectedFile = fileChooser.showOpenDialog(null);
        if (selectedFile != null) {
            openScript(selectedFile);
        }
    }

    @FXML
    private void openVecScriptAction() {
        File initialDir = chartProcessor.getScriptDir();
        FileChooser fileChooser = new FileChooser();
        fileChooser.setTitle("Open Vector Script");
        fileChooser.getExtensionFilters().addAll(
                new FileChooser.ExtensionFilter("Python Script", "*.txt", "txt"),
                new FileChooser.ExtensionFilter("Any File", "*")
        );
        if (initialDir != null) {
            fileChooser.setInitialDirectory(initialDir);
        }
        File selectedFile = fileChooser.showOpenDialog(null);
        if (selectedFile != null) {
            openVecScript(selectedFile);
        }
    }

    @FXML
    private void writeVecScriptAction() {
        FileChooser fileChooser = new FileChooser();
        File initialDir = chartProcessor.getScriptDir();
        if (initialDir != null) {
            fileChooser.setInitialDirectory(initialDir);
        }
        File saveFile = fileChooser.showSaveDialog(null);
        if (saveFile != null) {
            String script = getScript();
            try {
                chartProcessor.writeScript(script, saveFile);
            } catch (IOException ex) {
                GUIUtils.warn("Write Script Error", ex.getMessage());
            }
        }
    }

    private void openVecScript(File file) {
        String scriptString = null;
        try {
            byte[] encoded = Files.readAllBytes(Paths.get(file.toString()));
            scriptString = new String(encoded);
        } catch (IOException ioe) {
            log.warn("Can't read script. {}", ioe.getMessage(), ioe);
        }
        if (scriptString != null) {
            String[] ops = scriptString.split("\n");
            for (String op : ops) {
                op = op.trim();
                propertyManager.setOp(op, true, 9999);
            }
        }
    }

    protected void openScript(File file) {
        try {
            byte[] encoded = Files.readAllBytes(Paths.get(file.toString()));
            String scriptString = new String(encoded);
            parseScript(scriptString);
            chartProcessor.execScriptList(true);
            PolyChartManager.getInstance().getActiveChart().refresh();
        } catch (IOException ioe) {
            log.warn("Can't read script {}", ioe.getMessage(), ioe);
        }
    }

    @FXML
    private void genDefaultScript() {
        String scriptString = chartProcessor.getGenScript(false);
        parseScript(scriptString);
    }

    @FXML
    private void genDefaultScriptArrayed() {
        String scriptString = chartProcessor.getGenScript(true);
        parseScript(scriptString);
    }

    public void parseScript(String scriptString) {
        HashSet<String> refOps = new HashSet<>();
        refOps.add("skip");
        refOps.add("sw");
        refOps.add("sf");
        refOps.add("ref");
        refOps.add("label");
        refOps.add("acqOrder");
        refOps.add("acqarray");
        refOps.add("acqsize");
        refOps.add("tdsize");
        refOps.add("fixdsp");
        if (!scriptString.equals(currentText)) {
            textArea.replaceText(scriptString);
            currentText = scriptString;
        }
        String[] lines = scriptString.split("\n");
        List<String> headerList = new ArrayList<>();
        List<ProcessingOperation> dimList = null;
        Map<String, List<ProcessingOperation>> mapOpLists = new TreeMap<>();

        String dimNum = "";
        for (String line : lines) {
            line = line.trim();
            if (line.equals("")) {
                continue;
            }
            if (line.charAt(0) == '#') {
                continue;
            }
            int index = line.indexOf('(');
            boolean lastIsClosePar = line.charAt(line.length() - 1) == ')';
            if ((index != -1) && lastIsClosePar) {
                String opName = line.substring(0, index);
                String args = line.substring(index + 1, line.length() - 1);
                if (opName.equals("run")) {
                    continue;
                }
                if (opName.equals("DIM")) {
                    String newDim = args;
                    if (newDim.equals("")) {
                        newDim = "_ALL";
                    }
                    if (!newDim.equals(dimNum)) {
                        dimList = new ArrayList<>();
                        String prefix = "D";
                        if (mapOpLists.containsKey("D" + newDim)) {
                            prefix = "P";
                        }
                        mapOpLists.put(prefix + newDim, dimList);
                        dimNum = newDim;
                    }
                } else if (dimList != null) {
                    dimList.add(new ProcessingOperation(line));
                } else if (refOps.contains(opName)) {
                    headerList.add(line);
                } else if (opName.equals("markrows")) {
                    parseMarkRows(args);
                }
            }
        }
        chartProcessor.setScripts(headerList, mapOpLists);
        String script = getFullScript();
        if (!script.equals(currentText)) {
            textArea.replaceText(script);
            currentText = script;
        }
        chartProcessor.setScriptValid(true);
        updateSkipIndices();
    }

    @FXML
    private void writeDefaultScriptAction() {
        File parent = chartProcessor.getScriptDir();
        if (parent != null) {
            File scriptFile = chartProcessor.getDefaultScriptFile();
            String script = textArea.getText();
            try {
                chartProcessor.writeScript(script, scriptFile);
            } catch (IOException ex) {
                GUIUtils.warn("Write Script Error", ex.getMessage());
            }
        } else {
            writeScriptAction();
        }
    }

    @FXML
    private void writeScriptAction() {
        FileChooser fileChooser = new FileChooser();
        File initialDir = chartProcessor.getScriptDir();
        if (initialDir != null) {
            fileChooser.setInitialDirectory(initialDir);
        }
        File saveFile = fileChooser.showSaveDialog(null);
        if (saveFile != null) {
            String script = textArea.getText();
            try {
                chartProcessor.writeScript(script, saveFile);
            } catch (IOException ex) {
                GUIUtils.warn("Write Script Error", ex.getMessage());
            }
        }
    }

    void finishProcessing(Dataset dataset) {
        Fx.runOnFxThread(() -> finishOnPlatform(dataset));
    }

    void finishOnPlatform(Dataset dataset) {
        if (dataset != null) {
            String newName = dataset.getFile().toString();
            Dataset currentDataset = (Dataset) chart.getDataset();
            if (currentDataset != null) {
                chart.clearDrawlist();
                currentDataset.close();
            }
            try {
                dataset.setFile(new File(newName));
            } catch (IOException e) {
                log.error(e.getMessage(), e);
            }
            setSaveState(dataset);
        }
        viewDatasetInApp(dataset);
    }

    public void saveDataset(Dataset dataset) {
        if ((dataset != null) && (dataset.isMemoryFile()) && dataset.hasDataFile()) {
            try {
                if (dataset.getFileName().endsWith(RS2DData.DATA_FILE_NAME) && (Processor.getProcessor().getNMRData() instanceof RS2DData rs2DData)) {
                    Path procNumPath = rs2DData.saveDataset(dataset);
                    EventBus.getDefault().post(new DatasetSavedEvent(RS2DData.DATASET_TYPE, procNumPath));
                } else {
                    dataset.saveMemoryFile();
                }
                String script = dataset.script();
                if (!script.isBlank()) {
                    try {
                        writeScript(script);
                    } catch (IOException ex) {
                        GUIUtils.warn("Write Script Error", ex.getMessage());
                    }
                }
            } catch (IOException | DatasetException | NullPointerException e) {
                log.error("Couldn't save dataset", e);
            }
        }
    }

    public void setAutoProcess(boolean state) {
        autoProcess.setSelected(state);
    }

    void processIfIdle() {
        if (autoProcess.isSelected()) {
            if (isProcessing.get()) {
                doProcessWhenDone.set(true);
            } else {
                doProcessWhenDone.set(false);
                processDataset(true);
            }
        }
    }

    @FXML
    private void processDatasetAction() {
        processDataset(false);
    }

    public void processDataset(boolean idleModeValue) {
        if (!Processor.getProcessor().isProcessorAvailable() || !chartProcessor.areOperationListsValidProperty().get()) {
            return;
        }
        Processor.getProcessor().setProcessorAvailableStatus(false);
        Dataset.useCacheFile(SystemUtils.IS_OS_WINDOWS);
        doProcessWhenDone.set(false);
        isProcessing.set(true);
        idleMode.set(idleModeValue);
        statusBar.setProgress(0.0);
        Processor.setUpdater(this);
        if (!chartProcessor.isScriptValid()) {
            updateScriptDisplay();
        }
        if (fixDatasetName()) {
            if (!idleModeValue) {
                saveObject.set(null);
            }
            ((Service) processDataset.worker).restart();
        } else {
            Processor.getProcessor().setProcessorAvailableStatus(true);
        }
    }

    @FXML
    private void haltProcessAction() {
        processDataset.worker.cancel();
        Processor.getProcessor().setProcessorError();
    }

    public void saveOnClose() {
        Fx.runOnFxThread(() -> saveDataset(saveObject.getAndSet(null)));
    }

    private void setSaveState(Dataset dataset) {
        aListUpdated.set(true);
        saveObject.set(dataset);
        startTimer();
    }

    private class ProcessDataset {
        Processor processor;
        String script;
        public Worker<Integer> worker;

        private ProcessDataset() {
            worker = new Service<>() {

                protected Task createTask() {
                    return new Task() {
                        protected Object call() {
                            doProcessWhenDone.set(false);
                            isProcessing.set(true);
                            Processor.getProcessor().setProcessorAvailableStatus(false);
                            script = textArea.getText();
                            try (PythonInterpreter processInterp = new PythonInterpreter()) {
                                updateStatus("Start processing");
                                updateTitle("Start Processing");
                                processInterp.exec("from pyproc import *");
                                processor = Processor.getProcessor();
                                processor.keepDatasetOpen(true);
                                processor.setTempFileMode(idleMode.get());
                                processor.clearDataset();
                                processInterp.exec("useProcessor(inNMRFx=True)");
                                processInterp.exec(FormatUtils.formatStringForPythonInterpreter(script));
                            }
                            return 0;
                        }
                    };
                }
            };

            ((Service<Integer>) worker).setOnSucceeded(event -> {
                Dataset dataset = processor.releaseDataset(null);
                if (dataset != null) {
                    dataset.script(script);
                } else {
                    try {
                        writeScript(script);
                    } catch (IOException ioE) {
                        log.error(ioE.getMessage(), ioE);
                    }
                }
                finishProcessing(dataset);
                isProcessing.set(false);
                if (doProcessWhenDone.get()) {
                    processIfIdle();
                }
            });
            ((Service<Integer>) worker).setOnCancelled(event -> {
                processor.clearDataset();
                isProcessing.set(false);
                setProcessingStatus("cancelled", false);
            });
            ((Service<Integer>) worker).setOnFailed(event -> {
                processor.clearDataset();
                isProcessing.set(false);
                // Processing is finished if it has ended with errors
                Processor.getProcessor().setProcessorAvailableStatus(true);
                final Throwable exception = worker.getException();
                setProcessingStatus(exception.getMessage(), false, exception);
            });

        }
    }

    public void writeScript(String script) throws IOException {
        chartProcessor.writeScript(script);
    }

    public void setProcessingStatus(String s, boolean ok) {
        setProcessingStatus(s, ok, null);
    }

    public void setProcessingStatus(String s, boolean ok, Throwable throwable) {
        Fx.runOnFxThread(() -> updateProcessingStatus(s, ok, throwable));
    }

    private void updateProcessingStatus(String s, boolean ok, Throwable throwable) {
        statusBar.setText(Objects.requireNonNullElse(s, ""));
        if (ok) {
            statusCircle.setFill(Color.GREEN);
            processingThrowable = null;
        } else {
            statusCircle.setFill(Color.RED);
            log.warn("error: {}", s);
            processingThrowable = throwable;
        }
        statusBar.setProgress(0.0);
    }

    public void clearProcessingTextLabel() {
        setProcessingStatus("", true);
    }

    /**
     * Enables/disables a set of features based on whether a dataset is provided. The dataset could
     * be null if the processor controller is simulating data.
     *
     * @param dataset The dataset to check.
     */
    private void enableRealFeatures(NMRData dataset) {
        boolean disable = dataset == null;
        datasetFileButton.setDisable(disable);
        autoProcess.setDisable(disable);
        autoGenerateScript.setDisable(disable);
        autoGenerateArrayedScript.setDisable(disable);
        openDefaultScript.setDisable(disable);
        openScript.setDisable(disable);
        saveScript.setDisable(disable);
        saveScriptAs.setDisable(disable);
    }

    @Override
    public void initialize(URL url, ResourceBundle rb) {
        // Disable all real features that should only be enabled if an FID is set in chart processor.
        enableRealFeatures(null);
        chartProcessor = new ChartProcessor(this);
        navHBox.getChildren().clear();
        scriptView.setItems(operationList);
        List<MenuItem> menuItems = getMenuItems();

        opMenuButton.getItems().addAll(menuItems);
        popOver.setContentNode(new Text("hello"));

        propertyManager = new PropertyManager(this, scriptView, propertySheet, operationList, opTextField, popOver);
        propertyManager.setupItems();
        refManager = new RefManager(this, refSheet);
        refManager.setupItems(0);
        statusBar.setProgress(0.0);

        statusBar.getLeftItems().add(statusCircle);
        Tooltip statusBarToolTip = new Tooltip();
        statusBarToolTip.textProperty().bind(statusBar.textProperty());
        statusBar.setTooltip(statusBarToolTip);

        codeAreaUtil = new ProcessingCodeAreaUtil(textArea);
        textArea.setEditable(false);
        textArea.setWrapText(true);
        scanRatio.getItems().addAll(0.5, 1.0, 1.5, 2.0, 3.0, 4.0, 5.0, 10.0);
        scanRatio.setValue(3.0);
        scanMaxN.getItems().addAll(5, 10, 20, 50, 100, 200);
        scanMaxN.setValue(50);
        viewMode.getItems().addAll(DisplayMode.values());
        sortButton = GlyphsDude.createIconToggleButton(FontAwesomeIcon.SORT, "", AnalystApp.ICON_SIZE_STR, AnalystApp.ICON_FONT_SIZE_STR, ContentDisplay.GRAPHIC_ONLY);
        detailButton = GlyphsDude.createIconToggleButton(FontAwesomeIcon.INFO, "",
                AnalystApp.ICON_SIZE_STR, AnalystApp.ICON_FONT_SIZE_STR, ContentDisplay.GRAPHIC_ONLY);
        opBox.getItems().add(ToolBarUtils.makeFiller(20));
        opBox.getItems().addAll(sortButton, detailButton);
        sortButton.setOnAction(e -> updateAccordionList());
        detailButton.setOnAction(e -> updateAccordionList());

        initTable();
        setupListeners();


    }

    private void setupListeners() {
        chartProcessor.nmrDataProperty().addListener((observable, oldValue, newValue) -> enableRealFeatures(newValue));

        opListListener = change -> {
            OperationListCell.updateCells();
            chartProcessor.updateOpList();
            updateAccordionList();
        };
        operationList.addListener(opListListener);

        scriptView.setCellFactory(new Callback<>() {
            @Override
            public ListCell<ProcessingOperation> call(ListView<ProcessingOperation> p) {
                return new OperationListCell<>(scriptView) {
                    @Override
                    public void updateItem(ProcessingOperation processingOperation, boolean empty) {
                        if (processingOperation != null) {
                           super.updateItem(processingOperation, empty);
                        }
                        String s = processingOperation == null ? "" : processingOperation.toString();
                        setText(s);
                    }
                };
            }

        });

        dimListener = (observableValue, dimName, dimName2) -> {
            chartProcessor.setVecDim(dimName2);
            try {
                if (StringUtils.isNumeric(dimName2.substring(1))) {
                    int vecDim = Integer.parseInt(dimName2.substring(1));
                    refManager.setupItems(vecDim - 1);
                } else {
                    refManager.clearItems();
                }
            } catch (NumberFormatException nfE) {
                log.warn("Unable to parse vector dimension.", nfE);
            }
        };
        refDimListener = (observableValue, number, number2) -> {
            int vecDim = (Integer) number2;
            log.info("refdim {}", vecDim);
            refManager.setupItems(vecDim);
        };

        Processor.getProcessor().addProcessorAvailableStatusListener(processorAvailableStatusListener);
        processorAvailable.set(Processor.getProcessor().isProcessorAvailable());
        processDatasetButton.disableProperty()
                .bind(stateProperty.isEqualTo(Worker.State.RUNNING)
                        .or(chartProcessor.nmrDataProperty().isNull())
                        .or(chartProcessor.areOperationListsValidProperty().not())
                        .or(processorAvailable.isEqualTo(false)));
        haltProcessButton.disableProperty().bind(stateProperty.isNotEqualTo(Worker.State.RUNNING));

        rowToggleGroup.selectedToggleProperty().addListener(e -> handleRowDimChange());
        vecNumListener = (observableValue, string, string2) -> {
            String text = realImagChoiceBox.getValue();
            int vecNum = realImagChoices.indexOf(text);
            chartProcessor.setVector(vecNum);
            setFileIndex();
        };

        statusCircle.setOnMousePressed((Event d) -> {
            if (processingThrowable != null) {
                ExceptionDialog dialog = new ExceptionDialog(processingThrowable);
                dialog.showAndWait();
            }
        });

        corruptedIndicesListView.getSelectionModel().selectedItemProperty().addListener(e -> corruptedIndexListener());

    }

    private List<MenuItem> getMenuItems() {
        List<MenuItem> menuItems = new ArrayList<>();
        menuHandler = e -> log.info("menu action ");

        Menu menu = new Menu("Commonly Grouped Operations");
        menuItems.add(menu);
        List<MenuItem> subMenuItems = new ArrayList<>();
        for (String op : BASIC_OPS) {
            MenuItem menuItem = new MenuItem(op);
            menuItem.addEventHandler(ActionEvent.ACTION, this::opSequenceMenuAction);
            subMenuItems.add(menuItem);
        }
        menu.getItems().addAll(subMenuItems);

        Menu commonOpMenu = new Menu("Common Operations");
        menuItems.add(commonOpMenu);
        List<MenuItem> commonOpMenuItems = new ArrayList<>();
        for (String op : COMMON_OPS) {
            MenuItem menuItem = new MenuItem(op);
            menuItem.addEventHandler(ActionEvent.ACTION, this::opMenuAction);
            commonOpMenuItems.add(menuItem);
        }
        commonOpMenu.getItems().addAll(commonOpMenuItems);

        Menu advancedOpMenu = new Menu("Advanced Operations");
        menuItems.add(advancedOpMenu);

        subMenuItems = new ArrayList<>();
        menu = null;
        for (String op : OperationInfo.opOrders) {
            if (op.startsWith("Cascade-")) {
                if (menu != null) {
                    menu.getItems().addAll(subMenuItems);
                }
                menu = new Menu(op.substring(8));
                advancedOpMenu.getItems().add(menu);
                subMenuItems = new ArrayList<>();
            } else {
                MenuItem menuItem = new MenuItem(op);
                menuItem.addEventHandler(ActionEvent.ACTION, this::opMenuAction);
                subMenuItems.add(menuItem);
            }
        }
        // add last group of items (earlier ones added at each new Cascade item)
        if (menu != null) {
            menu.getItems().addAll(subMenuItems);
        }
        return menuItems;
    }

    /**
     * Listener for the Processor availability status and updates the processor available status
     *
     * @param newStatus the newly updated status
     */
    public void processorAvailableStatusUpdated(boolean newStatus) {
        processorAvailable.setValue(newStatus);
    }

    /**
     * Removes the ProcessorAvailable listener.
     */
    public void cleanUp() {
        Processor.getProcessor().removeProcessorAvailableStatusListener(processorAvailableStatusListener);
    }

    void initTable() {
        TableColumn<VendorPar, String> nameCol = new TableColumn<>("Name");
        nameCol.setCellValueFactory(new PropertyValueFactory("Name"));
        nameCol.setEditable(false);
        nameCol.setPrefWidth(125);

        TableColumn<VendorPar, String> valueCol = new TableColumn<>("Value");
        valueCol.setCellValueFactory(new PropertyValueFactory("Value"));
        valueCol.setEditable(false);
        valueCol.setPrefWidth(260);
        fidParTableView.getColumns().setAll(nameCol, valueCol);

    }

    public void updateParTable(NMRData data) {
        List<VendorPar> vPars = data.getPars();
        vPars.sort(Comparator.comparing(VendorPar::getName));
        ObservableList<VendorPar> pars = FXCollections.observableArrayList(vPars);
        fidParTableView.setItems(pars);
    }

    @FXML
    protected void vectorStatus(int[] sizes, int vecDim) {
        int nDim = sizes.length;
        vecSizes = sizes.clone();
        if (nDim > 1) {
            if (rowTextBoxes.length != (nDim - 1)) {
                updateRowBoxes(nDim);
            }
            int j = 0;
            if (vecNum1 != null) {
                for (int i = 0; i < nDim; i++) {
                    if (i != vecDim) {
                        String dimName = String.valueOf(i + 1);
                        vectorDimButtons.get(j).setText(dimName);
                        if (j == 0) {
                            updateVectorSlider(sizes[i]);
                        }
                        rowTextBoxes[j].setText(1 + " / " + sizes[i]);
                        fileIndexTextBox.setText("1");
                        realImagChoiceBox.setValue(realImagChoices.get(0));
                        j++;
                    }
                }
            }
        } else {
            navHBox.getChildren().clear();
        }
    }

    private void updateVectorSlider(int size) {
        vecNum1.setMax(size);
        int majorTic = Math.max(1, size / 8);
        vecNum1.setMajorTickUnit(majorTic);
        vecNum1.setMinorTickCount(4);
        vecNum1.setValue(1);
    }

    private void updateRowBoxes(int nDim) {
        vectorDimButtons.clear();
        navHBox.getChildren().clear();
        navHBox.getChildren().add(vecNum1);
        navHBox.getChildren().add(navDetailsVBox);
        rowTextBoxes = new TextField[nDim - 1];
        dimVBox.setId("dimVBox");
        dimVBox.getChildren().clear();
        for (int i = 0; i < nDim - 1; i++) {
            rowTextBoxes[i] = new TextField();
            rowTextBoxes[i].setEditable(false);
            HBox.setHgrow(rowTextBoxes[i], Priority.ALWAYS);
            RadioButton radioButton = new RadioButton((i + 2) + ": ");
            dimVBox.getChildren().add(new HBox(radioButton, rowTextBoxes[i]));
            radioButton.setToggleGroup(rowToggleGroup);
            vectorDimButtons.add(radioButton);
            if (i == 0) {
                rowToggleGroup.selectToggle(radioButton);
            }
        }
        fileIndexTextBox.setPrefWidth(60);
        fileIndexTextBox.setEditable(false);
    }

    Integer getRowChoice() {
        RadioButton radioButton = (RadioButton) rowToggleGroup.getSelectedToggle();
        int iDim;
        if (radioButton == null) {
            iDim = 1;
        } else {
            String text = radioButton.getText();
            iDim = Integer.parseInt(text.substring(0, 1));
        }
        return iDim;
    }

    void handleRowDimChange() {
        Integer iDim = getRowChoice();
        if (iDim != null) {
            int[] rows = getRows();
            if (rows.length > 0) {
                if ((vecNum1 != null) && vecNum1.isVisible()) {
                    int size = vecSizes[iDim - 1];
                    updateVectorSlider(size);
                    vecNum1.setMax(size);
                }
            }
        }
    }

    protected void setRowLabel(int row, int size) {
        for (int i = 0; i < vectorDimButtons.size(); i++) {
            if (vectorDimButtons.get(i).isSelected()) {
                rowTextBoxes[i].setText(row + " / " + size);
            }
        }
    }

    void setFileIndex(int[] indices) {
        this.rowIndices = indices;
        setFileIndex();
    }

    void setFileIndex() {
        if (rowIndices != null) {
            String text = realImagChoiceBox.getValue();
            int riIndex = realImagChoices.indexOf(text);
            if ((riIndex != -1) && (riIndex < rowIndices.length)) {
                int index = rowIndices[riIndex];
                fileIndexTextBox.setText(String.valueOf(index + 1));
            }
        }
    }

    String getRealImaginaryChoice() {
        return realImagChoiceBox.getValue();
    }

    @FXML
    private void handleVecNum(Event event) {
        Slider slider = (Slider) event.getSource();
        int iRow = (int) slider.getValue() - 1;
        int iDim = getRowChoice() - 1;
        updateRowLabels(iDim, iRow);
        int[] rows = getRows();
        chartProcessor.vecRow(rows);
        chart.layoutPlotChildren();
    }

    private void updateRowLabels(int iDim, int i) {
        if (getNMRData() != null) {
            int nDim = getNMRData().getNDim();
            int size = 1;
            if (nDim > 1) {
                size = getNMRData().getSize(iDim);
            }

            if (i >= size) {
                i = size - 1;
            }
            if (i < 0) {
                i = 0;
            }
            setRowLabel(i + 1, size);
        }
    }

    private void corruptedIndexListener() {
        DatasetGroupIndex groupIndex = corruptedIndicesListView.getSelectionModel().getSelectedItem();
        if (groupIndex != null) {
            int[] indices = groupIndex.getIndices();
            for (int iDim = 0; iDim < indices.length; iDim++) {
                updateRowLabels(iDim + 1, indices[iDim]);
            }
            int[] rows = getRows();
            String realImagChoice = groupIndex.getGroupIndex();
            if (!realImagChoice.equals("")) {
                realImagChoiceBox.setValue(realImagChoice);
            }
            chartProcessor.vecRow(rows);
        }
        chart.layoutPlotChildren();
    }

    public int[] getRows() {
        int[] rows = new int[rowTextBoxes.length];
        for (int i = 0; i < rows.length; i++) {
            if (rowTextBoxes[i] == null) {
                rows[i] = 0;
            } else {
                String text = rowTextBoxes[i].getText();
                if (text.isBlank()) {
                    rows[i] = 0;
                } else {
                    String[] fields = text.split("/");
                    int row = Integer.parseInt(fields[0].trim()) - 1;
                    rows[i] = row;
                }
            }
        }
        return rows;
    }

    @FXML
    private void handleVecRelease(Event event) {
        Slider slider = (Slider) event.getSource();
        int iRow = (int) slider.getValue();
        int delta = (int) (slider.getMax() - slider.getMin());

        int start = (delta / 4 * (iRow / delta / 4)) - delta / 2;
        if (start < 1) {
            start = 1;
        }
        double end = (double) start + delta;
        slider.setMin(start);
        slider.setMax(end);

    }

    protected void updateVecNumChoice(boolean[] complex) {
        char[] chars = {'R', 'I'};
        realImagChoices.clear();
        realImagChoiceBox.getItems().clear();
        int nDim = complex.length;
        if (nDim > 1) {
            int[] sizes = new int[nDim - 1];
            for (int iDim = 1; iDim < nDim; iDim++) {
                sizes[iDim - 1] = complex[iDim] ? 2 : 1;
            }
            realImagChoiceBox.valueProperty().removeListener(vecNumListener);
            StringBuilder sBuilder = new StringBuilder();
            MultidimensionalCounter counter = new MultidimensionalCounter(sizes);
            var iterator = counter.iterator();
            while (iterator.hasNext()) {
                iterator.next();
                int[] counts = iterator.getCounts();
                sBuilder.setLength(0);
                for (int i : counts) {
                    sBuilder.append(chars[i]);
                }
                realImagChoiceBox.getItems().add(sBuilder.toString());
                realImagChoices.add(sBuilder.toString());
            }
            realImagChoiceBox.setValue(realImagChoices.get(0));
            realImagChoiceBox.valueProperty().addListener(vecNumListener);
        }
    }

    NMRData getNMRData() {
        NMRData nmrData = null;
        if (chartProcessor != null) {
            nmrData = chartProcessor.getNMRData();
        }
        return nmrData;
    }

    @FXML
    private void addCorruptedIndex() {
        int[] rows = getRows();
        NMRData nmrData = getNMRData();
        if (nmrData != null) {
            nmrData.addSkipGroup(rows, getRealImaginaryChoice());
        }
        updateSkipIndices();
    }

    @FXML
    private void scanForCorruption() {
        clearCorruptedIndex();
        NMRData nmrData = getNMRData();
        if (nmrData != null) {
            if (nmrData.getSampleSchedule() != null) {
                GUIUtils.warn("Corruption Scan", "Can't scan a NUS dataset");
                return;
            }
            double ratio = scanRatio.getValue();
            int scanN = scanMaxN.getValue();
            List<ChartProcessor.VecIndexScore> indices = chartProcessor.scanForCorruption(ratio, scanN);
            for (ChartProcessor.VecIndexScore vecIndexScore : indices) {
                var vecIndex = vecIndexScore.vecIndex();
                int maxIndex = vecIndexScore.maxIndex();
                int[][] outVec = vecIndex.getOutVec(0);
                int[] groupIndices = new int[outVec.length - 1];
                for (int i = 0; i < groupIndices.length; i++) {
                    groupIndices[i] = outVec[i + 1][0] / 2;
                }
                DatasetGroupIndex groupIndex = new DatasetGroupIndex(groupIndices, realImagChoices.get(maxIndex));
                nmrData.addSkipGroup(groupIndex);
            }
        }
        updateSkipIndices();
    }

    @FXML
    private void addCorruptedDim() {
        int[] rows = getRows();
        int iDim = getRowChoice() - 2;
        for (int i = 0; i < rows.length; i++) {
            if (i != iDim) {
                rows[i] = -1;
            }
        }
        NMRData nmrData = getNMRData();
        if (nmrData != null) {
            nmrData.addSkipGroup(rows, "");
        }
        updateSkipIndices();
    }

    void updateSkipIndices() {
        corruptedIndicesListView.setItems(getSkipList());
        updateScriptDisplay();
    }

    @FXML
    private void clearCorruptedIndex() {
        NMRData nmrData = getNMRData();
        if (nmrData != null) {
            nmrData.clearSkipGroups();
        }
        updateSkipIndices();
    }

    @FXML
    private void deleteCorruptedIndex() {
        NMRData nmrData = getNMRData();
        if (nmrData != null) {
            int index = corruptedIndicesListView.getSelectionModel().getSelectedIndex();
            if (index >= 0) {
                nmrData.getSkipGroups().remove(index);
            }
        }
        updateSkipIndices();
    }

    public Optional<String> getSkipString() {
        Optional<String> result = Optional.empty();
        NMRData nmrData = getNMRData();
        if (nmrData != null) {
            result = DatasetGroupIndex.getSkipString(nmrData.getSkipGroups());
        }
        return result;
    }

    public ObservableList<DatasetGroupIndex> getSkipList() {
        ObservableList<DatasetGroupIndex> groupList = FXCollections.observableArrayList();
        NMRData nmrData = getNMRData();
        if (nmrData != null) {
            groupList.addAll(nmrData.getSkipGroups());
        }
        return groupList;
    }

    void parseMarkRows(String markRowsArg) {
        NMRData nmrData = getNMRData();
        if (nmrData != null) {
            nmrData.getSkipGroups().clear();
            String[] fields = markRowsArg.split("\\]\\s*,\\s*\\[");
            for (var field : fields) {
                field = field.trim();
                if (field.charAt(0) == '[') {
                    field = field.substring(1);
                }
                if (field.endsWith("]")) {
                    field = field.substring(0, field.length() - 1);
                }
                DatasetGroupIndex datasetGroupIndex = new DatasetGroupIndex(field);
                nmrData.addSkipGroup(datasetGroupIndex);
            }
        }
    }
}<|MERGE_RESOLUTION|>--- conflicted
+++ resolved
@@ -19,7 +19,6 @@
 
 import de.jensd.fx.glyphs.GlyphsDude;
 import de.jensd.fx.glyphs.fontawesome.FontAwesomeIcon;
-import javafx.beans.binding.Bindings;
 import javafx.beans.property.ObjectProperty;
 import javafx.beans.property.ReadOnlyObjectProperty;
 import javafx.beans.property.SimpleObjectProperty;
@@ -45,7 +44,6 @@
 import javafx.scene.shape.Circle;
 import javafx.scene.text.Text;
 import javafx.stage.FileChooser;
-import javafx.util.Callback;
 import org.apache.commons.lang3.StringUtils;
 import org.apache.commons.lang3.SystemUtils;
 import org.apache.commons.math3.util.MultidimensionalCounter;
@@ -66,8 +64,8 @@
 import org.nmrfx.processor.datasets.vendor.VendorPar;
 import org.nmrfx.processor.datasets.vendor.rs2d.RS2DData;
 import org.nmrfx.processor.events.DatasetSavedEvent;
+import org.nmrfx.processor.gui.controls.ProcessingCodeAreaUtil;
 import org.nmrfx.processor.gui.utils.ModifiableAccordionScrollPane;
-import org.nmrfx.processor.gui.controls.ProcessingCodeAreaUtil;
 import org.nmrfx.processor.gui.utils.ToolBarUtils;
 import org.nmrfx.processor.processing.Processor;
 import org.nmrfx.processor.processing.ProcessorAvailableStatusListener;
@@ -158,15 +156,9 @@
     @FXML
     private MenuItem saveOperations;
     @FXML
-<<<<<<< HEAD
     private ModifiableAccordionScrollPane accordion;
     @FXML
     ToolBar opBox;
-    @FXML
-    private ListView<String> scriptView;
-=======
-    private ListView<ProcessingOperation> scriptView;
->>>>>>> 7d871c5a
     @FXML
     private StatusBar statusBar;
     private final Circle statusCircle = new Circle(10.0, Color.GREEN);
@@ -182,9 +174,6 @@
 
     PropertyManager propertyManager;
     RefManager refManager;
-
-    @FXML
-    PropertySheet propertySheet;
 
     @FXML
     PropertySheet refSheet;
@@ -545,21 +534,8 @@
         return script.toString();
     }
 
-    @FXML
-    void handleScriptKey(KeyEvent event) {
-        if ((event.getCode() == KeyCode.DELETE) || (event.getCode() == KeyCode.BACK_SPACE)) {
-            deleteItem();
-        }
-    }
-
-
-    public void deleteOp() {
-        deleteItem();
-    }
-
-    void deleteItem() {
+    void deleteItem(int index) {
         if (!operationList.isEmpty()) {
-            int index = scriptView.getSelectionModel().getSelectedIndex();
 
             /*
               If we are deleting the last element, select the previous,
@@ -579,14 +555,8 @@
                 OperationListCell.updateCells();
                 chartProcessor.updateOpList();
             }
-            if (index == operationList.size()) {
-                scriptView.getSelectionModel().select(index - 1);
-            } else {
-                scriptView.getSelectionModel().select(index);
-            }
             updateAccordionList();
             if (operationList.isEmpty()) {
-                propertyManager.clearPropSheet();
                 if (!chartProcessor.areOperationListsValidProperty().get()) {
                     String currentDatasetName = chart.getDataset().getName();
                     haltProcessAction();
@@ -598,14 +568,6 @@
                     ProjectBase.getActive().removeDataset(currentDatasetName);
                     chart.refresh();
                 }
-            } else {
-                int currentIndex = scriptView.getSelectionModel().getSelectedIndex();
-                if (currentIndex != -1) {
-                    String selOp = scriptView.getItems().get(currentIndex).toString();
-                    propertyManager.setPropSheet(currentIndex, selOp);
-                } else {
-                    propertyManager.clearPropSheet();
-                }
             }
 
             chartProcessor.execScript(getScript(), true, false);
@@ -643,20 +605,19 @@
     }
 
 
-    private void updateTitledPane(TitledPane titledPane, String op) {
-        String trimOp = OperationInfo.trimOp(op);
-        String title = detailButton.isSelected() ? op : longNameMap.getOrDefault(trimOp, trimOp);
+    private void updateTitledPane(TitledPane titledPane, ProcessingOperation op) {
+        String title = detailButton.isSelected() ? op.toString() : longNameMap.getOrDefault(op.opName, op.opName);
         titledPane.setText(title);
         PropertySheet opPropertySheet = (PropertySheet) titledPane.getProperties().get("PropSheet");
+        System.out.println("Update titled pane " + opPropertySheet);
         opPropertySheet.setPropertyEditorFactory(new NvFxPropertyEditorFactory(this));
         opPropertySheet.setMode(PropertySheet.Mode.NAME);
         opPropertySheet.setModeSwitcherVisible(false);
         opPropertySheet.setSearchBoxVisible(false);
-        BooleanOperationItem boolItem = setPropSheet(opPropertySheet, 0, op);
-    }
-
-    private void newTitledPane(String op) {
-        String trimOp = OperationInfo.trimOp(op);
+        BooleanOperationItem boolItem = setPropSheet(titledPane, opPropertySheet, 0, op);
+    }
+
+    private void newTitledPane(ProcessingOperation op) {
         TitledPane titledPane = new TitledPane();
         PropertySheet opPropertySheet = new PropertySheet();
         VBox vBox = new VBox();
@@ -668,21 +629,37 @@
         accordion.add(titledPane);
     }
 
-    BooleanOperationItem  setPropSheet(PropertySheet opPropertySheet, int scriptIndex, String op) {
-        String trimOp = OperationInfo.trimOp(op);
+    public int getExpandedTitlePane() {
+        int index = -1;
+        TitledPane activePane = null;
+        int i = 0;
+        for (var pane:accordion.getPanes()) {
+            if (pane.isExpanded()) {
+                index = i;
+                activePane = pane;
+            }
+            i++;
+        }
+        System.out.println("get expanded " + index +  "" + activePane);
+        return index;
+    }
+
+    BooleanOperationItem  setPropSheet(TitledPane titledPane, PropertySheet opPropertySheet, int scriptIndex, ProcessingOperation op) {
         Pattern pattern = null;
         String opPars = "";
         if (!op.equals("")) {
-            opPars = op.substring(op.indexOf('(') + 1, op.length() - 1);
+            opPars = op.opArgs;
             pattern = Pattern.compile(patternString);
         }
+        opPropertySheet.getItems().clear();
         BooleanOperationItem boolItem = null;
         ObservableList<PropertySheet.Item> newItems = FXCollections.observableArrayList();
+        propertyManager.setupItem(opPropertySheet, op.opName);
         ObservableList<PropertySheet.Item> propItems = propertyManager.getItems();
         for (PropertySheet.Item item : propItems) {
             if (item == null) {
                 System.out.println("item null");
-            } else if (item.getCategory().equals(trimOp) && (pattern != null)) {
+            } else if (item.getCategory().equals(op.opName) && (pattern != null)) {
                 boolean foundIt = false;
                 Matcher matcher = pattern.matcher(opPars);
                 while (matcher.find()) {
@@ -698,31 +675,31 @@
                 if (!foundIt) {
                     ((OperationItem) item).setToDefault();
                 }
+                System.out.println("add item " + item);
                 if (item.getName().equals("disabled")) {
                     boolItem = (BooleanOperationItem) item;
-                    System.out.println("disabl " + boolItem.getValue());
-                }
-                newItems.add(item);
-            }
-        }
+                    if (boolItem.getValue()) {
+
+
+                    }
+                } else {
+                    newItems.add(item);
+                }
+            }
+        }
+        opPropertySheet.setPropertyEditorFactory(new NvFxPropertyEditorFactory(this));
+        opPropertySheet.setMode(PropertySheet.Mode.NAME);
+        opPropertySheet.setModeSwitcherVisible(false);
+        opPropertySheet.setSearchBoxVisible(false);
+
         opPropertySheet.getItems().setAll(newItems);
         return boolItem;
     }
 
-    private boolean paneUsed(TitledPane pane) {
-        String title = pane.getText();
-        boolean found = false;
-        for (String op : operationList) {
-            String trimOp = OperationInfo.trimOp(op);
-            if (title.equals(trimOp)) {
-                found = true;
-                break;
-            }
-        }
-        return found;
-    }
-
     private void updateAccordionList() {
+        if (accordion.getPanes().size() != operationList.size()) {
+            accordion.getPanes().clear();
+        }
         int nOps = operationList.size();
         int origSize = accordion.size();
         int nDiff = nOps - origSize;
@@ -742,29 +719,6 @@
     }
 
     @FXML
-    private void handleNewOp(ActionEvent event) {
-        TextField textField = (TextField) event.getSource();
-        String op = textField.getText();
-        boolean appendOp = false;
-        if (op.charAt(0) == '+') {
-            appendOp = true;
-            op = op.substring(1);
-        }
-        if (OperationInfo.isOp(op)) {
-            int index = -1;
-            if (appendOp) {
-                index = scriptView.getSelectionModel().getSelectedIndex() + 1;
-            }
-            propertyManager.setOp(op, appendOp, index);
-        } else {
-            List<String> opCandidates = OperationInfo.getOps(op);
-            if (opCandidates.size() == 1) {
-                propertyManager.setOp(opCandidates.get(0));
-            }
-        }
-    }
-
-    @FXML
     private void showOpDoc() {
         if (dwc == null) {
             dwc = new DocWindowController();
@@ -777,7 +731,6 @@
         String op = menuItem.getText();
         int index = propertyManager.getCurrentPosition(op);
         if (index != -1) {
-            index = scriptView.getSelectionModel().getSelectedIndex() + 1;
             propertyManager.setOp(menuItem.getText(), true, index);
         } else {
             propertyManager.setOp(menuItem.getText(), false, -1);
@@ -1268,14 +1221,12 @@
         enableRealFeatures(null);
         chartProcessor = new ChartProcessor(this);
         navHBox.getChildren().clear();
-        scriptView.setItems(operationList);
         List<MenuItem> menuItems = getMenuItems();
 
         opMenuButton.getItems().addAll(menuItems);
         popOver.setContentNode(new Text("hello"));
 
-        propertyManager = new PropertyManager(this, scriptView, propertySheet, operationList, opTextField, popOver);
-        propertyManager.setupItems();
+        propertyManager = new PropertyManager(this, operationList, opTextField, popOver);
         refManager = new RefManager(this, refSheet);
         refManager.setupItems(0);
         statusBar.setProgress(0.0);
@@ -1316,23 +1267,6 @@
             updateAccordionList();
         };
         operationList.addListener(opListListener);
-
-        scriptView.setCellFactory(new Callback<>() {
-            @Override
-            public ListCell<ProcessingOperation> call(ListView<ProcessingOperation> p) {
-                return new OperationListCell<>(scriptView) {
-                    @Override
-                    public void updateItem(ProcessingOperation processingOperation, boolean empty) {
-                        if (processingOperation != null) {
-                           super.updateItem(processingOperation, empty);
-                        }
-                        String s = processingOperation == null ? "" : processingOperation.toString();
-                        setText(s);
-                    }
-                };
-            }
-
-        });
 
         dimListener = (observableValue, dimName, dimName2) -> {
             chartProcessor.setVecDim(dimName2);
