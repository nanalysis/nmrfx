/*
 * NMRFx Processor : A Program for Processing NMR Data
 * Copyright (C) 2004-2017 One Moon Scientific, Inc., Westfield, N.J., USA
 *
 * This program is free software: you can redistribute it and/or modify
 * it under the terms of the GNU General Public License as published by
 * the Free Software Foundation, either version 3 of the License, or
 * (at your option) any later version.
 *
 * This program is distributed in the hope that it will be useful,
 * but WITHOUT ANY WARRANTY; without even the implied warranty of
 * MERCHANTABILITY or FITNESS FOR A PARTICULAR PURPOSE.  See the
 * GNU General Public License for more details.
 *
 * You should have received a copy of the GNU General Public License
 * along with this program.  If not, see <http://www.gnu.org/licenses/>.
 */
package org.nmrfx.processor.gui;

import javafx.beans.property.SimpleBooleanProperty;
import javafx.beans.property.SimpleObjectProperty;
import javafx.collections.FXCollections;
import javafx.collections.ObservableMap;
import javafx.stage.FileChooser;
import org.apache.commons.math3.stat.descriptive.DescriptiveStatistics;
import org.nmrfx.analyst.gui.python.AnalystPythonInterpreter;
import org.nmrfx.processor.datasets.AcquisitionType;
import org.nmrfx.processor.datasets.Dataset;
import org.nmrfx.processor.datasets.DatasetType;
import org.nmrfx.processor.datasets.vendor.NMRData;
import org.nmrfx.processor.datasets.vendor.NMRDataUtil;
import org.nmrfx.processor.datasets.vendor.nmrview.NMRViewData;
import org.nmrfx.processor.datasets.vendor.rs2d.RS2DProcUtil;
import org.nmrfx.processor.math.Vec;
import org.nmrfx.processor.processing.*;
import org.nmrfx.processor.processing.processes.IncompleteProcessException;
import org.nmrfx.processor.processing.processes.ProcessOps;
import org.nmrfx.utils.GUIUtils;
import org.python.core.PyException;
import org.slf4j.Logger;
import org.slf4j.LoggerFactory;

import java.io.File;
import java.io.IOException;
import java.nio.file.Files;
import java.nio.file.Path;
import java.util.*;
import java.util.stream.Stream;

/**
 * A ChartProcessor manages the processing of data assigned to a particular
 * PolyChart
 *
 * @author brucejohnson
 */
public class ChartProcessor {
    private static final Logger log = LoggerFactory.getLogger(ChartProcessor.class);

    public static final DatasetType DEFAULT_DATASET_TYPE = DatasetType.NMRFX;

    private final ProcessorController processorController;
    private final SimpleBooleanProperty areOperationListsValid = new SimpleBooleanProperty(false);
    /**
     * List of commands to be executed at beginning of script.
     */
    private final List<String> headerList = new ArrayList<>();
    /**
     * List of Vec objects that contain data used in interactive processing. The
     * number of Vec objects correspond to the number of vectors in the raw data
     * that have the same indirect acquisition times
     */
    private final List<Vec> vectors = new ArrayList<>();
    /**
     * List of Vec objects that save copy of data used in interactive
     * processing. Used to restore vectors when an error happens during
     * processing
     */
    private final List<Vec> saveVectors = new ArrayList<>();
    private final List<?> pyDocs;
    private File datasetFile;
    /**
     * Display chart used for rendering vectors.
     */
    private PolyChart chart;
    private FXMLController fxmlController;
    /**
     * Map of lists of operations with key being the dimension the operations
     * apply to
     */
    private Map<String, List<ProcessingOperationInterface>> backingMap = new TreeMap<>(new DimensionComparator());
    protected ObservableMap<String, List<ProcessingOperationInterface>> mapOpLists = FXCollections.observableMap(backingMap);
    /**
     * Which Vec of the list of vectors should currently be displayed
     */
    private int iVec = 0;
    /**
     * Array of strings representing the acquisition modes (like hypercomplex or
     * echo-antiecho) that were used in acquiring each indirect dimension.
     * Currently, only used in reading vectors from raw data file for
     * interactive processing.
     */
    private AcquisitionType[] acqMode = null;
    /**
     * Should Bruker FIDs be corrected when loading them for the DSP artifact at
     * beginning of FID.
     */
    private boolean fixDSP = true;
    /**
     * How many vectors are present in data file for each unique combination of
     * indirect acquisition times. Typically, 2 for 2D, 4 for 3D etc.
     */
    private int vectorsPerGroup = 2;
    private boolean scriptValid = false;
    private int[] mapToDataset = null;
    private boolean lastWasFreqDomain = false;
    private SimpleObjectProperty<NMRData> nmrDataObj;
    /**
     * The dimension of datasetFile that is in use for interactive processing.
     */
    private int vecDim = 0;
    /**
     * The name of the dimension of datasetFile that is in use for interactive
     * processing. Is a string because it could refer to multiple dimensions
     * (for IST matrix processing, for example).
     */
    private String vecDimName = "D1";
    /**
     * The name of the datasetFile that will be created when whole data file is
     * processed.
     */
    private DatasetType datasetType = DEFAULT_DATASET_TYPE;
    /**
     * Used to determine mapping of position of FIDs in raw data file..
     */
    private MultiVecCounter multiVecCounter;

    public ChartProcessor(ProcessorController processorController) {
        this.processorController = processorController;
        this.pyDocs = AnalystPythonInterpreter.eval("getDocs()", ArrayList.class);
    }

    public SimpleObjectProperty<NMRData> nmrDataProperty() {
        if (nmrDataObj == null) {
            nmrDataObj = new SimpleObjectProperty<>(null);
        }
        return nmrDataObj;
    }

    public SimpleBooleanProperty areOperationListsValidProperty() {
        return areOperationListsValid;
    }

    public NMRData getNMRData() {
        return nmrDataProperty().get();
    }

    private ProcessOps getProcess() {
        return AnalystPythonInterpreter.eval("getCurrentProcess()", ProcessOps.class);
    }

    public PolyChart getChart() {
        return chart;
    }

    public void setChart(PolyChart chart) {
        this.chart = chart;
        chart.getFXMLController().setChartProcessor(this);
        if (chart.getDataset() == null) {
            initEmptyVecs();
            execScript("", false, false);
        }
    }

    public File getDatasetFile() {
        return datasetFile;
    }

    public void setDatasetFile(File datasetFile) {
        this.datasetFile = datasetFile;
    }

    public void setFxmlController(FXMLController fxmlController) {
        this.fxmlController = fxmlController;
    }

    public String getAcqOrder() {
        return getAcqOrder(false);
    }

    public boolean setAcqOrder(String acqOrder) {
        NMRData nmrData = getNMRData();
        boolean ok = false;
        if (nmrData != null) {
            String[] acqOrderArray = acqOrder.split(",");
            // fixme  should have a general acqOrder validator
            ok = true;

            int nDimChars = 0;
            for (int i = 0; i < acqOrderArray.length; i++) {
                acqOrderArray[i] = acqOrderArray[i].trim();
                if (acqOrderArray[i].length() == 0) {
                    continue;
                }
                if (acqOrderArray[i].charAt(0) == '\'') {
                    int len = acqOrderArray[i].length();
                    acqOrderArray[i] = acqOrderArray[i].substring(1, len - 1);
                }
                // if format like 321 don't do the rest, otherwise format should be like p1,d2,...
                if (acqOrderArray.length == 1) {
                    // fixme, this done just so test at end passes
                    // length of array depends on varian versus Bruker
                    nDimChars = nmrData.getNDim() - 1;
                    break;
                }
                if (acqOrderArray[i].length() != 2) {
                    log.warn("wrong len {}", acqOrderArray[i]);
                    ok = false;
                    break;
                }
                char char0 = acqOrderArray[i].charAt(0);
                if ((char0 != 'p') && (char0 != 'd') && (char0 != 'a')) {
                    log.warn("acq order character not a p,d or a: {}", char0);
                    ok = false;
                    break;
                }
                if (char0 == 'd') {
                    nDimChars++;
                }
                char char1 = acqOrderArray[i].charAt(1);
                if (!Character.isDigit(char1)) {
                    log.warn("not digit {}", char1);
                    ok = false;
                    break;
                }

            }
            if (nDimChars != (nmrData.getNDim() - 1)) {
                log.warn("{} {}", nDimChars, (nmrData.getNDim() - 1));
                ok = false;
            }
            if (ok) {
                nmrData.setAcqOrder(acqOrderArray);
                updateCounter();
            }
        }
        return ok;
    }

    public String getAcqOrder(boolean useQuotes) {
        String acqOrder = "";
        NMRData nmrData = getNMRData();

        if (nmrData != null) {
            acqOrder = nmrData.getAcqOrderShort();
            if (!acqOrder.equals("")) {
                if (useQuotes) {
                    acqOrder = "'" + acqOrder + "'";
                }
            } else {
                String[] acqOrderArray = nmrData.getAcqOrder();
                if (acqOrderArray != null) {
                    StringBuilder sBuilder = new StringBuilder();
                    for (int i = 0; i < acqOrderArray.length; i++) {
                        if (i != 0) {
                            sBuilder.append(',');
                        }
                        if (useQuotes) {
                            sBuilder.append("'");
                        }
                        sBuilder.append(acqOrderArray[i]);
                        if (useQuotes) {
                            sBuilder.append("'");
                        }
                    }
                    acqOrder = sBuilder.toString();
                }
            }
        }
        return acqOrder;
    }

    public String getArraySizes() {
        String arraySizes = "";
        NMRData nmrData = getNMRData();

        if (nmrData != null) {
            int nDim = nmrData.getNDim();
            StringBuilder sBuilder = new StringBuilder();
            for (int i = 0; i < nDim; i++) {
                if (i != 0) {
                    sBuilder.append(',');
                }
                sBuilder.append(nmrData.getArraySize(i));
            }
            arraySizes = sBuilder.toString();

        }
        return arraySizes;
    }

    public void setArraySize(String arraySizes) {
        NMRData nmrData = getNMRData();

        if (nmrData != null) {
            String[] arraySizeArray = arraySizes.split(",");
            int iDim = -1;
            for (String sizeArg : arraySizeArray) {
                iDim++;
                if (sizeArg.length() == 0) {
                    continue;
                }
                try {
                    int size = Integer.parseInt(sizeArg);
                    setArraySize(iDim, size);
                } catch (NumberFormatException nfE) {
                    log.warn(nfE.getMessage(), nfE);
                }
            }
        }
    }

    public void setArraySize(int dim, int arraySize) {
        NMRData nmrData = getNMRData();
        if (nmrData != null) {
            nmrData.setArraySize(dim, arraySize);
            updateCounter();
        }
    }

    public void setAcqMode(int dim, String acqMode) {
        NMRData nmrData = getNMRData();
        if (nmrData != null) {
            nmrData.setAcqMode(dim, acqMode);
            updateCounter();
        }
    }

    public boolean getFixDSP() {
        return fixDSP;
    }

    public void setFixDSP(boolean value) {
        fixDSP = value;
    }

    private VecIndex getNextIndex(NMRData nmrData, int[] rows) {
        int index = 0;
        if (rows.length > 0) {
            index = rows[0];
        }
        VecIndex vecIndex = null;
        if (vecDim == 0) {
            if (multiVecCounter != null) {
                if (rows.length == 1) {
                    vecIndex = multiVecCounter.getNextGroup(index);
                } else {
                    index = multiVecCounter.findOutGroup(rows);
                    vecIndex = multiVecCounter.getNextGroup(index);
                }
                if (nmrData.getSampleSchedule() != null) {
                    vecIndex = nmrData.getSampleSchedule().convertToNUSGroup(vecIndex, index);
                    if (vecIndex == null) {
                        log.info("No vec");
                    }

                }
            }
        }
        return vecIndex;
    }

    public List<VecIndexScore> scanForCorruption(double ratio, int maxN) {
        int iGroup = 0;
        NMRData nmrData = getNMRData();
        int nPoints = nmrData.getNPoints();
        Vec newVec = new Vec(nPoints, nmrData.isComplex(0));
        var stats = new DescriptiveStatistics();
        List<VecIndexScore> vecIndices = new ArrayList<>();
        while (true) {
            VecIndex vecIndex = multiVecCounter.getNextGroup(iGroup++);
            if (vecIndex == null) {
                break;
            }
            double groupMax = Double.NEGATIVE_INFINITY;
            int maxIndex = -1;
            for (int j = 0; j < vectorsPerGroup; j++) {
                newVec.resize(nPoints);
                nmrData.readVector(vecIndex.getInVec(j), newVec);
                double max = newVec.maxIndex().getValue();
                if (max > groupMax) {
                    groupMax = max;
                    maxIndex = j;
                }
            }
            var vecIndexScore = new VecIndexScore(vecIndex, maxIndex, groupMax);
            stats.addValue(groupMax);
            vecIndices.add(vecIndexScore);
        }

        double mean = stats.getMean();
        double sdev = stats.getStandardDeviation();
        double threshold = mean + ratio * sdev;
        vecIndices.sort(Collections.reverseOrder());

        List<VecIndexScore> result = new ArrayList<>();
        int n = Math.min(vecIndices.size(), maxN);
        for (int i = 0; i < n; i++) {
            var vecIndexScore = vecIndices.get(i);
            if (vecIndexScore.score() > threshold) {
                result.add(vecIndexScore);
            }
        }
        return result;
    }

    private int[] loadVectors(int ... rows) {
        NMRData nmrData = getNMRData();
        int nPoints = nmrData.getNPoints();
        if (vecDim != 0) {
            nPoints = nmrData.getSize(vecDim) * nmrData.getGroupSize(vecDim);
        }
        ProcessOps process = getProcess();
        process.clearVectors();
        vectors.clear();
        saveVectors.clear();
        VecIndex vecIndex = getNextIndex(nmrData, rows);
        int nVectors = vecDim == 0 ? vectorsPerGroup : 1;
        int[] fileIndices = new int[nVectors];
        for (int j = 0; j < nVectors; j++) {
            Vec newVec = new Vec(nPoints, nmrData.isComplex(vecDim));
            Vec saveVec = new Vec(nPoints, nmrData.isComplex(vecDim));

            if (vecDim == 0) {
                if (vecIndex == null) {
                    fileIndices[j] = -1;
                    nmrData.readVector(0, newVec);
                    if (nmrData.getSampleSchedule() != null) {
                        newVec.zeros();
                    }
                } else {
                    fileIndices[j] = vecIndex.getInVec(j);
                    nmrData.readVector(vecIndex.getInVec(j), newVec);
                }
            } else {
                int index = 0;
                if (rows.length > 0) {
                    index = rows[0];
                }
                fileIndices[j] = index + j;
                nmrData.readVector(vecDim, index + j, newVec);
                if (nmrData.getGroupSize(vecDim) > 1) {
                    AcquisitionType type = acqMode[vecDim];
                    if(type == null) {
                        newVec.hcCombine();
                    } else {
                        newVec.eaCombine(type.getCoefficients());
                    }
                }
            }

            newVec.setPh0(0.0);
            newVec.setPh1(0.0);
            newVec.copy(saveVec);
            int[][] pt = new int[1][2];
            int[] dim = new int[1];
            newVec.setPt(pt, dim);
            process.addVec(newVec);
            vectors.add(newVec);
            saveVectors.add(saveVec);
        }
        Vec vec = vectors.get(iVec);
        vec.setName("vec" + iVec);
        Dataset d = new Dataset(vec);
        d.setNucleus(0, nmrData.getTN(vecDim));
        chart.setDataset(d, false, true);
        return fileIndices;
    }

    public void setVector(int value) {
        iVec = value;
        if (iVec > vectors.size() - 1) {
            iVec = vectors.size() - 1;
        }
        if (iVec >= 0) {
            Vec vec = vectors.get(iVec);
            vec.setName("vec" + iVec);
            chart.setDataset(new Dataset(vec), false, true);
            chart.layoutPlotChildren();
        }
    }

    private void initEmptyVecs() {
        vectors.clear();
        saveVectors.clear();
        int nPoints = 2048;
        Vec newVec = new Vec(nPoints, true);
        Vec saveVec = new Vec(nPoints, true);
        saveVec.dwellTime = 1.0 / 1000.0;
        saveVec.centerFreq = 500.0;
        vectors.add(newVec);
        saveVectors.add(saveVec);
        Vec vec = vectors.get(iVec);
        vec.setName("vec" + iVec);
        chart.setDataset(new Dataset(vec));
    }

    public void vecRow(int[] rows) {
        if (getNMRData() != null) {
            int[] fileIndices = loadVectors(rows);
            processorController.navigatorGUI.setFileIndex(fileIndices);
            try {
                ProcessOps process = getProcess();
                process.exec();
            } catch (IncompleteProcessException ipe) {
                log.warn(ipe.getMessage(), ipe);
            }
            chart.layoutPlotChildren();
        }
    }

    public List<ProcessingOperationInterface> getOperations(String dimName) {
        return mapOpLists.get(dimName);
    }

    public void clearAllOperations() {
        if (mapOpLists != null) {
            mapOpLists.clear();
        }
    }

    public Map<String, List<ProcessingOperationInterface>> getScriptList() {
        Map<String, List<ProcessingOperationInterface>> copyOfMapOpLists = new TreeMap<>(new DimensionComparator());
        if (mapOpLists != null) {
            for (Map.Entry<String, List<ProcessingOperationInterface>> entry : mapOpLists.entrySet()) {
                List<ProcessingOperationInterface> newList = new ArrayList<>();
                if (entry.getValue() != null) {
                    newList.addAll(entry.getValue());
                }
                copyOfMapOpLists.put(entry.getKey(), newList);
            }
        }
        return copyOfMapOpLists;
    }

    public void setScripts(List<String> newHeaderList, Map<String, List<ProcessingOperationInterface>> opMap) {
        if (opMap == null || opMap.size() == 0) {
            return;
        }
        mapOpLists.clear();
        mapOpLists.putAll(opMap);
        headerList.clear();
        headerList.addAll(newHeaderList);
        processorController.refManager.setDataFields(headerList);
        vecDim = 0;
<<<<<<< HEAD
        processorController.refManager.setupItems(0);
=======
>>>>>>> 0cc3b0a2
        if (!processorController.isViewingDataset()) {
            chart.full();
            chart.autoScale();
        }
    }

    public boolean isScriptValid() {
        return scriptValid;
    }

    public void setScriptValid(boolean state) {
        scriptValid = state;
        if (!state) {
            processorController.updateScriptDisplay();
        }
    }

    public void updateOpList() {
       scriptValid = false;
        List<ProcessingOperationInterface> newList = new ArrayList<>(processorController.getOperationList());
        boolean clearedOperations = newList.isEmpty() && processorController.getActiveDimPane().orElse("").equals("D1");
        areOperationListsValid.set(!clearedOperations);
        ProcessorController pController = processorController;
        if (pController.isViewingDataset() && pController.autoProcess.isSelected()) {
            processorController.processIfIdle();
        } else {
            execScriptList(false);
        }
    }

    public String getVecDimName() {
        return vecDimName;
    }

    public int getVecDim() {
        return vecDim;
    }

    public void setVecDim(String dimName) {
        int value;
        boolean isDim;
        if (dimName.isBlank()) {
            value = 0;
            isDim = false;
        } else {
            try {
                value = Integer.parseInt(dimName.substring(1));
                value--;
                isDim = true;
            } catch (NumberFormatException nFE) {
                value = 0;
                isDim = false;
            }
        }
        vecDimName = dimName;
        vecDim = value;

        updateAcqModeFromTdComb();
        if (!processorController.isViewingDataset()) {
            reloadData();
        }
        fxmlController.setPhaseDimChoice(vecDim);
        if (!processorController.isViewingDataset()) {
            chart.full();
            chart.autoScale();
        }
    }

    public DatasetType getDatasetType() {
        return datasetType;
    }

    public void setDatasetType(DatasetType value) {
        datasetType = value;
    }

    private String getScriptFileName() {
        File file = new File(getNMRData().getFilePath());
        String fileName = file.getName();
        String scriptFileName;
        if (!file.isDirectory() && (fileName.endsWith(".dx") || fileName.endsWith(".jdx"))) {
            int lastDot = fileName.lastIndexOf(".");
            String rootName = fileName.substring(0, lastDot);
            scriptFileName = rootName + "_process.py";
        } else {
            scriptFileName = "process.py";
        }
        return scriptFileName;
    }

    public File getScriptDir() {
        File directory = null;
        String locMode = PreferencesController.getLocation();
        File dirFile;
        if (locMode.startsWith("FID") && (getNMRData() != null)) {
            dirFile = new File(getNMRData().getFilePath());
        } else {
            dirFile = PreferencesController.getDatasetDirectory();
        }
        if (dirFile != null) {
            if (dirFile.isDirectory()) {
                directory = dirFile;
            } else {
                directory = dirFile.getParentFile();
            }
        }
        return directory;
    }

    public File getDefaultScriptFile() {
        String scriptName = getScriptFileName();
        String locMode = PreferencesController.getLocation();
        File scriptFile;
        if (!locMode.startsWith("FID")) {
            scriptFile = datasetFile.getParentFile().toPath().resolve(datasetFile.getName() + "_process.py").toFile();
        } else {
            File scriptDir = getScriptDir();
            scriptFile = scriptDir.toPath().resolve(scriptName).toFile();

        }
        return scriptFile;
    }

    public void writeScript(String script) throws IOException {
        File scriptFile = getDefaultScriptFile();
        writeScript(script, scriptFile);
    }

    public void writeScript(String script, File scriptFile) throws IOException {
        Path path = scriptFile.toPath();
        if (!path.getParent().toFile().canWrite()) {
            throw new IOException("Can't write to script directory");
        }
        Files.write(path, script.getBytes());
    }

    private String getDatasetNameFromScript() {
        File file = getDefaultScriptFile();
        StringBuilder resultBuilder = new StringBuilder();
        if (file.exists()) {
            try (Stream<String> lines = Files.lines(file.toPath())) {
                lines.forEach(line -> {
                    if (line.trim().startsWith("CREATE")) {
                        int firstParen = line.indexOf("(");
                        int lastParen = line.lastIndexOf(")");
                        String filePath = line.substring(firstParen + 2, lastParen - 1);
                        File datasetFileFromScript = new File(filePath);
                        String datasetName = datasetFileFromScript.getName();
                        resultBuilder.append(datasetName);
                    }
                });
            } catch (IOException ex) {
                return "";
            }
        }
        return resultBuilder.toString();

    }

    /**
     * Loads the default script if present.
     *
     * @return True if default script is loaded, false if it is not loaded.
     */
    public boolean loadDefaultScriptIfPresent() {
        boolean scriptLoaded = false;
        File scriptFile = getDefaultScriptFile();
        if (scriptFile.exists() && scriptFile.canRead()) {
            processorController.openScript(scriptFile);
            scriptLoaded = true;
            log.info("Default script loaded: {}", scriptFile.getName());
        }
        return scriptLoaded;
    }

    protected String buildScript() {
        if (mapOpLists == null) {
            return "";
        }
        NMRData nmrData = getNMRData();

        if (nmrData == null) {
            return "";
        }
        File nmrDataFile = new File(nmrData.getFilePath());

        int nDim = nmrData.getNDim();
        String lineSep = System.lineSeparator();
        StringBuilder scriptBuilder = new StringBuilder();
        scriptBuilder.append("import os").append(lineSep);
        scriptBuilder.append("from pyproc import *").append(lineSep);
        scriptBuilder.append("procOpts(nprocess=").append(PreferencesController.getNProcesses()).append(")").append(lineSep);
        scriptBuilder.append("FID('").append(nmrDataFile.getPath().replace("\\", "/")).append("')").append(lineSep);

        if (datasetFile != null) {
            scriptBuilder.append("CREATE('").append(datasetFile.getPath().replace("\\", "/")).append("')").append(lineSep);
        } else {
            scriptBuilder.append("CREATE(").append("_DATASET_").append(")").append(lineSep);
        }

        String indent = "";
        scriptBuilder.append(processorController.refManager.getScriptReferenceLines(nDim, indent));
        scriptBuilder.append(processorController.getLSScript());
        String scriptCmds = getScriptCmds(nDim, indent);
        scriptBuilder.append(scriptCmds);
        return scriptBuilder.toString();
    }

    public String buildScript(int nDim) {
        if (mapOpLists == null) {
            return "";
        }
        StringBuilder scriptBuilder = new StringBuilder();
        String indent = "";
        scriptBuilder.append(processorController.refManager.getScriptReferenceLines(nDim, indent));
        String scriptCmds = getScriptCmds(nDim, indent);
        scriptBuilder.append(scriptCmds);
        return scriptBuilder.toString();
    }

    protected boolean scriptHasDataset(String script) {
        return !script.contains("_DATASET_");
    }

    protected String removeDatasetName(String script) {
        return script.replaceFirst("CREATE\\([^\\)]++\\)", "CREATE(_DATASET_)");
    }

    protected Optional<String> fixDatasetName(String script) {
        final Optional<String> emptyResult = Optional.empty();

        if (!scriptHasDataset(script)) {
            String datasetName = suggestDatasetName();
            String filePath = getNMRData().getFilePath();
            File nmrFile = new File(filePath);
            File directory = nmrFile.isDirectory() ? nmrFile : nmrFile.getParentFile();
            File file;
            if (getDatasetType() == DatasetType.SPINit) {
                Path datasetDir = directory.toPath();
                Path newProcPath = RS2DProcUtil.findNextProcPath(datasetDir);
                file = newProcPath.toFile();
            } else {
                FileChooser fileChooser = new FileChooser();
                fileChooser.setInitialDirectory(directory);
                fileChooser.setInitialFileName(datasetName);
                file = fileChooser.showSaveDialog(null);
                if (file == null) {
                    return emptyResult;
                }
                Optional<DatasetType> fileTypeOpt = DatasetType.typeFromFile(file);
                if (fileTypeOpt.isPresent() && fileTypeOpt.get() != getDatasetType()) {
                    GUIUtils.warn("Dataset creation", "File extension not consistent with dataset type");
                    return emptyResult;
                }
            }
            file = getDatasetType().addExtension(file);
            if (!datasetFileOkay(file)) {
                return emptyResult;
            }
            datasetFile = file;
            String fileString = file.getAbsoluteFile().toString();
            fileString = fileString.replace("\\", "/");
            script = script.replace("_DATASET_", "'" + fileString + "'");
        }
        return Optional.of(script);
    }

    private boolean datasetFileOkay(File datasetFileToCheck) {
        if (datasetFileToCheck.exists() && !datasetFileToCheck.canWrite()) {
            GUIUtils.warn("Dataset creation", "Dataset exists and can't be overwritten");
            return false;
        }
        if (!datasetFileToCheck.exists()) {
            File parentFile = datasetFileToCheck.getParentFile();
            boolean canWrite = parentFile.canWrite();
            // For SPINit files check if either of the above 2 parent directories are writable (Proc and the fid data directory)
            if (getDatasetType() == DatasetType.SPINit) {
                File procParent = parentFile.getParentFile();
                File fidParent = procParent.getParentFile();
                canWrite = (!procParent.exists() && fidParent.canWrite()) || procParent.canWrite();
            }
            if (!canWrite) {
                GUIUtils.warn("Dataset creation", "Can't create dataset in this directory");
                return false;
            }
        }
        return true;
    }

    private String suggestDatasetName() {
        String datasetName;
        String filePath = getNMRData().getFilePath();
        File file = new File(filePath);
        String fileName = file.getName();
        if (fileName.toLowerCase().endsWith(".dx") || fileName.toLowerCase().endsWith(".jdx")) {
            datasetName = fileName;
        } else {
            File lastFile = NMRDataUtil.findNewestFile(getScriptDir().toPath());
            if (lastFile != null) {
                datasetName = lastFile.getName();
            } else {
                datasetName = getDatasetNameFromScript();
                if (datasetName.isEmpty()) {
                    datasetName = getNMRData().getSequence();
                }
            }
        }
        int lastDot = datasetName.lastIndexOf(".");
        if (lastDot != -1) {
            datasetName = datasetName.substring(0, lastDot);
        }
        return datasetName;
    }

    public int mapToDataset(int iDim) {
        int mapDim = iDim;
        if ((mapToDataset != null) && (mapToDataset.length > iDim)) {
            mapDim = mapToDataset[iDim];
        }
        return mapDim;
    }

    public void acqMode(int iDim, AcquisitionType mode) {
        acqMode[iDim] = mode;
    }

    private void updateAcqModeFromTdComb() {
        if (getNMRData() == null) {
            return;
        }

        int nDim = getNMRData().getNDim();
        for (int i = 1; i < nDim; i++) {
<<<<<<< HEAD
            acqMode[i] = AcquisitionType.HYPER.getLabel();
        }

        for (Map.Entry<String, List<ProcessingOperationInterface>> entry : mapOpLists.entrySet()) {
            List<ProcessingOperationInterface> scriptList = entry.getValue();
            if (scriptList != null && !scriptList.isEmpty()) {
                for (ProcessingOperationInterface processingOperation : scriptList) {
                    String string = processingOperation.toString();
                    if (string.contains("TDCOMB")) {
                        Map<String, String> values = PropertyManager.parseOpString(string);
                        int dim = 1;
                        if (values.containsKey("dim")) {
                            String value = values.get("dim");
                            dim = Integer.parseInt(value) - 1;
                        }
                        if (values.containsKey("coef")) {
                            String value = values.get("coef");
                            value = value.replace("'", "");
                            acqMode[dim] = value;
                        }
                    }
                }
=======
            acqMode[i] = getNMRData().getUserSymbolicCoefs(i);
            if (acqMode[i] == null) {
                acqMode[i] = AcquisitionType.HYPER;
>>>>>>> 0cc3b0a2
            }
        }
    }

    public boolean hasCommands() {
        return !mapOpLists.isEmpty();
    }

    private String getScriptCmds(int nDim, String indent) {
        String lineSep = System.lineSeparator();
        StringBuilder scriptBuilder = new StringBuilder();
        int nDatasetDims = 0;
        mapToDataset = new int[nDim];
        for (Map.Entry<String, List<ProcessingOperationInterface>> entry : mapOpLists.entrySet()) {
            if (entry.getValue() != null) {
                String dimMode = entry.getKey().substring(0, 1);
                String parDim = entry.getKey().substring(1);
                if (dimMode.equals("D")) {
                    int dimNum = -1;
                    boolean parseInt = !parDim.isEmpty() && !parDim.contains(",") && !parDim.contains("_ALL");
                    if (parseInt) {
                        try {
                            parDim = parDim.substring(0,1);
                            dimNum = Integer.parseInt(parDim) - 1;
                            if (dimNum >= nDim) {
                                break;
                            }
                            mapToDataset[dimNum] = -1;
                        } catch (NumberFormatException nFE) {
                            log.warn("Unable to parse dimension number.", nFE);
                        }
                    }
                    if (!processorController.refManager.getSkip(parDim) && dimNum != -1) {
                        mapToDataset[dimNum] = nDatasetDims++;
                    }
                }
                List<ProcessingOperationInterface> scriptList = entry.getValue();
                if ((scriptList != null) && (!scriptList.isEmpty())) {
                    if (parDim.equals("_ALL")) {
                        parDim = "";
                    }
                    scriptBuilder.append(indent).append("DIM(").append(parDim).append(")");
                    scriptBuilder.append(lineSep);
                    for (ProcessingOperationInterface processingOperation : scriptList) {
                        if (processingOperation instanceof ProcessingOperation op) {
                            scriptBuilder.append(indent).append(op);
                            scriptBuilder.append(lineSep);
                        } else if (processingOperation instanceof ProcessingOperationGroup groupOp) {
                            if (!groupOp.isDisabled()) {
                                for (var op : groupOp.getProcessingOperationList()) {
                                    if (!op.isDisabled()) {
                                        scriptBuilder.append(indent).append(op);
                                        scriptBuilder.append(lineSep);
                                    }
                                }
                            }
                        }
                    }
                }
            }
        }
        scriptBuilder.append(indent).append("run()");
        return scriptBuilder.toString();
    }

    private void setFlags(Map<String, Boolean> flags) {
        getNMRData().setFidFlags(flags);
    }

    private void updateCounter() {
        NMRData nmrData = getNMRData();
        String[] acqOrder = nmrData.getAcqOrder();

        int nDim = nmrData.getNDim();
        int nArray = 0;
        for (String acqOrderElem : acqOrder) {
            if ((acqOrderElem.length() > 0) && (acqOrderElem.charAt(0) == 'a')) {
                nArray++;
            }
        }
        if (nArray == 0) {
            for (int i = 1; i < nDim; i++) {
                int arraySize = nmrData.getArraySize(i);
                if (arraySize != 0) {
                    nArray++;
                }
            }
        }

        int[] tdSizes = new int[nDim + nArray];
        boolean[] complex = new boolean[nDim + nArray];
        int[] groupSizes = new int[nDim + nArray];
        int j = 0;
        for (int i = 0; i < nDim; i++) {
            tdSizes[j] = nmrData.getSize(i);
            complex[j] = nmrData.isComplex(i);
            groupSizes[i] = nmrData.getGroupSize(i);

            int arraySize = nmrData.getArraySize(i);
            if (arraySize != 0) {
                tdSizes[j] = tdSizes[i] / arraySize;
                tdSizes[j + 1] = arraySize;
                complex[j + 1] = false;
                j++;
            }
            j++;
        }
        for (int i = 0; i < tdSizes.length; i++) {
            if (tdSizes[i] == 0) {
                tdSizes[i] = 1;
            }
        }
        if (nDim > 1) {
            multiVecCounter = new MultiVecCounter(tdSizes, groupSizes, complex, acqOrder, nDim + nArray);
            vectorsPerGroup = multiVecCounter.getGroupSize();
        } else {
            vectorsPerGroup = 1;
        }
    }

    public void setData(NMRData data, boolean clearOps) {
        nmrDataProperty().set(data);
        setDatasetType(data.getPreferredDatasetType());

        datasetFile = null;
        Map<String, Boolean> flags = new HashMap<>();
        flags.put("fixdsp", fixDSP);
        setFlags(flags);
        updateCounter();
        int nDim = getNMRData().getNDim();
<<<<<<< HEAD
        acqMode = new String[nDim];
=======
        acqMode = new AcquisitionType[nDim];
>>>>>>> 0cc3b0a2
        processorController.removeOpListener();
        mapOpLists.clear();
        Map<String, List<ProcessingOperationInterface>> listOfScripts = getScriptList();
        List<String> saveHeaderList = new ArrayList<>(headerList);

        // when setting data reset vecdim back to 0 as it could have been set to
        // a value higher than the number of dimensions
        vecDim = 0;
        vecDimName = "D1";
        boolean[] complex = new boolean[nDim];
        for (int iDim = 0; iDim < nDim; iDim++) {
            complex[iDim] = data.getGroupSize(iDim) == 2;
        }
        processorController.updateDimChoice(complex);
        processorController.refManager.updateReferencePane(getNMRData(), nDim);
        reloadData();
        if (!clearOps) {
            setScripts(saveHeaderList, listOfScripts);
        }
        NMRDataUtil.setCurrentData(data);
        addFIDToPython();
        processorController.addOpListener();
    }

    public void reloadData() {
        NMRData nmrData = getNMRData();
        if (nmrData == null) {
            log.info("NMRData is null, unable to reload.");
            return;
        }
        chart.setPh0(0);
        chart.setPh1(0);
        chart.setPivot(null);
        int nDim = nmrData.getNDim();
        iVec = 0;
        execScript("", false, false);
        if ((nmrData instanceof NMRViewData nvData) && !nmrData.isFID()) {
            chart.setDataset(nvData.getDataset());
            chart.getCrossHairs().setStates(true, true, true, true);
            int[] sizes = new int[0];
            processorController.navigatorGUI.vectorStatus(sizes, vecDim);
        } else {
            chart.getFXMLController().setFIDActive(true);

            loadVectors(0);
            chart.getCrossHairs().setStates(false, true, false, true);
            try {
                ProcessOps process = getProcess();
                process.exec();
            } catch (IncompleteProcessException ipe) {
                log.warn(ipe.getMessage(), ipe);
            }
            int[] sizes = new int[1];
            sizes[0] = 1;
            if (nDim > 1) {
                sizes = new int[nDim];
                for (int i = 0; i < nDim; i++) {
                    sizes[i] = nmrData.getSize(i);
                }
            }
            processorController.navigatorGUI.vectorStatus(sizes, vecDim);
        }
        chart.full();
        chart.autoScale();

        fxmlController.getPhaser().setPH0Slider(chart.getPh0());
        fxmlController.getPhaser().setPH1Slider(chart.getPh1());
        chart.layoutPlotChildren();
    }

    public void execScriptList(boolean reloadData) {
        if (vecDimName.startsWith("D") && (vecDimName.indexOf(',') == -1)) {
            execScript(processorController.getScript(), true, reloadData);
        }
    }

    public void execScript(String script, boolean doProcess, boolean reloadData) {
        Processor.getProcessor().clearProcessorError();
        ProcessOps process = getProcess();
        process.clearOps();
        process.setDim(vecDim);
        if (processorController == null) {
            log.info("null processor controller.");
            return;
        }
        if (processorController.isViewingDataset()) {
            return;
        }
        NMRData nmrData = getNMRData();
        Processor.getProcessor().addDataset(nmrData);
        try {
            if (nmrData != null) {
                NMRDataUtil.setCurrentData(nmrData);
            }
            AnalystPythonInterpreter.exec("useLocal()");
            if (nmrData != null) {
                AnalystPythonInterpreter.exec("fidInfo = makeFIDInfo()");
            }
            if ((nmrData instanceof NMRViewData) && !nmrData.isFID()) {
                return;
            }
            if (processorController.refManager == null) {
                log.info("null ref manager");
                return;
            }
            processorController.clearProcessingTextLabel();
            if (nmrData != null) {
                String parString = processorController.refManager.getScriptReferenceLines(nmrData.getNDim(), "");
                AnalystPythonInterpreter.exec(parString);
            }
            if (reloadData) {
                loadVectors(0);
            }
            if (processorController.isViewingFID()) {
                AnalystPythonInterpreter.exec(script);
            }
        } catch (Exception pE) {
            if (pE instanceof IncompleteProcessException) {
                processorController.setProcessingStatus(pE.getMessage(), false, pE);
            } else if (pE instanceof PyException pyE) {
                if (pyE.getCause() == null) {
                    if (pE.getLocalizedMessage() != null) {
                        processorController.setProcessingStatus("pyerror " + pE.getLocalizedMessage(), false, pE);
                    } else {
                        processorController.setProcessingStatus("pyerror " + pyE.type.toString(), false, pE);
                    }
                } else {
                    processorController.setProcessingStatus(pyE.getCause().getMessage(), false, pE);
                }
                log.warn(pyE.getMessage(), pyE);
            } else {
                processorController.setProcessingStatus("error " + pE.getMessage(), false, pE);
            }
            int j = 0;
            for (Vec saveVec : saveVectors) {
                Vec loadVec = vectors.get(j);
                saveVec.copy(loadVec);
                process.addVec(loadVec);
                j++;
            }
            return;
        }
        if (doProcess) {
            if (!vectors.isEmpty()) {
                process.clearVectors();
                int i = 0;
                for (Vec saveVec : saveVectors) {
                    Vec loadVec = vectors.get(i);
                    saveVec.copy(loadVec);
                    process.addVec(loadVec);
                    i++;
                }
                try {
                    processorController.clearProcessingTextLabel();
                    process.exec();
                } catch (IncompleteProcessException e) {
                    log.warn("error message: {}", e.getMessage(), e);
                    processorController.setProcessingStatus(e.op + " " + e.index + ": " + e.getMessage(), false, e);
                    log.warn(e.getMessage(), e);
                    int j = 0;
                    for (Vec saveVec : saveVectors) {
                        Vec loadVec = vectors.get(j);
                        saveVec.copy(loadVec);
                        process.addVec(loadVec);
                        j++;
                    }
                } catch (Exception pE) {
                    processorController.setProcessingStatus(pE.getMessage(), false, pE);

                }
            }
            if (!processorController.isViewingDataset()) {
                if (!vectors.isEmpty()) {
                    Vec loadVec = vectors.get(0);
                    if (loadVec.getFreqDomain() != lastWasFreqDomain) {
                        chart.autoScale();
                    } else {
                        chart.refresh();
                    }
                    lastWasFreqDomain = loadVec.getFreqDomain();
                }
            }
        }
    }

    private void addFIDToPython() {
        AnalystPythonInterpreter.exec("from pyproc import *");
        AnalystPythonInterpreter.exec("useLocal()");
        AnalystPythonInterpreter.exec("fidInfo = makeFIDInfo()");
    }

    public String getGenScript(boolean arrayed) {
        addFIDToPython();
        String arrayVal = arrayed ? "True" : "False";
        return AnalystPythonInterpreter.eval("genScript(arrayed=" + arrayVal + ")", String.class);
    }

    public List<?> getDocs() {
        return pyDocs;
    }

    public ProcessorController getProcessorController() {
        return processorController;
    }

    public static String buildInitScript() {
        StringBuilder scriptBuilder = new StringBuilder();
        String lineSep = System.lineSeparator();
        scriptBuilder.append("import os").append(lineSep);
        scriptBuilder.append("from pyproc import *").append(lineSep);
        scriptBuilder.append("useProcessor()").append(lineSep);
        scriptBuilder.append("procOpts(nprocess=").append(PreferencesController.getNProcesses()).append(")").append(lineSep);
        return scriptBuilder.toString();
    }

    public static String buildFileScriptPart(String fidFilePath, String datasetFilePath) {
        StringBuilder scriptBuilder = new StringBuilder();
        String lineSep = System.lineSeparator();
        scriptBuilder.append("useProcessor()").append(lineSep);
        scriptBuilder.append("FID('").append(fidFilePath.replace("\\", "/")).append("')").append(lineSep);
        scriptBuilder.append("CREATE('").append(datasetFilePath.replace("\\", "/")).append("')").append(lineSep);
        return scriptBuilder.toString();
    }

    record VecIndexScore(VecIndex vecIndex, int maxIndex, double score) implements Comparable<VecIndexScore> {
        @Override
        public int compareTo(VecIndexScore o) {
            // compare on score first
            int scoreComparison = Double.compare(score, o.score());
            if (scoreComparison != 0) {
                return scoreComparison;
            }

            // then on index if the scores are identical
            return Integer.compare(maxIndex, o.maxIndex());
        }
    }

    /**
     * Compare dimensions ("D1", "D2,3", "D2", "D3", ...) grouping by prefix when a comma separator is present.
     * Dimensions with comma are considered lower than the full dimension, ie "D2,3" < "D2".
     * <br>
     * Dimensions with comma are used for NUS. D2,3 must appear before D2 and D3 so that this step can fill in the non-acquired data vectors.
     */
    static class DimensionComparator implements Comparator<String> {
        @Override
        public int compare(String a, String b) {
            if (a == null && b == null)
                return 0;
            if (a == null)
                return 1;
            if (b == null)
                return -1;

            // split strings on ","
            int separatorA = a.indexOf(',');
            int separatorB = b.indexOf(',');
            boolean hasSeparatorA = separatorA >= 0;
            boolean hasSeparatorB = separatorB >= 0;

            // if both strings have a ",", or none have, use a normal string comparison
            if (hasSeparatorA == hasSeparatorB) {
                return a.compareTo(b);
            }

            // one of the string has a prefix, the other doesn't, check if the complete string is the prefix of the other one
            // ex: if a="D2,1" and b="D2", then b is the prefix of a.
            if (hasSeparatorA && a.startsWith(b)) {
                return -1;
            }
            if (hasSeparatorB && b.startsWith(a)) {
                return 1;
            }

            // the strings are unrelated (one isn't a prefix of the other), use normal string comparison
            return a.compareTo(b);
        }
    }
}<|MERGE_RESOLUTION|>--- conflicted
+++ resolved
@@ -552,10 +552,6 @@
         headerList.addAll(newHeaderList);
         processorController.refManager.setDataFields(headerList);
         vecDim = 0;
-<<<<<<< HEAD
-        processorController.refManager.setupItems(0);
-=======
->>>>>>> 0cc3b0a2
         if (!processorController.isViewingDataset()) {
             chart.full();
             chart.autoScale();
@@ -889,34 +885,9 @@
 
         int nDim = getNMRData().getNDim();
         for (int i = 1; i < nDim; i++) {
-<<<<<<< HEAD
-            acqMode[i] = AcquisitionType.HYPER.getLabel();
-        }
-
-        for (Map.Entry<String, List<ProcessingOperationInterface>> entry : mapOpLists.entrySet()) {
-            List<ProcessingOperationInterface> scriptList = entry.getValue();
-            if (scriptList != null && !scriptList.isEmpty()) {
-                for (ProcessingOperationInterface processingOperation : scriptList) {
-                    String string = processingOperation.toString();
-                    if (string.contains("TDCOMB")) {
-                        Map<String, String> values = PropertyManager.parseOpString(string);
-                        int dim = 1;
-                        if (values.containsKey("dim")) {
-                            String value = values.get("dim");
-                            dim = Integer.parseInt(value) - 1;
-                        }
-                        if (values.containsKey("coef")) {
-                            String value = values.get("coef");
-                            value = value.replace("'", "");
-                            acqMode[dim] = value;
-                        }
-                    }
-                }
-=======
             acqMode[i] = getNMRData().getUserSymbolicCoefs(i);
             if (acqMode[i] == null) {
                 acqMode[i] = AcquisitionType.HYPER;
->>>>>>> 0cc3b0a2
             }
         }
     }
@@ -1047,11 +1018,7 @@
         setFlags(flags);
         updateCounter();
         int nDim = getNMRData().getNDim();
-<<<<<<< HEAD
-        acqMode = new String[nDim];
-=======
         acqMode = new AcquisitionType[nDim];
->>>>>>> 0cc3b0a2
         processorController.removeOpListener();
         mapOpLists.clear();
         Map<String, List<ProcessingOperationInterface>> listOfScripts = getScriptList();
