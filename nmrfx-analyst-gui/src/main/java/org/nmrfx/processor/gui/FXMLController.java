/*
 * NMRFx Processor : A Program for Processing NMR Data
 * Copyright (C) 2004-2023 One Moon Scientific, Inc., Westfield, N.J., USA
 *
 * This program is free software: you can redistribute it and/or modify
 * it under the terms of the GNU General Public License as published by
 * the Free Software Foundation, either version 3 of the License, or
 * (at your option) any later version.
 *
 * This program is distributed in the hope that it will be useful,
 * but WITHOUT ANY WARRANTY; without even the implied warranty of
 * MERCHANTABILITY or FITNESS FOR A PARTICULAR PURPOSE.  See the
 * GNU General Public License for more details.
 *
 * You should have received a copy of the GNU General Public License
 * along with this program.  If not, see <http://www.gnu.org/licenses/>.
 */
package org.nmrfx.processor.gui;

import de.jensd.fx.glyphs.GlyphsDude;
import de.jensd.fx.glyphs.fontawesome.FontAwesomeIcon;
import javafx.beans.property.BooleanProperty;
import javafx.beans.property.Property;
import javafx.beans.property.SimpleBooleanProperty;
import javafx.beans.property.SimpleObjectProperty;
import javafx.beans.value.ChangeListener;
import javafx.beans.value.ObservableValue;
import javafx.collections.FXCollections;
import javafx.collections.ListChangeListener;
import javafx.collections.ObservableList;
import javafx.event.ActionEvent;
import javafx.fxml.FXML;
import javafx.fxml.Initializable;
import javafx.geometry.Bounds;
import javafx.geometry.Insets;
import javafx.geometry.Orientation;
import javafx.geometry.Pos;
import javafx.scene.Cursor;
import javafx.scene.Node;
import javafx.scene.control.*;
import javafx.scene.input.*;
import javafx.scene.layout.*;
import javafx.scene.paint.Color;
import javafx.stage.FileChooser;
import javafx.stage.Screen;
import javafx.stage.Stage;
import org.controlsfx.control.SegmentedButton;
import org.controlsfx.dialog.ExceptionDialog;
import org.nmrfx.analyst.gui.AnalystApp;
import org.nmrfx.analyst.gui.molecule.MoleculeMenuActions;
import org.nmrfx.analyst.gui.molecule.MoleculeUtils;
import org.nmrfx.analyst.gui.spectra.StripController;
import org.nmrfx.analyst.gui.tools.RunAboutGUI;
import org.nmrfx.analyst.gui.tools.ScanTable;
import org.nmrfx.analyst.gui.tools.ScannerTool;
import org.nmrfx.annotations.PluginAPI;
import org.nmrfx.chemistry.MoleculeFactory;
import org.nmrfx.datasets.DatasetBase;
import org.nmrfx.fxutil.StageBasedController;
import org.nmrfx.graphicsio.GraphicsIOException;
import org.nmrfx.graphicsio.PDFGraphicsContext;
import org.nmrfx.graphicsio.SVGGraphicsContext;
import org.nmrfx.peaks.Peak;
import org.nmrfx.peaks.PeakList;
import org.nmrfx.processor.datasets.Dataset;
import org.nmrfx.processor.datasets.DatasetException;
import org.nmrfx.processor.datasets.DatasetType;
import org.nmrfx.processor.datasets.peaks.PeakLinker;
import org.nmrfx.processor.datasets.peaks.PeakListAlign;
import org.nmrfx.processor.datasets.peaks.PeakNeighbors;
import org.nmrfx.processor.datasets.peaks.PeakPickParameters;
import org.nmrfx.processor.datasets.vendor.NMRData;
import org.nmrfx.processor.datasets.vendor.NMRDataUtil;
import org.nmrfx.processor.datasets.vendor.bruker.BrukerData;
import org.nmrfx.processor.datasets.vendor.jcamp.JCAMPData;
import org.nmrfx.processor.datasets.vendor.nmrview.NMRViewData;
import org.nmrfx.processor.datasets.vendor.rs2d.RS2DData;
import org.nmrfx.processor.gui.controls.GridPaneCanvas;
import org.nmrfx.processor.gui.spectra.DatasetAttributes;
import org.nmrfx.processor.gui.spectra.PeakDisplayTool;
import org.nmrfx.processor.gui.spectra.WindowIO;
import org.nmrfx.processor.gui.spectra.crosshair.CrossHairs;
import org.nmrfx.processor.gui.tools.SpectrumComparator;
import org.nmrfx.processor.gui.undo.UndoManager;
import org.nmrfx.processor.gui.utils.FileExtensionFilterType;
import org.nmrfx.processor.processing.ProcessingOperationInterface;
import org.nmrfx.processor.processing.ProcessingSection;
import org.nmrfx.project.ProjectBase;
import org.nmrfx.structure.chemistry.Molecule;
import org.nmrfx.structure.seqassign.RunAbout;
import org.nmrfx.utils.GUIUtils;
import org.nmrfx.utils.properties.ColorProperty;
import org.nmrfx.utils.properties.PublicPropertyContainer;
import org.python.core.PyObject;
import org.python.util.PythonInterpreter;
import org.slf4j.Logger;
import org.slf4j.LoggerFactory;

import java.io.ByteArrayOutputStream;
import java.io.File;
import java.io.IOException;
import java.net.URL;
import java.nio.ByteBuffer;
import java.nio.file.Files;
import java.util.*;
import java.util.function.DoubleFunction;

import static org.nmrfx.analyst.gui.AnalystApp.getFXMLControllerManager;
import static org.nmrfx.processor.gui.controls.GridPaneCanvas.getGridDimensionInput;

@PluginAPI("parametric")
public class FXMLController implements Initializable, StageBasedController, PublicPropertyContainer, PeakNavigable {
    private static final Logger log = LoggerFactory.getLogger(FXMLController.class);
    public static final int MAX_INITIAL_TRACES = 32;

    private static final int PSEUDO_2D_SIZE_THRESHOLD = 100;

    private static PeakAttrController peakAttrController = null;
    private static String docString = null;
    private static File initialDir = null;
    private final SimpleObjectProperty<List<Peak>> selectedPeaks = new SimpleObjectProperty<>();
    private final VBox phaserBox = new VBox();
    private final ListView<String> datasetListView = new ListView<>();
    private final boolean[][] crossHairStates = new boolean[2][2];
    private final SpectrumStatusBar statusBar = new SpectrumStatusBar(this);
    private final Set<ControllerTool> tools = new HashSet<>();
    private final SimpleObjectProperty<Cursor> cursorProperty = new SimpleObjectProperty<>(CanvasCursor.SELECTOR.getCursor());
    private final ObservableList<PolyChart> charts = FXCollections.observableArrayList();
    private final BooleanProperty sliceStatus = new SimpleBooleanProperty(false);
    private final UndoManager undoManager = new UndoManager();
    private final Button haltButton = GlyphsDude.createIconButton(FontAwesomeIcon.STOP, "Halt", AnalystApp.ICON_SIZE_STR, AnalystApp.ICON_FONT_SIZE_STR, ContentDisplay.TOP);
    private final Button favoriteButton = GlyphsDude.createIconButton(FontAwesomeIcon.HEART, "Favorite", AnalystApp.ICON_SIZE_STR, AnalystApp.ICON_FONT_SIZE_STR, ContentDisplay.TOP);
    private final SimpleBooleanProperty processControllerVisible = new SimpleBooleanProperty(false);
    private final ToggleButton processorButton = new ToggleButton("Processor");
    private final NmrControlRightSidePane nmrControlRightSidePane = new NmrControlRightSidePane();

    private ChartProcessor chartProcessor;
    private Stage stage = null;
    private boolean isFID = true;
    private SpectrumMeasureBar measureBar = null;
    private PeakNavigator peakNavigator;
    private SpectrumComparator spectrumComparator;
    private double widthScale = 10.0;
    private Phaser phaser;
    private AttributesController attributesController;
    private ToolController toolController;
    private ContentController contentController;
    private AnalyzerBar analyzerBar = null;
    @FXML
    private HBox topLevelHBox;
    @FXML
    private VBox topBar;
    @FXML
    private ToolBar toolBar;
    @FXML
    private VBox btoolVBox;
    @FXML
    private VBox bottomBox;
    @FXML
    private StackPane chartPane;
    @FXML
    private BorderPane borderPane;
    @FXML
    private BorderPane mainBox;
    @FXML
    private HBox leftBar;
    @FXML
    SplitPane splitPane;
    ScannerTool scannerTool;

    private double previousStageRestoreWidth = 0;
    private double previousStageRestoreProcControllerWidth = 0;
    private boolean previousStageRestoreNmrControlRightSideContentVisible = false;
    private PolyChart activeChart = null;
    private ChartDrawingLayers chartDrawingLayers;
    private final BooleanProperty minBorders = new SimpleBooleanProperty(this, "minBorders", false);
    private final ColorProperty bgColor = new ColorProperty(this, "bgColor", null);
    private final ColorProperty axesColor = new ColorProperty(this, "axesColor", null);
    private boolean viewProcessorControllerIfPossible = true;

    public Color getBgColor() {
        return bgColor.get();
    }

    public List<Peak> getSelectedPeaks() {
        return selectedPeaks.get();
    }

    public SimpleObjectProperty<List<Peak>> selectedPeaksProperty() {
        return selectedPeaks;
    }

    public boolean isProcessControllerVisible() {
        return processControllerVisible.get();
    }

    public SimpleBooleanProperty processControllerVisibleProperty() {
        return processControllerVisible;
    }

    public Color getAxesColor() {
        return axesColor.get();
    }

    public Cursor getCursor() {
        return cursorProperty.get();
    }

    public void setCursor(Cursor cursor) {
        cursorProperty.set(cursor);
    }

    protected void close() {
        // need to make copy of charts as the call to chart.close will remove the chart from charts
        // resulting in a java.util.ConcurrentModificationException
        removeRunaboutTool();
        saveDatasets();
        List<PolyChart> tempCharts = new ArrayList<>(getAllCharts());
        for (PolyChart chart : tempCharts) {
            chart.close();
        }
        chartPane.getChildren().clear();
        chartPane = null;
        charts.clear();
    }

    public void saveDatasets() {
        var chartProcessor = getChartProcessor();
        if (chartProcessor != null) {
            var processorController = chartProcessor.getProcessorController();
            if (processorController != null) {
                processorController.saveOnClose();
            }
        }
    }

    public ChartProcessor getChartProcessor() {
        return chartProcessor;
    }

    public void setChartProcessor(ChartProcessor chartProcessor) {
        this.chartProcessor = chartProcessor;
    }

    /**
     * Updates the SpectrumStatusBar menu options based on whether FID mode is on, and the dimensions
     * of the dataset.
     */
    public void updateSpectrumStatusBarOptions(boolean initDataset) {
        PolyChart chart = getActiveChart();
        if (isFIDActive()) {
            statusBar.setMode(SpectrumStatusBar.DataMode.FID);
        } else {
            ObservableList<DatasetAttributes> datasetAttrList = chart.getDatasetAttributes();
            datasetAttrList.stream().mapToInt(d -> d.nDim).max().ifPresent(maxNDim -> {
                if (chart.is1D() && maxNDim > 1) {
                    int maxRows = datasetAttrList.stream()
                            .mapToInt(d -> d.nDim == 1 ? 1 : d.getDataset().getSizeReal(1))
                            .max().orElse(0);
                    if (initDataset && maxRows > MAX_INITIAL_TRACES) {
                        chart.setDrawlist(0);
                    }
                    statusBar.set1DArray(maxNDim, maxRows);
                } else {
                    statusBar.setMode(SpectrumStatusBar.DataMode.fromDimensions(maxNDim), maxNDim);
                }
            });
        }
    }

    public boolean isFIDActive() {
        return isFID;
    }

    public void setFIDActive(boolean isFID) {
        this.isFID = isFID;
    }

    public PolyChart getActiveChart() {
        return activeChart;
    }

    public void setActiveChart(PolyChart chart) {
        if (activeChart == chart) {
            return;
        }

        isFID = false;
        activeChart = chart;
        PolyChartManager.getInstance().setActiveChart(chart);
        ProcessorController processorController = chart.getProcessorController(false);
        // The chart has a processor controller setup, and can be in FID or Dataset mode.
        if (processorController != null) {
            isFID = !processorController.isViewingDataset();
            chartProcessor = processorController.chartProcessor;
            if (viewProcessorControllerIfPossible || processorButton.isSelected()) {
                nmrControlRightSidePane.addContent(processorController);
            }
            processorButton.setSelected(viewProcessorControllerIfPossible);
        } else {
            processorButton.setSelected(false);
        }
        updateSpectrumStatusBarOptions(false);
        if (attributesController != null) {
            attributesController.setChart(activeChart);
        }
        if (scannerTool != null) {
            scannerTool.setChart(activeChart);
        }
        if (contentController != null) {
            contentController.setChart(activeChart);
        }
    }

    public void processorCreated(Pane pane) {
        processControllerVisible.bind(pane.parentProperty().isNotNull());
        isFID = !getActiveChart().getProcessorController(true).isViewingDataset();
        updateSpectrumStatusBarOptions(true);
    }

    public boolean isPhaseSliderVisible() {
        return borderPane.getRight() == phaserBox || (processControllerVisible.get() && getActiveChart().getProcessorController().isPhaserActive());
    }

    public Stage getStage() {
        return stage;
    }

    private void showDatasetBrowser(ActionEvent event) {
        AnalystApp.getAnalystApp().getOrCreateDatasetBrowserController().show();
    }

    public void openAction(ActionEvent event) {
        FileChooser fileChooser = new FileChooser();
        fileChooser.setInitialDirectory(getInitialDirectory());
        fileChooser.setTitle("Open NMR File");
        fileChooser.getExtensionFilters().addAll(
                FileExtensionFilterType.NMR_FILES.getFilter(),
                FileExtensionFilterType.ALL_FILES.getFilter()
        );
        File selectedFile = fileChooser.showOpenDialog(null);
        if (selectedFile != null) {
            setInitialDirectory(selectedFile.getParentFile());
            openFile(selectedFile.toString(), true, false);
        }
        stage.setResizable(true);
    }

    public void openFile(String filePath, boolean clearOps, boolean appendFile) {
        openFile(filePath, clearOps, appendFile, null);
    }

    public void openFile(String filePath, boolean clearOps, boolean appendFile, DatasetType datasetType) {
        NMRData nmrData = getNMRData(filePath);
        if (nmrData == null) {
            return;
        }
        if (nmrData.isFID()) {
            openFile(nmrData, clearOps, appendFile, datasetType);
        } else {
            openDataset(nmrData, appendFile, true);
        }
    }

    public void openFIDForDataset() {
        Dataset dataset = (Dataset) getActiveChart().getDataset();
        if (dataset != null) {
            dataset.sourceFID().ifPresentOrElse(file -> {
                if (file.exists()) {
                    openFile(file.toString(), true, false);
                } else {
                    openAction(null);
                }
            }, () -> openAction(null));
        }
    }

    /**
     * Gets a NMRData object from the filepath.
     *
     * @param filePath The filepath to load the NMRData from.
     * @return An NMRData object or null if there was a problem loading.
     */
    private NMRData getNMRData(String filePath) {
        NMRData nmrData = null;
        try {
            File file = new File(filePath);
            nmrData = NMRDataUtil.loadNMRData(file, null, true);
        } catch (IOException ioE) {
            log.error("Unable to load NMR file: {}", filePath, ioE);
            ExceptionDialog eDialog = new ExceptionDialog(ioE);
            eDialog.showAndWait();
        }
        return nmrData;
    }

    private void openFile(NMRData nmrData, boolean clearOps, boolean appendFile, DatasetType datasetType) {
        boolean reload = false;
        File newFile = new File(nmrData.getFilePath());

        File oldFile = getActiveChart().getDatasetFile();
        if (!appendFile && (oldFile != null)) {
            try {
                if (oldFile.getCanonicalPath().equals(newFile.getCanonicalPath())) {
                    reload = true;
                }
            } catch (java.io.IOException ioE) {
                reload = false;
            }
        }

        if (datasetType != null) {
            nmrData.setPreferredDatasetType(datasetType);
        }
        addFID(nmrData, clearOps, reload);

        PreferencesController.saveRecentFiles(nmrData.getFilePath());
        undoManager.clear();
    }

    /**
     * Gets the dataset from the provided NMRData. The dataset is added to the chart if addDatasetToChart is true. If
     * append is false, the chart is cleared of any datasets before adding the new dataset, if true, the dataset is
     * added to the chart in addition to any datasets already present.
     *
     * @param nmrData           The NMRData object containing the dataset.
     * @param append            Whether to append the new dataset.
     * @param addDatasetToChart Whether to add the opened dataset to the chart.
     * @return The newly opened dataset or null if no dataset was opened.
     */
    private Dataset openDataset(NMRData nmrData, boolean append, boolean addDatasetToChart) {
        File selectedFile = new File(nmrData.getFilePath());
        Dataset dataset = null;
        try {
            setInitialDirectory(selectedFile.getParentFile());
            if (nmrData instanceof NMRViewData nvData) {
                PreferencesController.saveRecentFiles(selectedFile.toString());
                dataset = nvData.getDataset();
            } else if (nmrData instanceof BrukerData brukerData) {
                PreferencesController.saveRecentFiles(selectedFile.toString());
                String suggestedName = brukerData.suggestName(new File(brukerData.getFilePath()));
                String datasetName = GUIUtils.input("Dataset name", suggestedName);
                dataset = brukerData.toDataset(datasetName);
            } else if (nmrData instanceof RS2DData rs2dData) {
                PreferencesController.saveRecentFiles(selectedFile.toString());
                String suggestedName = rs2dData.suggestName(new File(rs2dData.getFilePath()));
                dataset = rs2dData.toDataset(suggestedName);
            } else if (nmrData instanceof JCAMPData jcampData) {
                PreferencesController.saveRecentFiles(selectedFile.toString());
                String suggestedName = jcampData.suggestName(new File(jcampData.getFilePath()));
                dataset = jcampData.toDataset(suggestedName);
            }
        } catch (IOException | DatasetException ex) {
            log.warn(ex.getMessage(), ex);
            GUIUtils.warn("Open Dataset", ex.getMessage());
        }
        PolyChart chart = getActiveChart();
        if (dataset != null) {
            ProcessorController processorController = chart.getProcessorController(false);
            if (processorController != null && (!dataset.getFile().equals(chartProcessor.getDatasetFile()))) {
                nmrControlRightSidePane.removeContent(processorController);
                chart.setProcessorController(null);
                processorController.cleanUp();
            }
            if (addDatasetToChart) {
                addDataset(chart, dataset, append, false);
            }
        } else {
            log.info("Unable to find a dataset format for: {}", selectedFile);
        }
        stage.setResizable(true);
        return dataset;
    }

    private void addFID(NMRData nmrData, boolean clearOps, boolean reload) {
        isFID = true;
        // Only create a new processor controller, if the active chart does not have one already created.
        PolyChart chart = getActiveChart();
        ProcessorController processorController = chart.getProcessorController(true);
        if (processorController != null) {
            processorButton.setSelected(true);
            processorController.setAutoProcess(false);
            chartProcessor.setData(nmrData, clearOps);
            processorController.viewingDataset(false);
            processorController.updateFileButton();
            nmrControlRightSidePane.addContent(processorController);
            processorController.clearOperationList();
            chartProcessor.clearAllOperations();
            processorController.parseScript("");
            if (!reload) {
                chart.full();
                chart.autoScale();
                generateScriptAndParse(nmrData, processorController);
            }
            chart.clearAnnotations();
            chart.removeProjections();
            chart.layoutPlotChildren();
            statusBar.setMode(SpectrumStatusBar.DataMode.FID);
            processorController.hideDatasetToolBar();
            if (PreferencesController.getLoadMoleculeIfPresent()) {
                File file = new File(nmrData.getFilePath());
                try {
                    MoleculeMenuActions.readMoleculeInDirectory(file.getParentFile().toPath());
                } catch (IOException e) {
                    ExceptionDialog exceptionDialog = new ExceptionDialog(e);
                    exceptionDialog.showAndWait();
                }
            }
        } else {
            log.warn("Unable to add FID because controller can not be created.");
        }
    }

    public void addDataset(PolyChart chart, DatasetBase dataset, boolean appendFile, boolean reload) {
        isFID = false;
        if (dataset.getFile() != null) {
            PreferencesController.saveRecentFiles(dataset.getFile().toString());
        }

        DatasetAttributes datasetAttributes = chart.setDataset(dataset, appendFile, false);
        chart.getCrossHairs().setStates(true, true, true, true);
        chart.clearAnnotations();
        chart.clearPopoverTools();
        chart.removeProjections();
        ProcessorController processorController = chart.getProcessorController();
        if (processorController != null) {
            processorController.viewingDataset(true);
            if (processorController.chartProcessor.getNMRData() == null) {
                processorController.showDatasetToolBar();
            }
        }
        borderPane.setLeft(null);
        updateSpectrumStatusBarOptions(true);

        phaser.getPhaseOp();
        if (!reload) {
            if (!datasetAttributes.getHasLevel()) {
                chart.full();
                if (datasetAttributes.getDataset().isLvlSet()) {
                    datasetAttributes.setLvl(datasetAttributes.getDataset().getLvl());
                    datasetAttributes.setHasLevel(true);
                } else {
                    chart.autoScale();
                }
            }
        }
        chart.layoutPlotChildren();
        undoManager.clear();
        ProjectBase.getActive().projectChanged(true);
        if (PreferencesController.getLoadMoleculeIfPresent()) {
            Molecule molecule = (Molecule) MoleculeFactory.getActive();
            if ((molecule != null) && (molecule.getAtoms().size() < 100)) {
                MoleculeUtils.removeMoleculeFromCanvas();
                MoleculeUtils.addActiveMoleculeToCanvas();
            }
        }
    }

    /**
     * Check for existing default processing script and parse if present, otherwise generate
     * and parse a processing script for FID data for 1D and 2D data.
     *
     * @param nmrData             The NMRData set that will be processed.
     * @param processorController The ProcessorController to parse the script with.
     */
    private void generateScriptAndParse(NMRData nmrData, ProcessorController processorController) {
        processorController.setAutoProcess(false);
        int nDim = nmrData.getNDim();
        if (isFIDActive() && chartProcessor != null) {
            boolean loadedScript = chartProcessor.loadDefaultScriptIfPresent();
            if (PreferencesController.getAutoProcessData() && (nDim == 1 || nDim == 2)) {
                if (!loadedScript) {
                    // TODO NMR-5184 update here if there is better way to determine if pseudo2D
                    // This is an estimate of whether the 2D data is pseudo2D, some pseudo2Ds may still be processed as 2Ds
                    boolean isPseudo2D = nmrData.getNVectors() < PSEUDO_2D_SIZE_THRESHOLD && nDim == 2;
                    String script = chartProcessor.getGenScript(isPseudo2D);
                    processorController.parseScript(script);
                    log.info("Autogenerated processing script.");
                }
                processorController.processDataset(false);
                processorController.setAutoProcess(true);
            } else if (nDim > 2) {
                log.info("Script was not autogenerated because number of dimensions is greater than 2.");
            }
        }
    }

    /**
     * Opens the dataset from the selected file.
     *
     * @param selectedFile      The file containing the dataset.
     * @param append            Whether to append the new dataset.
     * @param addDatasetToChart Whether to add the opened dataset to the chart.
     * @return The newly opened dataset or null if no dataset was opened.
     */
    public Dataset openDataset(File selectedFile, boolean append, boolean addDatasetToChart) {
        if (selectedFile == null) {
            return null;
        }
        NMRData nmrData = getNMRData(selectedFile.toString());
        if (nmrData == null) {
            return null;
        }
        return openDataset(nmrData, append, addDatasetToChart);
    }

    public void addNoDrawAction(ActionEvent event) {
        FileChooser fileChooser = new FileChooser();
        fileChooser.setInitialDirectory(getInitialDirectory());
        fileChooser.setTitle("Add NMR Dataset");
        fileChooser.getExtensionFilters().addAll(
                FileExtensionFilterType.NMR_DATASET.getFilter(),
                FileExtensionFilterType.ALL_FILES.getFilter()
        );
        List<File> selectedFiles = fileChooser.showOpenMultipleDialog(null);
        if (selectedFiles != null) {
            try {
                for (File selectedFile : selectedFiles) {
                    setInitialDirectory(selectedFile.getParentFile());
                    NMRData nmrData = NMRDataUtil.getFID(selectedFile);
                    if (nmrData instanceof NMRViewData nmrviewData) {
                        PreferencesController.saveRecentFiles(selectedFile.toString());
                        Dataset dataset = nmrviewData.getDataset();
                        dataset.addFile();
                    }
                }
            } catch (IllegalArgumentException | IOException iaE) {
                ExceptionDialog eDialog = new ExceptionDialog(iaE);
                eDialog.showAndWait();
            }
        }
    }

    public void exportDataset() {
        var chart = getActiveChart();
        DatasetBase dataset = chart.getDataset();
        if (dataset.getNDim() > 2) {
            GUIUtils.warn("Dataset export", "Currently only 1D and 2D files are exportable");
            return;
        }
        FileChooser fileChooser = new FileChooser();
        fileChooser.setInitialDirectory(getInitialDirectory());
        fileChooser.setTitle("Export NMR Dataset");
        File file = fileChooser.showSaveDialog(null);
        if (file != null) {
            try {
                dataset.writeDataToTextFile(file);
            } catch (IOException e) {
                ExceptionDialog exceptionDialog = new ExceptionDialog(e);
                exceptionDialog.showAndWait();
            }
        }


    }
    public NmrControlRightSidePane getNmrControlRightSidePane() {
        return nmrControlRightSidePane;
    }

    public void closeFile(File target) {
        getActiveChart().removeAllDatasets();
        // removeAllDatasets in chart only stops displaying them, so we need to actually close the dataset
        List<DatasetBase> currentDatasets = new ArrayList<>(Dataset.datasets());
        for (DatasetBase datasetBase : currentDatasets) {
            Dataset dataset = (Dataset) datasetBase;
            File file = dataset.getFile();
            if (file != null) {
                try {
                    if (Files.exists(file.toPath())) {
                        if (Files.isSameFile(target.toPath(), file.toPath())) {
                            dataset.close();
                        }
                    }
                } catch (IOException ex) {
                    log.error(ex.getMessage(), ex);
                }
            }
        }
    }

    public void showPeakAttrAction(ActionEvent event) {
        showPeakAttr();
        peakAttrController.initIfEmpty();
    }

    public Button getHaltButton() {
        return haltButton;
    }

    public void exportGraphics() {
        FileChooser fileChooser = new FileChooser();
        fileChooser.setTitle("Export to PNG");
        fileChooser.setInitialDirectory(getInitialDirectory());
        fileChooser.getExtensionFilters().addAll(
                FileExtensionFilterType.ALL_FILES.getFilter()
        );
        File selectedFile = fileChooser.showSaveDialog(null);
        String name = selectedFile.getName();
        int dot = name.lastIndexOf('.');
        String extension = "";
        if (dot != -1) {
            extension = name.substring(dot + 1);
        }
        switch (extension) {
            case "svg" -> exportSVG(selectedFile);
            case "pdf" -> exportPDF(selectedFile);
            case "png" -> exportPNG(selectedFile);
            default -> {
                String fileName = selectedFile.toString() + ".svg";
                exportSVG(fileName);
            }
        }
    }

    public void exportPNG(ActionEvent event) {
        FileChooser fileChooser = new FileChooser();
        fileChooser.setTitle("Export to PNG");
        fileChooser.setInitialDirectory(getInitialDirectory());
        fileChooser.getExtensionFilters().addAll(
                FileExtensionFilterType.PNG.getFilter(),
                FileExtensionFilterType.ALL_FILES.getFilter()
        );
        File selectedFile = fileChooser.showSaveDialog(null);
        if (selectedFile != null) {
            try {
                chartDrawingLayers.getTopPane().setVisible(false);
                GUIUtils.snapNode(chartPane, selectedFile);
            } catch (IOException ex) {
                GUIUtils.warn("Error saving png file", ex.getLocalizedMessage());
            } finally {
                chartDrawingLayers.getTopPane().setVisible(true);
            }
        }
    }

    public void exportPNG(File selectedFile) {
        try {
            chartDrawingLayers.getTopPane().setVisible(false);
            GUIUtils.snapNode(chartPane, selectedFile);
        } catch (IOException ex) {
            GUIUtils.warn("Error saving png file", ex.getLocalizedMessage());
        } finally {
            chartDrawingLayers.getTopPane().setVisible(true);
        }
    }

    public void exportPDFAction(ActionEvent event) {
        FileChooser fileChooser = new FileChooser();
        fileChooser.setTitle("Export to PDF");
        fileChooser.setInitialDirectory(getInitialDirectory());
        fileChooser.getExtensionFilters().addAll(
                FileExtensionFilterType.PDF.getFilter(),
                FileExtensionFilterType.ALL_FILES.getFilter()
        );
        File selectedFile = fileChooser.showSaveDialog(null);
        if (selectedFile != null) {
            exportPDF(selectedFile);
        }
    }

    private void exportPDF(File file) {
        exportPDF(file.toString());
    }

    public void exportPDF(String fileName) {
        if (fileName != null) {
            try {
                PDFGraphicsContext pdfGC = new PDFGraphicsContext();
                pdfGC.create(true, chartDrawingLayers.getWidth(), chartDrawingLayers.getHeight(), fileName);
                for (PolyChart chart : getAllCharts()) {
                    chart.exportVectorGraphics(pdfGC);
                }
                pdfGC.saveFile();
            } catch (GraphicsIOException ex) {
                log.error(ex.getMessage(), ex);
            }
        }
        stage.setResizable(true);
    }

    public void exportSVGAction(ActionEvent event) {
        FileChooser fileChooser = new FileChooser();
        fileChooser.setTitle("Export to SVG");
        fileChooser.setInitialDirectory(getInitialDirectory());
        fileChooser.getExtensionFilters().addAll(
                FileExtensionFilterType.SVG.getFilter(),
                FileExtensionFilterType.ALL_FILES.getFilter()
        );
        File selectedFile = fileChooser.showSaveDialog(null);
        if (selectedFile != null) {
            exportSVG(selectedFile);
        }
    }

    private void exportSVG(File file) {
        exportSVG(file.toString());
    }

    public void exportSVG(String fileName) {
        if (fileName != null) {
            SVGGraphicsContext svgGC = new SVGGraphicsContext();
            try {
                svgGC.create(chartDrawingLayers.getWidth(), chartDrawingLayers.getHeight(), fileName);
                for (PolyChart chart : getAllCharts()) {
                    chart.exportVectorGraphics(svgGC);
                }
                svgGC.saveFile();
            } catch (GraphicsIOException ex) {
                ExceptionDialog eDialog = new ExceptionDialog(ex);
                eDialog.showAndWait();
            }
        }
        stage.setResizable(true);
    }

    public void copySVGAction(ActionEvent event) {
        SVGGraphicsContext svgGC = new SVGGraphicsContext();
        try {
            ByteArrayOutputStream stream = new ByteArrayOutputStream();
            svgGC.create(chartDrawingLayers.getWidth(), chartDrawingLayers.getHeight(), stream);
            for (PolyChart chart : getAllCharts()) {
                chart.exportVectorGraphics(svgGC);
            }
            svgGC.saveFile();
            final Clipboard clipboard = Clipboard.getSystemClipboard();
            final ClipboardContent content = new ClipboardContent();
            DataFormat svgFormat = DataFormat.lookupMimeType("image/svg+xml");
            if (svgFormat == null) {
                svgFormat = new DataFormat("image/svg+xml");
            }
            content.put(svgFormat, ByteBuffer.wrap(stream.toByteArray()));
            content.put(DataFormat.PLAIN_TEXT, stream.toString());
            clipboard.setContent(content);
        } catch (GraphicsIOException ex) {
            ExceptionDialog eDialog = new ExceptionDialog(ex);
            eDialog.showAndWait();
        }

        stage.setResizable(true);
    }

    public void updateAttrDims() {
        if (nmrControlRightSidePane.isContentShowing(attributesController)) {
            attributesController.setChart(getActiveChart());
        }
    }

    public void updateDatasetAttributeControls() {
        if (nmrControlRightSidePane.isContentShowing(attributesController)) {
            attributesController.updateDatasetAttributeControls();
        }
        if (scannerTool != null) {
            scannerTool.getScanTable().refresh();
        }
    }

    public void setDim(String rowName, String dimName) {
        getCharts().forEach(chart -> chart.getFirstDatasetAttributes().ifPresent(attr -> {
            attr.setDim(rowName, dimName);
            getStatusBar().setPlaneRanges();
            chart.updateProjections();
            chart.updateProjectionBorders();
            chart.updateProjectionScale();
            for (int i = 0; i < chart.getNDim(); i++) {
                // fixme  should be able to swap existing limits, not go to full
                chart.full(i);
            }
        }));
    }

    public SpectrumStatusBar getStatusBar() {
        return statusBar;
    }

    public void refreshPeakView(String peakSpecifier) {
        Peak peak = PeakList.getAPeak(peakSpecifier);
        log.info("show peak2 {} {}", peakSpecifier, peak);

        if (peak != null) {
            refreshPeakView(peak);
        }
    }

    @Override
    public void refreshPeakView(Peak peak) {
        if (peak != null) {
            PeakDisplayTool.gotoPeak(peak, getAllCharts(), widthScale);
        }
    }

    @Override
    public void refreshPeakView() {
    }

    @Override
    public void refreshPeakListView(PeakList peakList) {
    }

    @Override
    public void initialize(URL url, ResourceBundle rb) {
        topLevelHBox.getChildren().add(nmrControlRightSidePane);
        borderPane.setLeft(null);
        initializeNmrControlRightSideContentToggleButtons();
        chartDrawingLayers = new ChartDrawingLayers(this, chartPane);
        activeChart = PolyChartManager.getInstance().create(this, chartDrawingLayers);
        initToolBar(toolBar);
        initStatusBar();
        charts.add(activeChart);
        chartDrawingLayers.getGrid().addCharts(1, charts);
<<<<<<< HEAD
=======
        Background background = Background.fill(Color.WHITE);
        chartPane.setBackground(background);

>>>>>>> 1dc924ac
        mainBox.layoutBoundsProperty().addListener((ObservableValue<? extends Bounds> arg0, Bounds arg1, Bounds arg2) -> {
            if (arg2.getWidth() < 1.0 || arg2.getHeight() < 1.0) {
                return;
            }
            chartDrawingLayers.getGrid().requestLayout();
        });
        SplitPane.setResizableWithParent(bottomBox, false);

        statusBar.setMode(SpectrumStatusBar.DataMode.DATASET_1D);
        for (int iCross = 0; iCross < 2; iCross++) {
            for (int jOrient = 0; jOrient < 2; jOrient++) {
                crossHairStates[iCross][jOrient] = true;
            }
        }
        phaser = new Phaser(this, phaserBox, Orientation.VERTICAL);
        nmrControlRightSidePane.addContentListener(this::updateStageSize);
        cursorProperty.addListener(e -> setCursor());
        attributesController = AttributesController.create(this);
        toolController = ToolController.create(this);

        contentController = ContentController.create(this);
    }

    /**
     * Initialize the toggle buttons Processing, Attributes and Contents. On mac these buttons will appear right
     * aligned in a separate top menu in the window, otherwise they will appear right aligned in the file menu.
     */
    private void initializeNmrControlRightSideContentToggleButtons() {
        // Note processor button is already created, just needs to have action listener and style setup
        ToggleButton attributesButton = new ToggleButton("Attributes");
        ToggleButton contentButton = new ToggleButton("Content");
        ToggleButton toolButton = new ToggleButton("Tools");
        SegmentedButton groupButton = new SegmentedButton(processorButton, contentButton, attributesButton, toolButton);
        groupButton.getButtons().forEach(button -> {
            // need to listen to property instead of action so toggle method is triggered when setSelected is called.
            button.selectedProperty().addListener((obs, oldValue, newValue) ->
                    toggleNmrControlRightSideContent(attributesButton, contentButton, processorButton, toolButton));
            button.getStyleClass().add("toolButton");
        });
        processorButton.disableProperty().addListener((observable, oldValue, newValue) -> {
            if (Boolean.TRUE.equals(newValue) && processorButton.isSelected()) {
                viewProcessorControllerIfPossible = true;
            }
        });
        if (AnalystApp.isMac()) {
            ToolBar toggleButtonToolbar = new ToolBar();
            // Remove padding from top and bottom to match style of how the buttons appear on non mac os
            Insets current = toggleButtonToolbar.getPadding();
            toggleButtonToolbar.setPadding(new Insets(0, current.getRight(), 0, current.getLeft()));
            Region spacer = new Region();
            HBox.setHgrow(spacer, Priority.ALWAYS);
            toggleButtonToolbar.getItems().addAll(spacer, groupButton);
            topBar.getChildren().add(0, toggleButtonToolbar);
        } else {
            MenuBar menuBar = AnalystApp.getMenuBar();
            groupButton.maxHeightProperty().bind(menuBar.heightProperty());
            StackPane sp = new StackPane(menuBar, groupButton);
            sp.setAlignment(Pos.CENTER_RIGHT);
            topBar.getChildren().add(0, sp);
        }
    }

    /**
     * Called by controller manager directly after creation by FXMLLoader.
     * Used to pass additional parameters that can't be passed to a constructor.
     * <p>
     * Note that this will be called after the initialize() method.
     *
     * @param stage the stage managed by this controller.
     */
    @Override
    public void setStage(Stage stage) {
        this.stage = stage;

        stage.maximizedProperty().addListener(this::adjustSizeAfterMaximize);
    }

    public void initStageGeometry() {
        boolean firstStage = AnalystApp.getFXMLControllerManager().getControllers().size() == 1;
        var bounds = Screen.getPrimary().getBounds();
        double scale = 0.8;
        double width = bounds.getWidth() - 500.0;  // allow for expanded right pane
        double height = bounds.getHeight() * scale;
        double xPos = 20.0;
        double yPos = 50.0;
        // make later stages smaller and approximately centered
        if (!firstStage) {
            width = width * 0.75;
            height = height * 0.75;
            xPos = Math.max((bounds.getWidth() - 500.0 - width) / 2.0, 20);
            yPos = (bounds.getHeight() - height) / 2.0;
        }
        stage.setWidth(width);
        stage.setHeight(height);
        stage.setX(xPos);
        stage.setY(yPos);
    }

    public BorderPane getMainBox() {
        return mainBox;
    }

    public ToolController getToolController() {
        return toolController;
    }

    public Cursor getCurrentCursor() {
        return chartDrawingLayers.getCursor();
    }

    public void setCurrentCursor(Cursor cursor) {
        chartDrawingLayers.setCursor(cursor);
    }

    public void setCursor() {
        Cursor cursor = cursorProperty.getValue();
        chartDrawingLayers.setCursor(cursor);
        for (PolyChart chart : getAllCharts()) {
            chart.getCrossHairs().setAllStates(CanvasCursor.isCrosshair(cursor));
        }
        statusBar.updateCursorBox();
    }

    DoubleFunction getCrossHairUpdateFunction(int crossHairNum, Orientation orientation) {
        return value -> {
            PolyChart chart = getActiveChart();
            if (CanvasCursor.isCrosshair(getCurrentCursor())) {
                chart.getCrossHairs().updatePosition(crossHairNum, orientation, value);
            } else {
                int axNum = orientation == Orientation.VERTICAL ? 0 : 1;
                final double v1;
                final double v2;
                if (crossHairNum == 0) {
                    v1 = chart.getAxes().get(axNum).getLowerBound();
                    v2 = value;
                } else {
                    v1 = value;
                    v2 = chart.getAxes().get(axNum).getUpperBound();
                }
                chart.getAxes().setMinMax(axNum, v1, v2);
                chart.refresh();
            }
            return null;
        };
    }


    public void setPhaser(Phaser phaser) {
        this.phaser = phaser;
    }

    public Phaser getPhaser() {
        return phaser;
    }

    public boolean getCrossHairState(int index, Orientation orientation) {
        return crossHairStates[index][orientation.ordinal()];
    }

    public void enableFavoriteButton() {
        favoriteButton.setDisable(ProjectBase.getActive().getProjectDir() == null);
    }

    public void showPeakNavigator() {
        if (peakNavigator == null) {
            ToolBar navBar = new ToolBar();
            bottomBox.getChildren().add(navBar);
            peakNavigator = PeakNavigator.create(this).onClose(this::removePeakNavigator).showAtoms().initialize(navBar);
            peakNavigator.setPeakList();
            addScaleBox(peakNavigator, navBar);
        }
    }

    private void removePeakNavigator(Object o) {
        if (peakNavigator != null) {
            peakNavigator.removePeakList();
            bottomBox.getChildren().remove(peakNavigator.getToolBar());
            peakNavigator = null;
            if (bottomBox.getChildren().isEmpty()) {
                splitPane.setDividerPosition(0, 1.0);
            }
        }
    }

    public void addScaleBox(PeakNavigator navigator, ToolBar navBar) {
        ObservableList<Double> scaleList = FXCollections.observableArrayList(0.0, 2.5, 5.0, 7.5, 10.0, 15.0, 20.0);
        ChoiceBox<Double> scaleBox = new ChoiceBox<>(scaleList);
        scaleBox.setValue(widthScale);
        scaleBox.setOnAction(e -> {
            widthScale = scaleBox.getValue();
            Peak peak = navigator.getPeak();
            if (peak != null) {
                refreshPeakView(peak);
            }
        });
        navBar.getItems().add(scaleBox);
    }

    public void showSpectrumComparator() {
        if (spectrumComparator == null) {
            VBox vBox = new VBox();
            bottomBox.getChildren().add(vBox);
            spectrumComparator = new SpectrumComparator(this, this::removeSpectrumComparator);
            spectrumComparator.initPathTool(vBox);
        }
    }

    private void removeSpectrumComparator(Object o) {
        if (spectrumComparator != null) {
            bottomBox.getChildren().remove(spectrumComparator.getToolBar());
            spectrumComparator = null;
            if (bottomBox.getChildren().isEmpty()) {
                splitPane.setDividerPosition(0, 1.0);
            }
        }
    }

    public SpectrumMeasureBar getSpectrumMeasureBar() {
        return measureBar;
    }

    public void showSpectrumMeasureBar() {
        if (measureBar == null) {
            VBox vBox = new VBox();
            measureBar = new SpectrumMeasureBar(this, this::removeSpectrumMeasureBar);
            measureBar.buildBar(vBox);
            bottomBox.getChildren().add(vBox);
        }
    }

    private void removeSpectrumMeasureBar(Object o) {
        if (measureBar != null) {
            bottomBox.getChildren().remove(measureBar.getToolBar());
            if (bottomBox.getChildren().isEmpty()) {
                splitPane.setDividerPosition(0, 1.0);
            }
            measureBar = null;
        }
    }

    public void showAnalyzerBar() {
        if (analyzerBar == null) {
            VBox vBox = new VBox();
            analyzerBar = new AnalyzerBar(this, this::removeAnalyzerBar);
            analyzerBar.buildBar(vBox);
            bottomBox.getChildren().add(vBox);
        }
    }

    private void removeAnalyzerBar(Object o) {
        if (analyzerBar != null) {
            bottomBox.getChildren().remove(analyzerBar.getToolBar());
            if (bottomBox.getChildren().isEmpty()) {
                splitPane.setDividerPosition(0, 1.0);
            }
            analyzerBar = null;
        }
    }

    public void linkPeakDims() {
        PeakLinker linker = new PeakLinker();
        linker.linkAllPeakListsByLabel("");
    }

    public void removeChart(PolyChart chart) {
        if (chart != null) {
            chartDrawingLayers.getGrid().getChildren().remove(chart);
            charts.remove(chart);
            if (chart == activeChart) {
                if (charts.isEmpty()) {
                    activeChart = null;
                } else {
                    activeChart = charts.get(0);
                }
            }
            chartDrawingLayers.getGrid().requestLayout();
            for (PolyChart refreshChart : getAllCharts()) {
                refreshChart.layoutPlotChildren();
            }
        }
    }

    public void overlay() {
        setChartDisable(true);
        List<DatasetAttributes> current = new ArrayList<>();
        for (PolyChart chart : charts) {
            current.addAll(chart.getDatasetAttributes());
        }
        setNCharts(1);
        PolyChart chart = charts.get(0);
        List<DatasetAttributes> datasetAttrs = chart.getDatasetAttributes();
        datasetAttrs.clear();
        datasetAttrs.addAll(current);
        arrange(1);

        setChartDisable(false);
        draw();
    }

    public void setChartDisable(boolean state) {
        for (PolyChart chart : getAllCharts()) {
            chart.setChartDisabled(state);
        }
    }

    public void setNCharts(int nCharts) {
        int nCurrent = charts.size();
        if (nCurrent > nCharts) {
            for (int i = nCurrent - 1; i >= nCharts; i--) {
                charts.get(i).close();
            }
        } else if (nCharts > nCurrent) {
            int nNew = nCharts - nCurrent;
            for (int i = 0; i < nNew; i++) {
                addChart();
            }
        }
        chartDrawingLayers.getGrid().addCharts(chartDrawingLayers.getGrid().getRows(), charts);
    }

    public void arrange(int nRows) {
        chartDrawingLayers.getGrid().setRows(nRows);
        chartDrawingLayers.getGrid().calculateAndSetOrientation();
    }

    public GridPaneCanvas getGridPaneCanvas() {
        return chartDrawingLayers.getGrid();
    }

    public void draw() {
        chartDrawingLayers.getGrid().layoutChildren();
    }

    public void addChart() {
        PolyChart chart = PolyChartManager.getInstance().create(this, chartDrawingLayers);
        charts.add(chart);
        chart.setChartDisabled(true);
        chartDrawingLayers.getGrid().addChart(chart);
        activeChart = chart;
    }

    public InsetChart addInsetChartTo(PolyChart chart) {
        PolyChart insetChart = PolyChartManager.getInstance().create(this, chartDrawingLayers);
        return chart.addInsetChart(insetChart);
    }

    public void setBorderState(boolean state) {
        minBorders.set(state);
        chartDrawingLayers.getGrid().updateConstraints();
        chartDrawingLayers.getGrid().layoutChildren();
    }

    public double[][] prepareChildren(int nRows, int nCols) {
        int iChild = 0;
        double maxBorderX = 0.0;
        double maxBorderY = 0.0;
        double[][] bordersGrid = new double[6][];
        bordersGrid[0] = new double[nCols];
        bordersGrid[1] = new double[nCols];
        bordersGrid[2] = new double[nRows];
        bordersGrid[3] = new double[nRows];
        bordersGrid[4] = new double[nCols];
        bordersGrid[5] = new double[nRows];

        for (PolyChart chart : charts) {
            var gridPos = getGridPaneCanvas().getGridLocation(chart);
            int iRow = gridPos.rows();
            int iCol = gridPos.columns();
            if (minBorders.get()) {
                chart.getAxes().setAxisState(iCol == 0, iRow == (nRows - 1));
            } else {
                chart.getAxes().setAxisState(true, true);
            }
            Insets borders = chart.getMinBorders();
            bordersGrid[0][iCol] = Math.max(bordersGrid[0][iCol], borders.getLeft());
            bordersGrid[1][iCol] = Math.max(bordersGrid[1][iCol], borders.getRight());
            bordersGrid[2][iRow] = Math.max(bordersGrid[2][iRow], borders.getBottom());
            bordersGrid[3][iRow] = Math.max(bordersGrid[3][iRow], borders.getTop());
            maxBorderX = Math.max(maxBorderX, borders.getLeft());
            maxBorderY = Math.max(maxBorderY, borders.getBottom());

            double ppmX0 = chart.getAxes().getX().getLowerBound();
            double ppmX1 = chart.getAxes().getX().getUpperBound();
            double ppmY0 = chart.getAxes().getY().getLowerBound();
            double ppmY1 = chart.getAxes().getY().getUpperBound();
            if (minBorders.get()) {
                double nucScaleX = 1.0;
                double nucScaleY = 1.0;
                if (!chart.getDatasetAttributes().isEmpty()) {
                    DatasetAttributes dataAttr = chart.getDatasetAttributes().get(0);
                    nucScaleX = dataAttr.getDataset().getNucleus(dataAttr.getDim(0)).getFreqRatio();
                    if (dataAttr.nDim > 1) {
                        nucScaleY = dataAttr.getDataset().getNucleus(dataAttr.getDim(1)).getFreqRatio();
                    }
                }
                if (!chart.getDatasetAttributes().isEmpty()) {
                    bordersGrid[4][iCol] = Math.max(bordersGrid[4][iCol], Math.abs(ppmX0 - ppmX1)) * nucScaleX;
                    bordersGrid[5][iRow] = Math.max(bordersGrid[5][iRow], Math.abs(ppmY0 - ppmY1)) * nucScaleY;
                }
            } else {
                bordersGrid[4][iCol] = 100.0;
                bordersGrid[5][iRow] = 100.0;
            }
            iChild++;
        }
        iChild = 0;
        for (PolyChart chart : charts) {
            var gridPos = getGridPaneCanvas().getGridLocation(chart);
            int iRow = gridPos.rows();
            int iCol = gridPos.columns();
            double minLeftBorder = bordersGrid[0][iCol];
            double minBottomBorder = bordersGrid[2][iRow];
            chart.setMinBorders(minBottomBorder, minLeftBorder);

            iChild++;
        }

        return bordersGrid;
    }

    public List<PolyChart> getCharts() {
        return charts;
    }
    public List<PolyChart> getAllCharts() {
        List<PolyChart> allCharts = new ArrayList<>();
        for (PolyChart chart : charts) {
            allCharts.add(chart);
            for (InsetChart insetChart : chart.getInsetCharts()) {
                allCharts.add(insetChart.chart);
            }
        }
        return allCharts;
    }

    public Optional<PolyChart> getChart(double x, double y) {
        Optional<PolyChart> hitChart = Optional.empty();
        // go backwards so we find the last added chart if they overlap
        for (int i = charts.size() - 1; i >= 0; i--) {
            PolyChart chart = charts.get(i);
            for (InsetChart insetChart : chart.getInsetCharts()) {
                PolyChart iChart = insetChart.chart;
                if (iChart.contains(x, y)) {
                    hitChart = Optional.of(iChart);
                    break;
                }
            }
            if (hitChart.isPresent()) {
                break;
            }
            if (chart.contains(x, y)) {
                hitChart = Optional.of(chart);
                break;
            }
        }
        return hitChart;
    }

    public void redrawChildren() {
        // fixme
    }

    public void refresh() {
        getAllCharts().forEach(PolyChart::refresh);
    }
    public void addGrid() {
        GridPaneCanvas.GridDimensions gdims = getGridDimensionInput();
        if (gdims == null) {
            return;
        }
        addCharts(gdims.rows(), gdims.cols());
    }

    private void addCharts(int nRows, int nColumns) {
        setChartDisable(true);
        int nCharts = nRows * nColumns;
        setNCharts(nCharts);
        arrange(nRows);
        var chartActive = charts.get(0);
        setActiveChart(chartActive);
        setChartDisable(false);
        draw();
    }

    public void removeSelectedChart() {
        if (getAllCharts().size() > 1) {
            PolyChart chart = getActiveChart();
            if (chart.getInsetChart().isPresent()) {
                chart.getInsetChart().ifPresent(insetChart -> {
                    insetChart.remove();
                    insetChart.chart.close();
                });
            } else {
                getActiveChart().close();
            }
            arrange(chartDrawingLayers.getGrid().getOrientation());
        }
    }

    public void arrange(GridPaneCanvas.ORIENTATION orient) {
        setChartDisable(true);
        if (charts.size() == 1) {
            PolyChart chart = charts.get(0);
            double xLower = chart.getAxes().getX().getLowerBound();
            double xUpper = chart.getAxes().getX().getUpperBound();
            double yLower = chart.getAxes().getY().getLowerBound();
            double yUpper = chart.getAxes().getY().getUpperBound();
            List<DatasetAttributes> datasetAttrs = chart.getDatasetAttributes();
            if (datasetAttrs.size() > 1) {
                List<DatasetAttributes> current = new ArrayList<>(datasetAttrs);
                setNCharts(current.size());
                chart.getDatasetAttributes().clear();
                chartDrawingLayers.getGrid().setOrientation(orient, true);
                for (int i = 0; i < charts.size(); i++) {
                    DatasetAttributes datasetAttr = current.get(i);
                    PolyChart iChart = charts.get(i);
                    iChart.setDataset(datasetAttr.getDataset());
                    iChart.setDatasetAttr(datasetAttr);
                }
                PolyChartManager.getInstance().getSynchronizer().syncSceneMates(chart);
                setChartDisable(true);
                for (int i = 0; i < charts.size(); i++) {
                    PolyChart iChart = charts.get(i);
                    iChart.getAxes().getX().setLowerBound(xLower);
                    iChart.getAxes().getX().setUpperBound(xUpper);
                    iChart.getAxes().getY().setLowerBound(yLower);
                    iChart.getAxes().getY().setUpperBound(yUpper);
                    iChart.getCrossHairs().setAllStates(true);
                }
                setChartDisable(false);
                chartDrawingLayers.getGrid().layoutChildren();
                charts.forEach(PolyChart::refresh);
                return;
            }
        }
        chartDrawingLayers.getGrid().setOrientation(orient, true);
        setChartDisable(false);
        chartDrawingLayers.getGrid().layoutChildren();
    }

    public int arrangeGetRows() {
        return chartDrawingLayers.getGrid().getGridSize().rows();
    }

    public int arrangeGetColumns() {
        return chartDrawingLayers.getGrid().getGridSize().columns();
    }

    public void alignCenters() {
        Optional<DatasetAttributes> firstAttributes = activeChart.getFirstDatasetAttributes();
        if (firstAttributes.isEmpty()) {
            log.warn("No dataset attributes on active chart!");
            return;
        }

        DatasetAttributes activeAttr = firstAttributes.get();
        if (activeChart.getPeakListAttributes().isEmpty()) {
            alignCentersWithTempLists();
        } else {
            PeakList refList = activeChart.getPeakListAttributes().get(0).getPeakList();
            List<String> dimNames = new ArrayList<>();
            dimNames.add(activeAttr.getLabel(0));
            dimNames.add(activeAttr.getLabel(1));
            List<PeakList> movingLists = new ArrayList<>();
            for (PolyChart chart : charts) {
                if (chart != activeChart) {
                    PeakList movingList = chart.getPeakListAttributes().get(0).getPeakList();
                    movingLists.add(movingList);
                }
            }
            PeakListAlign.alignCenters(refList, dimNames, movingLists);
        }
    }

    private void alignCentersWithTempLists() {
        Optional<DatasetAttributes> firstAttributes = activeChart.getFirstDatasetAttributes();
        if (firstAttributes.isEmpty()) {
            log.warn("No dataset attributes on active chart!");
            return;
        }

        DatasetAttributes activeAttr = firstAttributes.get();
        // any peak lists created just for alignmnent should be deleted
        PeakPickParameters peakPickParameters = new PeakPickParameters();
        peakPickParameters.listName = "refList";
        PeakList refList = PeakPicking.peakPickActive(activeChart, activeAttr, null, peakPickParameters);
        if (refList == null) {
            return;
        }
        String dimName1 = activeAttr.getLabel(0);
        String dimName2 = activeAttr.getLabel(1);
        refList.unLinkPeaks();
        refList.clearSearchDims();
        refList.addSearchDim(dimName1, 0.05);
        refList.addSearchDim(dimName2, 0.1);
        int[] dims = activeAttr.dim.clone();

        for (int i = 2; i < dims.length; i++) {
            dims[i] = -1;
        }
        log.info(refList.getName());
        for (PolyChart chart : charts) {
            ObservableList<DatasetAttributes> dataAttrList = chart.getDatasetAttributes();
            for (DatasetAttributes dataAttr : dataAttrList) {
                if (dataAttr != activeAttr) {
                    PeakPickParameters peakPickParametersM = new PeakPickParameters();
                    peakPickParametersM.listName = "movingList";
                    PeakList movingList = PeakPicking.peakPickActive(chart, dataAttr, null, peakPickParametersM);
                    movingList.unLinkPeaks();
                    movingList.clearSearchDims();
                    movingList.addSearchDim(dimName1, 0.05);
                    movingList.addSearchDim(dimName2, 0.1);
                    log.info("act {} {}", dataAttr.getFileName(), movingList.size());

                    log.info("test {}", movingList.getName());
                    double[] centers = refList.centerAlign(movingList, dims);
                    for (double center : centers) {
                        log.info("{}", center);
                    }
                    double[] match;
                    String[] dimNames = {dimName1, dimName2};
                    double[] nOffset = {centers[0], centers[1]};
                    PeakNeighbors neighbor = new PeakNeighbors(refList, movingList, 25, dimNames);
                    neighbor.optimizeMatch(nOffset, 0.0, 1.0);
                    match = new double[3];
                    match[0] = nOffset[0];
                    match[1] = nOffset[1];
                    for (int i = 0, j = 0; i < dims.length; i++) {
                        if (dims[i] != -1) {
                            double ref = dataAttr.getDataset().getRefValue(dims[i]);
                            double delta = match[j++];
                            ref -= delta;
                            dataAttr.getDataset().setRefValue(dims[i], ref);
                            int pDim = movingList.getListDim(dataAttr.getLabel(i));
                            movingList.shiftPeak(pDim, -delta);
                        }
                    }
                    dataAttr.getDataset().writeParFile();
                    PeakList.remove("movingList");

                }
            }
            chart.refresh();
        }
        PeakList.remove("refList");
    }

    @Override
    public Collection<Property<?>> getPublicProperties() {
        return Set.of(minBorders, bgColor, axesColor);
    }

    public UndoManager getUndoManager() {
        return undoManager;
    }

    public void undo() {
        undoManager.undo();
        getActiveChart().refresh();
    }

    public void redo() {
        undoManager.redo();
        getActiveChart().refresh();
    }

    @PluginAPI("parametric")
    public VBox getBottomBox() {
        return bottomBox;
    }

    @PluginAPI("parametric")
    public void addTool(ControllerTool tool) {
        tools.add(tool);
    }

    @PluginAPI("parametric")
    public boolean containsTool(Class classType) {
        boolean result = false;
        for (ControllerTool tool : tools) {
            if (tool.getClass() == classType) {
                result = true;
                break;
            }
        }
        return result;
    }

    public ControllerTool getTool(Class classType) {
        ControllerTool result = null;
        for (ControllerTool tool : tools) {
            if (tool.getClass() == classType) {
                result = tool;
                break;
            }
        }
        return result;
    }

    @PluginAPI("parametric")
    public boolean removeTool(Class classType) {
        boolean result = false;
        for (ControllerTool tool : tools) {
            if (tool.getClass() == classType) {
                result = true;
                tools.remove(tool);
                if (bottomBox.getChildren().isEmpty()) {
                    splitPane.setDividerPosition(0, 1.0);
                }
                break;
            }
        }
        return result;
    }

    public void toggleCrossHairState(int index, Orientation orientation) {
        int orientationIndex = orientation.ordinal();
        crossHairStates[index][orientationIndex] = !crossHairStates[index][orientationIndex];
        boolean state = crossHairStates[index][orientationIndex];
        for (PolyChart chart : getAllCharts()) {
            CrossHairs crossHairs = chart.getCrossHairs();
            crossHairs.setState(index, orientation, state);
        }
        statusBar.setIconState(index, orientation, state);
    }

    public void addSelectedPeakListener(ChangeListener listener) {
        selectedPeaks.addListener(listener);

    }

    protected void setPhaseDimChoice(int phaseDim) {
        phaser.setPhaseDim(phaseDim);
    }

    protected int[] getExtractRegion(ProcessingSection vecDimName, int size) {
        int start = 0;
        int end = size - 1;
        if (chartProcessor != null) {
            List<ProcessingOperationInterface> listItems = chartProcessor.getOperations(vecDimName);
            if (listItems != null) {
                Map<String, String> values = null;
                for (ProcessingOperationInterface processingOperation : listItems) {
                    if (processingOperation.getName().equals("EXTRACT")) {
                        values = PropertyManager.parseOpString(processingOperation.toString());
                    }
                }
                if (values != null) {
                    try {
                        if (values.containsKey("start")) {
                            String value = values.get("start");
                            start = Integer.parseInt(value);
                        }
                        if (values.containsKey("end")) {
                            String value = values.get("end");
                            end = Integer.parseInt(value);
                        }
                    } catch (NumberFormatException nfE) {
                        log.warn("Unable to parse region.", nfE);
                    }
                }
            }
        }
        return new int[]{start, end};
    }

    protected ArrayList<Double> getBaselineRegions(ProcessingSection section) {
        ArrayList<Double> fracs = new ArrayList<>();
        if (chartProcessor != null) {
            int currentIndex = chartProcessor.getProcessorController().getPropertyManager().getCurrentIndex();
            List<ProcessingOperationInterface> listItems = chartProcessor.getOperations(section);
            if (listItems != null) {
                log.info("curr ind {}", currentIndex);
                Map<String, String> values = null;
                if (currentIndex != -1) {
                    ProcessingOperationInterface processingOperation = listItems.get(currentIndex);
                    if (processingOperation.getName().equals("REGIONS")) {
                        values = PropertyManager.parseOpString(processingOperation.toString());
                        if (log.isInfoEnabled()) {
                            log.info(values.toString());
                        }
                    }
                }
                if (values == null) {
                    for (ProcessingOperationInterface processingOperation : listItems) {
                        if (processingOperation.getName().equals("REGIONS")) {
                            values = PropertyManager.parseOpString(processingOperation.toString());
                        }
                    }
                }
                if (values != null) {
                    if (values.containsKey("regions")) {
                        String value = values.get("regions").trim();
                        if (value.length() > 1) {
                            if (value.charAt(0) == '[') {
                                value = value.substring(1);
                            }
                            if (value.charAt(value.length() - 1) == ']') {
                                value = value.substring(0, value.length() - 1);
                            }
                        }
                        String[] fields = value.split(",");
                        try {
                            for (String field : fields) {
                                double frac = Double.parseDouble(field);
                                fracs.add(frac);
                            }

                        } catch (NumberFormatException nfE) {
                            log.warn("Error {}", value, nfE);
                        }
                    }
                }
            }
        }
        return fracs;
    }

    /**
     * Switches which NmrControlRightSideContent is displayed in the nmrControlRightSidePane.
     *
     * @param attributesButton The attributes toggle button.
     * @param contentButton    The content toggle button.
     * @param processorButton  The processor toggle button.
     */
    private void toggleNmrControlRightSideContent(ToggleButton attributesButton, ToggleButton contentButton,
                                                  ToggleButton processorButton, ToggleButton toolButton) {
        if (attributesButton.isSelected()) {
            nmrControlRightSidePane.addContent(attributesController);
            attributesController.setAttributeControls();
            viewProcessorControllerIfPossible = false;
        } else if (contentButton.isSelected()) {
            nmrControlRightSidePane.addContent(contentController);
            contentController.update();
            viewProcessorControllerIfPossible = false;
        } else if (toolButton.isSelected()) {
            nmrControlRightSidePane.addContent(toolController);
            viewProcessorControllerIfPossible = false;
        } else if (processorButton.isSelected()) {
            boolean dataIsFID = false;
            if (chartProcessor != null) {
                var dataset = chartProcessor.getChart().getDataset();
                if ((dataset != null) && (dataset.getName().equals("vec0"))) {
                    dataIsFID = true;
                }
            }
            isFID = dataIsFID || (chartProcessor != null) && (chartProcessor.getNMRData() != null);
            nmrControlRightSidePane.addContent(getActiveChart().getProcessorController(true));
            updateSpectrumStatusBarOptions(false);
            viewProcessorControllerIfPossible = true;
        } else {
            nmrControlRightSidePane.clear();
            if (!processorButton.isDisabled() && getActiveChart().getProcessorController(false) != null) {
                viewProcessorControllerIfPossible = false;
            }
        }
        if (!processorButton.isSelected()) {
            isFID = false;
            updateSpectrumStatusBarOptions(false);
        }
    }

    public void updatePhaser(boolean showPhaser) {

        PolyChart chart = getActiveChart();
        if (showPhaser) {
            Cursor cursor = getCurrentCursor();
            if (cursor == null) {
                cursor = Cursor.MOVE;
            }
            phaser.sliceStatus(sliceStatusProperty().get());
            phaser.cursor(cursor);
            borderPane.setRight(phaserBox);
            phaser.getPhaseOp();
            if (chartProcessor == null) {
                phaser.setPH1Slider(activeChart.getDataPH1());
                phaser.setPH0Slider(activeChart.getDataPH0());
            }

            if (!chart.is1D()) {
                sliceStatusProperty().set(true);
                setCursor(Cursor.CROSSHAIR);
                chart.getSliceAttributes().setSlice1State(true);
                chart.getSliceAttributes().setSlice2State(false);
                chart.getCrossHairs().refresh();
            }
        } else {
            sliceStatusProperty().set(phaser.sliceStatus);
            setCursor(phaser.cursor());
            setCursor();
            chart.getCrossHairs().refresh();
            if (borderPane.getRight() == phaserBox) {
                borderPane.setRight(null);
            }
        }
    }

    private void saveAsFavorite() {
        WindowIO.saveFavorite();
    }

    /**
     * Listener for changes to the nMRControlRightSidePane children, if a pane is added or removed, the stage width is adjusted accordingly.
     *
     * @param c The change to nMRControlRightSidePane's children
     */
    private void updateStageSize(ListChangeListener.Change<? extends Node> c) {
        double paneAdj = 0;
        if (!nmrControlRightSidePane.hasContent()) {
            if (c.next()) {
                paneAdj = -1 * ((Pane) c.getRemoved().get(0)).getMinWidth();
            }
        } else if (nmrControlRightSidePane.size() == 1) {
            paneAdj = ((Pane) c.getList().get(0)).getMinWidth();
        }
        stage.setWidth(stage.getWidth() + paneAdj);
    }

    private void initToolBar(ToolBar toolBar) {
        ArrayList<Node> buttons = new ArrayList<>();
        ButtonBase bButton;
        bButton = GlyphsDude.createIconButton(FontAwesomeIcon.FILE, "Datasets", AnalystApp.ICON_SIZE_STR, AnalystApp.ICON_FONT_SIZE_STR, ContentDisplay.TOP);
        bButton.setOnAction(this::showDatasetBrowser);
        buttons.add(bButton);
        favoriteButton.setOnAction(e -> saveAsFavorite());
        // Set the initial status of the favorite button
        enableFavoriteButton();
        buttons.add(favoriteButton);
        buttons.add(new Separator(Orientation.VERTICAL));

        bButton = GlyphsDude.createIconButton(FontAwesomeIcon.REFRESH, "Refresh", AnalystApp.ICON_SIZE_STR, AnalystApp.ICON_FONT_SIZE_STR, ContentDisplay.TOP);
        bButton.setOnAction(e -> getActiveChart().refresh());
        buttons.add(bButton);
        buttons.add(haltButton);

        buttons.add(new Separator(Orientation.VERTICAL));
        bButton = GlyphsDude.createIconButton(FontAwesomeIcon.UNDO, "Undo", AnalystApp.ICON_SIZE_STR, AnalystApp.ICON_FONT_SIZE_STR, ContentDisplay.TOP);
        bButton.setOnAction(e -> undo());
        buttons.add(bButton);
        bButton.disableProperty().bind(undoManager.undoable.not());
        bButton = GlyphsDude.createIconButton(FontAwesomeIcon.REPEAT, "Redo", AnalystApp.ICON_SIZE_STR, AnalystApp.ICON_FONT_SIZE_STR, ContentDisplay.TOP);
        bButton.setOnAction(e -> redo());
        buttons.add(bButton);
        bButton.disableProperty().bind(undoManager.redoable.not());

        bButton = GlyphsDude.createIconButton(FontAwesomeIcon.EXPAND, "Full", AnalystApp.ICON_SIZE_STR, AnalystApp.ICON_FONT_SIZE_STR, ContentDisplay.TOP);
        bButton.setOnMouseClicked(this::doFull);
        buttons.add(bButton);
        bButton = GlyphsDude.createIconButton(FontAwesomeIcon.SEARCH, "Expand", AnalystApp.ICON_SIZE_STR, AnalystApp.ICON_FONT_SIZE_STR, ContentDisplay.TOP);
        bButton.setOnMouseClicked(this::doExpand);
        buttons.add(bButton);
        bButton = GlyphsDude.createIconButton(FontAwesomeIcon.SEARCH_PLUS, "In", AnalystApp.ICON_SIZE_STR, AnalystApp.ICON_FONT_SIZE_STR, ContentDisplay.TOP);
        bButton.setOnMouseClicked(e -> doZoom(e, 1.2));
        bButton.setOnScroll((ScrollEvent event) -> {
            double y = event.getDeltaY();
            if (y < 0.0) {
                getActiveChart().zoom(1.1);
            } else {
                getActiveChart().zoom(0.9);

            }
        });
        buttons.add(bButton);
        bButton = GlyphsDude.createIconButton(FontAwesomeIcon.SEARCH_MINUS, "Out", AnalystApp.ICON_SIZE_STR, AnalystApp.ICON_FONT_SIZE_STR, ContentDisplay.TOP);
        bButton.setOnMouseClicked(e -> doZoom(e, 0.8));
        bButton.setOnScroll((ScrollEvent event) -> {
            double y = event.getDeltaY();
            if (y < 0.0) {
                getActiveChart().zoom(1.1);
            } else {
                getActiveChart().zoom(0.9);

            }
        });
        buttons.add(bButton);

        buttons.add(new Separator(Orientation.VERTICAL));
        bButton = GlyphsDude.createIconButton(FontAwesomeIcon.ARROWS_V, "Auto", AnalystApp.ICON_SIZE_STR, AnalystApp.ICON_FONT_SIZE_STR, ContentDisplay.TOP);
        bButton.setOnMouseClicked(e -> doScale(e, 0.0));
        buttons.add(bButton);
        bButton = GlyphsDude.createIconButton(FontAwesomeIcon.ARROW_UP, "Higher", AnalystApp.ICON_SIZE_STR, AnalystApp.ICON_FONT_SIZE_STR, ContentDisplay.TOP);
        bButton.setOnMouseClicked(e -> doScale(e, 0.8));
        bButton.setOnScroll((ScrollEvent event) -> {
            double y = event.getDeltaY();
            for (PolyChart applyChart : getCharts(event.isShiftDown())) {
                if (y < 0.0) {
                    applyChart.adjustScale(0.9);
                } else {
                    applyChart.adjustScale(1.1);
                }
            }
        });
        buttons.add(bButton);
        bButton = GlyphsDude.createIconButton(FontAwesomeIcon.ARROW_DOWN, "Lower", AnalystApp.ICON_SIZE_STR, AnalystApp.ICON_FONT_SIZE_STR, ContentDisplay.TOP);
        bButton.setOnMouseClicked(e -> doScale(e, 1.2));

        bButton.setOnScroll((ScrollEvent event) -> {
            double y = event.getDeltaY();
            for (PolyChart applyChart : getCharts(event.isShiftDown())) {
                if (y < 0.0) {
                    applyChart.adjustScale(0.9);
                } else {
                    applyChart.adjustScale(1.1);
                }
            }
        });

        buttons.add(bButton);

        for (Node node : buttons) {
            if (node instanceof Button) {
                node.getStyleClass().add("toolButton");
            }
        }
        toolBar.getItems().addAll(buttons);
        // Make all buttons the same width to align the edges
        toolBar.widthProperty().addListener((observable, oldValue, newValue) -> GUIUtils.nodeAdjustWidths(buttons));
    }

    private void initStatusBar() {
        statusBar.init();
        btoolVBox.getChildren().addAll(statusBar.getToolbars());
        AnalystApp.getAnalystApp().addStatusBarTools(statusBar);
    }

    private List<PolyChart> getCharts(boolean all) {
        if (all) {
            return charts;
        } else {
            return Collections.singletonList(getActiveChart());
        }
    }

    private void doScale(MouseEvent e, double value) {
        for (PolyChart chart : getCharts(e.isShiftDown())) {
            if (value == 0.0) {
                chart.autoScale();
            } else {
                chart.adjustScale(value);
            }
        }
    }

    private void doFull(MouseEvent e) {
        for (PolyChart chart : getCharts(e.isShiftDown())) {
            chart.full();
        }
    }

    private void doExpand(MouseEvent e) {
        for (PolyChart chart : getCharts(e.isShiftDown())) {
            chart.expand();
        }
    }

    private void doZoom(MouseEvent e, double value) {
        for (PolyChart chart : getCharts(e.isShiftDown())) {
            chart.zoom(value);
        }
    }

    protected void refreshAttributes() {
        if (attributesController != null) {
            attributesController.setAttributeControls();
        }
    }

    /**
     * If the window is maximized, the current window widths are saved. If the window is restored down, the previously
     * saved values are used to set the window width.
     *
     * @param observable the maximize property
     * @param oldValue   previous value of maximize
     * @param newValue   new value of maximize
     */
    private void adjustSizeAfterMaximize(ObservableValue<? extends Boolean> observable, Boolean oldValue, Boolean newValue) {
        if (Boolean.TRUE.equals(newValue)) {
            previousStageRestoreWidth = stage.getWidth();
            previousStageRestoreNmrControlRightSideContentVisible = nmrControlRightSidePane.hasContent();
            if (previousStageRestoreNmrControlRightSideContentVisible) {
                previousStageRestoreProcControllerWidth = nmrControlRightSidePane.getContentPane().getMinWidth();
            } else {
                previousStageRestoreProcControllerWidth = 0;
            }
        } else {
            boolean procControllerVisible = nmrControlRightSidePane.hasContent();
            if (procControllerVisible == previousStageRestoreNmrControlRightSideContentVisible) {
                stage.setWidth(previousStageRestoreWidth);
            } else if (procControllerVisible) {
                Pane p = nmrControlRightSidePane.getContentPane();
                stage.setWidth(previousStageRestoreWidth + p.getMinWidth());
            } else {
                stage.setWidth(previousStageRestoreWidth - previousStageRestoreProcControllerWidth);
            }
        }
    }

    public BooleanProperty sliceStatusProperty() {
        return sliceStatus;
    }

    public static File getInitialDirectory() {
        if (initialDir == null) {
            String homeDirName = System.getProperty("user.home");
            initialDir = new File(homeDirName);
        }
        return initialDir;
    }

    private void setInitialDirectory(File file) {
        initialDir = file;
    }

    public static void showPeakAttr() {
        if (peakAttrController == null) {
            peakAttrController = PeakAttrController.create();
        }
        if (peakAttrController != null) {
            peakAttrController.getStage().show();
            peakAttrController.getStage().toFront();
        } else {
            log.warn("Couldn't make controller");
        }
    }

    public static PeakAttrController getPeakAttrController() {
        return peakAttrController;
    }

    public static boolean isPeakAttrControllerShowing() {
        boolean state = false;
        if (peakAttrController != null) {
            if (peakAttrController.getStage().isShowing()) {
                state = true;
            }
        }
        return state;
    }

    public static String getHTMLDocs() {
        if (docString == null) {
            try (PythonInterpreter interpreter = new PythonInterpreter()) {
                interpreter.exec("from pyproc import *");
                interpreter.exec("from pydocs import *");
                PyObject pyDocObject = interpreter.eval("genAllDocs()");
                docString = (String) pyDocObject.__tojava__(String.class);
            }
        }
        return docString;
    }

    public void updateScannerTool(ToggleButton button) {
        if (button.isSelected()) {
            showScannerTool();
        } else {
            hideScannerTool();
        }
    }

    public void showScannerMenus() {
        showScannerTool();
        scannerTool.showMenus();
    }

    public void hideScannerMenus() {
        if (scannerTool != null) {
            scannerTool.hideMenus();
        }
    }

    public boolean isScannerToolPresent() {
        return (scannerTool != null) && scannerTool.scannerActive();
    }

    public Optional<ScanTable> getScannerTable() {
        Optional<ScanTable> result = Optional.empty();
        if (scannerTool != null) {
            ScanTable scanTable = scannerTool.getScanTable();
            if (getBottomBox().getChildren().contains(scannerTool.getBox())) {
                result = Optional.of(scanTable);
            }
        }
        return result;
    }

    public void showScannerTool() {
        BorderPane vBox;
        if (scannerTool != null) {
            vBox = scannerTool.getBox();
        } else {
            vBox = new BorderPane();
            scannerTool = new ScannerTool(this);
            scannerTool.initialize(vBox);
        }
        if (!getBottomBox().getChildren().contains(vBox)) {
            splitPane.setDividerPosition(0, scannerTool.getSplitPanePosition());
            getBottomBox().getChildren().add(vBox);
            addTool(scannerTool);
        }
    }

    public void hideScannerTool() {
        if (scannerTool != null) {
            removeScannerTool();
        }
    }


    public void removeScannerTool() {
        FXMLController controller = getFXMLControllerManager().getOrCreateActiveController();
        double[] dividerPositions = controller.splitPane.getDividerPositions();
        controller.removeTool(ScannerTool.class);
        if (scannerTool != null) {
            scannerTool.setSplitPanePosition(dividerPositions[0]);
            removeBottomBoxNode(scannerTool.getBox());
        }
    }

    public Optional<RunAboutGUI> showRunAboutTool() {
        RunAboutGUI runAboutGUI;
        if (!containsTool(RunAboutGUI.class)) {
            TabPane tabPane = new TabPane();
            getBottomBox().getChildren().add(tabPane);
            tabPane.setMinHeight(200);
            runAboutGUI = new RunAboutGUI(this, this::removeRunaboutTool);
            runAboutGUI.initialize(tabPane);
            addTool(runAboutGUI);
            return Optional.of(runAboutGUI);
        } else {
            return getRunAboutTool();
        }
    }

    public Optional<RunAboutGUI> getRunAboutTool() {
        ControllerTool tool = getTool(RunAboutGUI.class);
        if (tool instanceof RunAboutGUI runAboutGUI) {
            return Optional.of(runAboutGUI);
        } else {
            return Optional.empty();
        }
    }

    public void removeRunaboutTool() {
        getRunAboutTool().ifPresent(runAboutGUI -> {
            RunAbout runAbout = runAboutGUI.getRunAbout();
            if (runAbout != null) {
                runAbout.close();
            }
            runAboutGUI.clear();
            removeRunaboutTool(runAboutGUI);
        });
    }

    public void removeRunaboutTool(RunAboutGUI runaboutTool) {
        removeTool(RunAboutGUI.class);
        removeBottomBoxNode(runaboutTool.getTabPane());
    }

    public StripController showStripsBar() {
        if (!containsTool(StripController.class)) {
            VBox vBox = new VBox();
            getBottomBox().getChildren().add(vBox);
            StripController stripsController = new StripController(this, this::removeStripsBar);
            stripsController.initialize(vBox);
            addTool(stripsController);
        }
        return (StripController) getTool(StripController.class);
    }

    public void removeStripsBar(StripController stripsController) {
        removeTool(StripController.class);
        removeBottomBoxNode(stripsController.getBox());
    }

    public void removeBottomBoxNode(Node node) {
        getBottomBox().getChildren().remove(node);
        if (getBottomBox().getChildren().isEmpty()) {
            splitPane.setDividerPosition(0, 1.0);
        }
    }

    public void setSplitPaneDivider(double f) {
        splitPane.setDividerPosition(0, f);
    }

    public double getSplitPaneDivider() {
        return splitPane.getDividerPositions()[0];
    }

}<|MERGE_RESOLUTION|>--- conflicted
+++ resolved
@@ -907,12 +907,8 @@
         initStatusBar();
         charts.add(activeChart);
         chartDrawingLayers.getGrid().addCharts(1, charts);
-<<<<<<< HEAD
-=======
         Background background = Background.fill(Color.WHITE);
         chartPane.setBackground(background);
-
->>>>>>> 1dc924ac
         mainBox.layoutBoundsProperty().addListener((ObservableValue<? extends Bounds> arg0, Bounds arg1, Bounds arg2) -> {
             if (arg2.getWidth() < 1.0 || arg2.getHeight() < 1.0) {
                 return;
