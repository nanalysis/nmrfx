--- conflicted
+++ resolved
@@ -1730,12 +1730,9 @@
             }
         }
         toolBar.getItems().addAll(buttons);
-<<<<<<< HEAD
         // Make all buttons the same width to align the edges
         toolBar.widthProperty().addListener((observable, oldValue, newValue) -> GUIUtils.nodeAdjustWidths(buttons));
-=======
-    }
->>>>>>> c2648513
+    }
 
     private void initStatusBar() {
         statusBar.init();
