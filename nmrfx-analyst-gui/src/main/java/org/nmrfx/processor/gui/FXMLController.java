--- conflicted
+++ resolved
@@ -144,13 +144,9 @@
     @FXML
     private BorderPane mainBox;
     @FXML
-<<<<<<< HEAD
     private NMRControlRightSidePane nmrControlRightSidePane;
-=======
-    private StackPane processorPane;
     @FXML
     private HBox leftBar;
->>>>>>> a6509a45
     private double previousStageRestoreWidth = 0;
     private double previousStageRestoreProcControllerWidth = 0;
     private boolean previousStageRestoreRightPaneContentVisible = false;
