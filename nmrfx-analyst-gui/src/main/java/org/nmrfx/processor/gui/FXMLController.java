--- conflicted
+++ resolved
@@ -907,11 +907,8 @@
         initStatusBar();
         charts.add(activeChart);
         chartDrawingLayers.getGrid().addCharts(1, charts);
-<<<<<<< HEAD
-=======
         Background background = Background.fill(Color.WHITE);
         chartPane.setBackground(background);
->>>>>>> 544813ba
         mainBox.layoutBoundsProperty().addListener((ObservableValue<? extends Bounds> arg0, Bounds arg1, Bounds arg2) -> {
             if (arg2.getWidth() < 1.0 || arg2.getHeight() < 1.0) {
                 return;
@@ -1366,23 +1363,8 @@
         // go backwards so we find the last added chart if they overlap
         for (int i = charts.size() - 1; i >= 0; i--) {
             PolyChart chart = charts.get(i);
-<<<<<<< HEAD
-            for (InsetChart insetChart : chart.getInsetCharts()) {
-                PolyChart iChart = insetChart.chart;
-                if (iChart.contains(x, y)) {
-                    hitChart = Optional.of(iChart);
-                    break;
-                }
-            }
-            if (hitChart.isPresent()) {
-                break;
-            }
-            if (chart.contains(x, y)) {
-                hitChart = Optional.of(chart);
-=======
             hitChart = handleInsetChart(chart, x, y);
             if (hitChart.isPresent()) {
->>>>>>> 544813ba
                 break;
             }
         }
