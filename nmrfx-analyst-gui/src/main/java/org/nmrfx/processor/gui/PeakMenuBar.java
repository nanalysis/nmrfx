--- conflicted
+++ resolved
@@ -13,14 +13,11 @@
 import org.nmrfx.processor.datasets.peaks.PeakFolder;
 import org.nmrfx.processor.datasets.peaks.PeakListTools;
 import org.nmrfx.processor.gui.spectra.PeakListAttributes;
-<<<<<<< HEAD
 import org.nmrfx.structure.chemistry.Molecule;
-=======
 import org.nmrfx.processor.gui.undo.ChartUndo;
 import org.nmrfx.processor.gui.undo.GroupUndo;
 import org.nmrfx.processor.gui.undo.PeakListUndo;
 import org.nmrfx.processor.gui.undo.UndoManager;
->>>>>>> c6e52447
 import org.nmrfx.utils.GUIUtils;
 
 import java.io.File;
@@ -442,11 +439,7 @@
     }
 
     void unifyPeakWidths() {
-<<<<<<< HEAD
-        menuTarget.getPeak().ifPresent(PeakListTools::unifyWidths);
-=======
         menuTarget.getPeak().ifPresent(peak -> doUndoRedo(peakList -> PeakListTools.unifyWidths(peak), "unify peak widths"));
->>>>>>> c6e52447
     }
 
     void measureIntensities() {
@@ -561,21 +554,11 @@
                         PeakWriter peakWriter = new PeakWriter();
                         peakWriter.writePeaksXPK2(writer, getPeakList());
                     }
-<<<<<<< HEAD
-                    if (getPeakList().hasMeasures()) {
-                        if (listFileName.endsWith(".xpk2")) {
-                            String measureFileName = listFileName.substring(0, listFileName.length() - 4) + "mpk2";
-                            try (FileWriter writer = new FileWriter(measureFileName)) {
-                                PeakWriter peakWriter = new PeakWriter();
-                                peakWriter.writePeakMeasures(writer, getPeakList());
-                            }
-=======
                     if (getPeakList().hasMeasures() && listFileName.endsWith(".xpk2")) {
                         String measureFileName = listFileName.substring(0, listFileName.length() - 4) + "mpk2";
                         try (FileWriter writer = new FileWriter(measureFileName)) {
                             PeakWriter peakWriter = new PeakWriter();
                             peakWriter.writePeakMeasures(writer, getPeakList());
->>>>>>> c6e52447
                         }
                     }
                 }
