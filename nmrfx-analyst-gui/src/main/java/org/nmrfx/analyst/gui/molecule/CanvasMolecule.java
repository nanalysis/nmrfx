--- conflicted
+++ resolved
@@ -369,19 +369,7 @@
             if (hitAtom == -1) {
                 selectMolecule(selectMode);
             } else {
-<<<<<<< HEAD
                 selectAtom(selectMode);
-=======
-                String aName = getHit();
-                Molecule molecule = Molecule.get(molName);
-                try {
-                    molecule.selectAtoms(aName);
-                } catch (InvalidMoleculeException ex) {
-                    log.warn(ex.getMessage(), ex);
-                }
-
-                return true;
->>>>>>> 5cc1329a
             }
             return true;
         }
@@ -454,10 +442,6 @@
         double height = Math.abs(y2 - y1);
 
         bounds2D = new Rectangle2D(xMin, yMin, width, height);
-<<<<<<< HEAD
-=======
-
->>>>>>> 5cc1329a
         transformValid = false;
         paintShape(gC);
         if (isSelected()) {
