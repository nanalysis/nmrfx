package org.nmrfx.analyst.gui.molecule3D;

import javafx.beans.value.ChangeListener;
import javafx.collections.MapChangeListener;
import javafx.event.ActionEvent;
import javafx.event.Event;
import javafx.fxml.FXML;
import javafx.fxml.Initializable;
import javafx.geometry.Insets;
import javafx.scene.SubScene;
import javafx.scene.control.*;
import javafx.scene.input.KeyCode;
import javafx.scene.input.MouseEvent;
import javafx.scene.layout.*;
import javafx.scene.paint.Color;
import javafx.scene.shape.Circle;
import javafx.scene.text.Font;
import javafx.scene.text.Text;
import javafx.stage.DirectoryChooser;
import javafx.stage.Stage;
import org.controlsfx.control.StatusBar;
import org.controlsfx.dialog.ExceptionDialog;
import org.nmrfx.analyst.gui.molecule.MoleculeCanvas;
import org.nmrfx.analyst.gui.molecule.SSViewer;
import org.nmrfx.chemistry.*;
import org.nmrfx.fxutil.Fx;
import org.nmrfx.fxutil.Fxml;
import org.nmrfx.fxutil.StageBasedController;
import org.nmrfx.peaks.Peak;
import org.nmrfx.peaks.PeakList;
import org.nmrfx.peaks.events.FreezeListener;
import org.nmrfx.processor.datasets.Dataset;
import org.nmrfx.processor.gui.PreferencesController;
import org.nmrfx.processor.gui.utils.AtomUpdater;
import org.nmrfx.project.ProjectBase;
import org.nmrfx.structure.chemistry.MissingCoordinatesException;
import org.nmrfx.structure.chemistry.Molecule;
import org.nmrfx.structure.chemistry.OpenChemLibConverter;
import org.nmrfx.structure.chemistry.energy.AngleTreeGenerator;
import org.nmrfx.structure.chemistry.energy.GradientRefinement;
import org.nmrfx.structure.chemistry.energy.RotationalDynamics;
import org.nmrfx.structure.rna.RNAAnalysis;
import org.nmrfx.structure.rna.RNALabels;
import org.nmrfx.structure.rna.SSLayout;
import org.nmrfx.structure.rna.SSPredictor;
import org.nmrfx.utilities.ProgressUpdater;
import org.slf4j.Logger;
import org.slf4j.LoggerFactory;

import java.io.File;
import java.net.URL;
import java.util.*;

import static org.nmrfx.analyst.gui.molecule3D.StructureCalculator.StructureMode.*;

public class MolSceneController implements Initializable, StageBasedController, MolSelectionListener, FreezeListener, ProgressUpdater, MoleculeListener {
    private static final Logger log = LoggerFactory.getLogger(MolSceneController.class);
    private static final Background ERROR_BACKGROUND = new Background(new BackgroundFill(Color.ORANGE, CornerRadii.EMPTY, Insets.EMPTY));

    static Random random = new Random();
    private Stage stage;
    SSViewer ssViewer;
    MolViewer molViewer;

    @FXML
    TextField selectField;

    @FXML
    BorderPane ssBorderPane;
    @FXML
    BorderPane molBorderPane;
    @FXML
    BorderPane ligandBorderPane;
    @FXML
    MenuButton atomMenu;
    @FXML
    TextField dotBracketField;
    @FXML
    Pane dotBracketPane;
    @FXML
    MenuButton removeMenuButton;
    @FXML
    MoleculeCanvas ligandCanvas;
    @FXML
    MenuButton peakListMenuButton;
    @FXML
    MenuButton modeMenuButton;
    @FXML
    ChoiceBox<String> constraintTypeChoiceBox;
    @FXML
    CheckMenuItem frozenCheckBox = new CheckMenuItem("Frozen");
    CheckMenuItem activeCheckBox = new CheckMenuItem("Active");
    CheckMenuItem numbersCheckBox = new CheckMenuItem("Numbers");
    CheckMenuItem probabilitiesCheckBox = new CheckMenuItem("Probabilities");
    ToggleGroup predictionTypeGroup = new ToggleGroup();

    @FXML
    private StatusBar statusBar;
    private Circle statusCircle = new Circle(10.0, Color.GREEN);
    Throwable processingThrowable;

    List<CheckMenuItem> atomCheckItems = new ArrayList<>();
    List<CheckMenuItem> peakClassCheckItems = new ArrayList<>();

    Background defaultBackground = new Background(new BackgroundFill(Color.WHITE, CornerRadii.EMPTY, Insets.EMPTY));
    StackPane stackPane = new StackPane();
    Pane twoDPane = new Pane();
    Pane ligandCanvasPane;
    PeakList peakList = null;
    int itemIndex = 0;
    private StructureCalculator structureCalculator = new StructureCalculator(this);
    SSPredictor ssPredictor = null;

    @Override
    public void initialize(URL url, ResourceBundle rb) {
        ssViewer = new SSViewer();
        ssBorderPane.setCenter(ssViewer);
        molViewer = new MolViewer(this, twoDPane);
        SubScene subScene = molViewer.initScene(500, 500);
        stackPane.getChildren().addAll(molViewer, twoDPane);
        molBorderPane.setCenter(stackPane);
        ssViewer.getDrawNumbersProp().bind(numbersCheckBox.selectedProperty());
        ssViewer.getDrawProbabilitiesProp().bind(probabilitiesCheckBox.selectedProperty());
        ssViewer.getShowActiveProp().bind(activeCheckBox.selectedProperty());
        dotBracketField.setEditable(true);
        dotBracketField.textProperty().addListener(e -> {
            dotBracketFieldChanged();
        });
        constraintTypeChoiceBox.getItems().addAll("All", "Intraresidue", "Interresidue");
        constraintTypeChoiceBox.setValue("All");
        ssViewer.getConstraintTypeProp().bind(constraintTypeChoiceBox.valueProperty());

        molBorderPane.widthProperty().addListener(ss -> molViewer.layoutChildren());
        molBorderPane.heightProperty().addListener(ss -> molViewer.layoutChildren());
        molViewer.addSelectionListener(this);

        // kluge to prevent tabpane from getting focus.  This allows key presses to go through to molviewer
        // see JDK bug JDK-8092266
        molBorderPane.setOnMousePressed(MouseEvent::consume);
        ligandCanvasPane = new Pane();
        ligandCanvas = new MoleculeCanvas();
        ligandCanvasPane.getChildren().add(ligandCanvas);
        ligandBorderPane.setCenter(ligandCanvasPane);
        ligandCanvasPane.widthProperty().addListener(ss -> ligandCanvas.layoutChildren(ligandCanvasPane));
        ligandCanvasPane.heightProperty().addListener(ss -> ligandCanvas.layoutChildren(ligandCanvasPane));
        MapChangeListener<String, PeakList> mapChangeListener = (MapChangeListener.Change<? extends String, ? extends PeakList> change) -> {
            updatePeakListMenu();
        };

        ProjectBase.getActive().addPeakListListener(mapChangeListener);
        updatePeakListMenu();
        modeMenuButton.getItems().add(numbersCheckBox);
        modeMenuButton.getItems().add(probabilitiesCheckBox);
        modeMenuButton.getItems().add(activeCheckBox);
        modeMenuButton.getItems().add(frozenCheckBox);
        Menu predictionMenu = new Menu("Predictions");
        modeMenuButton.getItems().add(predictionMenu);
        RadioMenuItem hydrogenMenuItem = new RadioMenuItem("Show H-predictions");
        RadioMenuItem carbonMenuItem = new RadioMenuItem("Show C-predictions");
        hydrogenMenuItem.setToggleGroup(predictionTypeGroup);
        carbonMenuItem.setToggleGroup(predictionTypeGroup);
        hydrogenMenuItem.setSelected(true);
        carbonMenuItem.setSelected(false);
        predictionMenu.getItems().addAll(hydrogenMenuItem, carbonMenuItem);
        hydrogenMenuItem.selectedProperty().bindBidirectional(ssViewer.getHydrogenPredictionProp());

        frozenCheckBox.selectedProperty().addListener(e -> updatePeaks());
        selectField.setOnKeyReleased(e -> {
            if (e.getCode() == KeyCode.ENTER) {
                try {
                    selectAction(selectField.getText());
                    selectField.clear();
                } catch (InvalidMoleculeException ex) {
                    log.warn(ex.getMessage(), ex);
                }
            }
        });
        statusBar.setProgress(0.0);

        statusBar.getLeftItems().add(statusCircle);
        statusCircle.setOnMousePressed((Event d) -> {
            if (processingThrowable != null) {
                ExceptionDialog dialog = new ExceptionDialog(processingThrowable);
                dialog.showAndWait();
            }
        });
        String[] atomMenuNames = {"Ribose", "Base", "Exchangeable"};
        String[] riboseAtoms = {"H1'", "H2'", "H3'", "H4'", "H5'"};
        for (String name : atomMenuNames) {
            CheckMenuItem menuItem = new CheckMenuItem(name);
            atomCheckItems.add(menuItem);
            atomMenu.getItems().add(menuItem);
            menuItem.selectedProperty().addListener(
                    (ChangeListener<Boolean>) (a, b, c) -> updateAtoms(name, c.booleanValue()));
        }
        Menu riboseMenu = new Menu("Ribose Atoms");
        atomMenu.getItems().add(riboseMenu);
        for (String name : riboseAtoms) {
            CheckMenuItem menuItem = new CheckMenuItem(name);
            atomCheckItems.add(menuItem);
            riboseMenu.getItems().add(menuItem);
            menuItem.selectedProperty().addListener(
                    (ChangeListener<Boolean>) (a, b, c) -> updateAtoms());
        }
        Menu peakClassMenu = new Menu("Peak Intensities");
        modeMenuButton.getItems().add(peakClassMenu);
        String[] peakClasses = {"s", "m", "w", "vw"};
        for (String name : peakClasses) {
            CheckMenuItem menuItem = new CheckMenuItem(name);
            menuItem.setSelected(true);
            peakClassCheckItems.add(menuItem);
            peakClassMenu.getItems().add(menuItem);
            menuItem.selectedProperty().addListener(
                    (ChangeListener<Boolean>) (a, b, c) -> updatePeaks());
        }

    }

    private void selectedResidue(MouseEvent event) {

    }

    private void updateAtoms(String name, boolean selected) {
        if (name.equals("Ribose")) {
            for (var menuItem : atomCheckItems) {
                if (menuItem.getText().endsWith("'")) {
                    menuItem.setSelected(selected);
                }
            }
        } else {
            updateAtoms();
        }
    }

    private void updateAtoms() {
        List<String> atomNames = new ArrayList<>();
        for (var menuItem : atomCheckItems) {
            if (menuItem.isSelected()) {
                atomNames.add(menuItem.getText());
            }
        }
        ssViewer.updateAtoms(atomNames);
    }

    @Override
    public void setStage(Stage stage) {
        this.stage = stage;
    }

    public Stage getStage() {
        return stage;
    }

    public static MolSceneController create() {
        MolSceneController controller = Fxml.load(MolSceneController.class, "MolScene.fxml")
                .withNewStage("Molecular Viewer")
                .getController();
        controller.stage.show();
        return controller;
    }

    @FXML
    void getDotBracket() {
        Molecule molecule = Molecule.getActive();
        if (molecule == null) {
            Alert alert = new Alert(Alert.AlertType.ERROR, "No molecule present", ButtonType.CLOSE);
            alert.showAndWait();
        } else {
            String dotBracket = molecule.getDotBracket();
            TextInputDialog textDialog = new TextInputDialog(dotBracket);
            Optional<String> result = textDialog.showAndWait();
            if (result.isPresent()) {
                dotBracket = result.get().trim();
                molecule.setDotBracket(dotBracket);
            } else {
                return;
            }
        }
    }

    @FXML
    void drawMol(ActionEvent event) throws InvalidMoleculeException, MissingCoordinatesException {
        molViewer.drawMol();
    }

    @FXML
    void ssFrom3D() throws InvalidMoleculeException {
        Molecule molecule = Molecule.getActive();
        if (molecule == null) {
            Alert alert = new Alert(Alert.AlertType.ERROR, "No molecule present", ButtonType.CLOSE);
            alert.showAndWait();
        } else {
            char[] vienna = RNAAnalysis.getViennaSequence(molecule);
            String newDotBracket = new String(vienna);
            molecule.setDotBracket(newDotBracket);

            if (molecule.getDotBracket().equals("")) {
                initWithAllDots();
            }
            String dotBracket = molecule.getDotBracket();
            if (dotBracket.length() == 0) {
                Alert alert = new Alert(Alert.AlertType.ERROR, "No RNA present", ButtonType.CLOSE);
                alert.showAndWait();
            } else {
                updateDotBracket(dotBracket);
                SSLayout ssLayout = SSLayout.createLayout(molecule);
                ssLayout.interpVienna(molecule.getDotBracket());
                ssLayout.fillPairsNew();

                ssViewer.loadCoordinates(ssLayout);
                ssViewer.drawSS();
            }
        }
    }

    public void clearSS() {
        dotBracketPane.getChildren().clear();
        ssViewer.clear();
        dotBracketField.clear();
    }
    @FXML
    void layoutSS() throws InvalidMoleculeException {
        Molecule molecule = Molecule.getActive();
        if (molecule == null) {
            Alert alert = new Alert(Alert.AlertType.ERROR, "No molecule present", ButtonType.CLOSE);
            alert.showAndWait();
        } else {

            if (molecule.getDotBracket().equals("")) {
                initWithAllDots();
            }
            String dotBracket = molecule.getDotBracket();
            if (dotBracket.length() == 0) {
                Alert alert = new Alert(Alert.AlertType.ERROR, "No RNA present", ButtonType.CLOSE);
                alert.showAndWait();
            } else {
                updateDotBracket(dotBracket);
                SSLayout ssLayout = SSLayout.createLayout(molecule);
                ssLayout.interpVienna(molecule.getDotBracket());
                ssLayout.fillPairsNew();

                ssViewer.loadCoordinates(ssLayout);
                ssViewer.drawSS();
            }
            AtomUpdater atomUpdater = new AtomUpdater(Molecule.getActive());
            Molecule.getActive().registerUpdater(atomUpdater);
            Molecule.getActive().registerAtomChangeListener(this);
        }
    }

    void initWithAllDots() throws InvalidMoleculeException {
        Molecule molecule = Molecule.getActive();
        if (molecule != null) {
            List<List<String>> seqs = SSLayout.setupSequence(molecule);
            int nChars = 0;
            for (List<String> seq : seqs) {
                nChars += seq.size();
            }
            StringBuilder sBuilder = new StringBuilder();
            for (int i = 0; i < nChars; i++) {
                sBuilder.append('.');
            }
            molecule.setDotBracket(sBuilder.toString());
        }
    }

    public boolean updateDotBracket(String dotBracket) throws InvalidMoleculeException {
        dotBracketPane.getChildren().clear();
        Molecule molecule = Molecule.getActive();
        boolean ok = false;

        if (molecule != null) {
            List<List<String>> seqs = SSLayout.setupSequence(molecule);
            double width = dotBracketPane.getWidth();
            int nChars = 0;
            for (List<String> seq : seqs) {
                nChars += seq.size();
            }
            int fontSize = (int) Math.round(width / nChars);
            if (fontSize > 20) {
                fontSize = 20;
            } else if (fontSize < 6) {
                fontSize = 6;
            }
            Font font = Font.font(fontSize);
            int iChar = 0;
            double start = (width - nChars * fontSize) / 2;
            for (List<String> seq : seqs) {
                for (String seqChar : seq) {
                    Text textItem = new Text(start + iChar * fontSize, fontSize, seqChar.substring(0, 1));
                    textItem.setFont(font);
                    dotBracketPane.getChildren().add(textItem);
                    iChar++;
                }
            }
            int nLeft = 0;
            int nRight = 0;
            for (int i = 0; i < dotBracket.length(); i++) {
                String dotChar = dotBracket.substring(i, i + 1);
                Text textItem = new Text(start + i * fontSize, 2 * fontSize, dotChar);
                textItem.setFont(font);
                final int dPos = i;
                textItem.setOnMouseClicked(e -> {
                    try {
                        toggleChar(dotBracket, dPos);
                    } catch (InvalidMoleculeException ex) {
                        log.error(ex.getMessage(), ex);
                    }
                });
                dotBracketPane.getChildren().add(textItem);
                if (dotChar.equals(")")) {
                    nRight++;
                } else if (dotChar.equals("(")) {
                    nLeft++;
                }
            }
            ok = (dotBracket.length() == nChars) && (nLeft == nRight);
            if ((dotBracket.length() == nChars) && (nLeft == nRight)) {
                dotBracketPane.setBackground(defaultBackground);
            } else {
                dotBracketPane.setBackground(ERROR_BACKGROUND);
            }

        }
        return ok;
    }

    void dotBracketFieldChanged() {
        try {
            String dotBracket = dotBracketField.getText().trim();
            if (dotBracket.length() > 0) {
                boolean ok = updateDotBracket(dotBracket);
                if (ok) {
                    Molecule mol = Molecule.getActive();
                    if (mol != null) {
                        mol.setDotBracket(dotBracket);
                        layoutSS();
                    }
                }
            }
        } catch (InvalidMoleculeException ex) {
            log.error(ex.getMessage(), ex);
        }

    }

    void toggleChar(String dotBracket, int iChar) throws InvalidMoleculeException {
        int nChar = dotBracket.length();
        char leftChar = iChar > 0 ? dotBracket.charAt(iChar - 1) : '(';
        char rightChar = iChar < nChar - 1 ? dotBracket.charAt(iChar + 1) : '_';
        char dChar = dotBracket.charAt(iChar);
        char newChar;
        switch (dChar) {
            case '(':
                newChar = ')';
                break;
            case ')':
                newChar = '.';
                break;
            case '.':
                if (leftChar == '(') {
                    newChar = '(';
                } else if (rightChar == ')') {
                    newChar = ')';
                } else if (iChar < (nChar / 2)) {
                    newChar = '(';
                } else {
                    newChar = ')';
                }
                break;
            default:
                newChar = '.';
        }
        StringBuilder newDotBracket = new StringBuilder(dotBracket);
        newDotBracket.setCharAt(iChar, newChar);
        boolean ok = updateDotBracket(newDotBracket.toString());
        if (ok) {
            Molecule mol = Molecule.getActive();
            if (mol != null) {
                mol.setDotBracket(newDotBracket.toString());
                layoutSS();
            }
        }
    }

    public void hideAll() throws InvalidMoleculeException {
        Molecule molecule = Molecule.getActive();
        if (molecule == null) {
            return;
        }
        molecule.selectAtoms("*:*.*");
        molecule.setAtomProperty(Atom.DISPLAY, false);
        int nBonds = molecule.selectBonds("atoms");
        molecule.setBondProperty(Bond.DISPLAY, false);
    }

    public void selectResidues() throws InvalidMoleculeException {
        Molecule molecule = Molecule.getActive();
        if (molecule == null) {
            return;
        }
        List<SpatialSet> selected = new ArrayList<>();
        selected.addAll(molecule.globalSelected);
        int nPrevious = selected.size();
        hideAll();
        molecule.globalSelected.clear();
        molecule.globalSelected.addAll(selected);
        int nAtoms = molecule.selectResidues();
        molecule.setAtomProperty(Atom.DISPLAY, true);
        int nBonds = molecule.selectBonds("atoms");
        molecule.setBondProperty(Bond.DISPLAY, true);

    }

    public void selectAction(String selection) throws InvalidMoleculeException {
        Molecule molecule = Molecule.getActive();
        if (molecule == null) {
            return;
        }
        hideAll();
        String[] fields = selection.split("\\s+");
        for (String field : fields) {
            if (field.length() > 0) {
                molecule.selectAtoms(field);
                molecule.setAtomProperty(Atom.DISPLAY, true);
                molecule.selectBonds("atoms");
                molecule.setBondProperty(Bond.DISPLAY, true);
            }
        }

    }

    public void selectBackbone() throws InvalidMoleculeException {
        Molecule molecule = Molecule.getActive();
        if (molecule == null) {
            return;
        }
        hideAll();
        for (Polymer polymer : molecule.getPolymers()) {
            if (polymer.isRNA()) {
                molecule.selectAtoms(polymer.getName() + ":*.P,O5',C5',C4',C3',O3'");
            } else {
                molecule.selectAtoms(polymer.getName() + ":*.CA,C,N");
            }
            molecule.setAtomProperty(Atom.DISPLAY, true);
            molecule.selectBonds("atoms");
            molecule.setBondProperty(Bond.DISPLAY, true);
        }
    }

    public void selectLigand() throws InvalidMoleculeException {
        Molecule molecule = Molecule.getActive();
        if (molecule == null) {
            return;
        }
        hideAll();
        for (Compound ligand : molecule.getLigands()) {
            molecule.selectAtoms(ligand.getName() + ":*.*");
            molecule.setAtomProperty(Atom.DISPLAY, true);
            molecule.selectBonds("atoms");
            molecule.setBondProperty(Bond.DISPLAY, true);
        }
    }

    public void selectHeavy() throws InvalidMoleculeException {
        Molecule molecule = Molecule.getActive();
        if (molecule == null) {
            return;
        }
        hideAll();
        molecule.selectAtoms("*:*.H*", false, true);
        molecule.setAtomProperty(Atom.DISPLAY, true);
        molecule.selectBonds("atoms");
        molecule.setBondProperty(Bond.DISPLAY, true);

    }

    public void selectAll() throws InvalidMoleculeException {
        Molecule molecule = Molecule.getActive();
        if (molecule == null) {
            return;
        }
        hideAll();
        molecule.selectAtoms("*:*.*");
        molecule.setAtomProperty(Atom.DISPLAY, true);
        molecule.selectBonds("atoms");
        molecule.setBondProperty(Bond.DISPLAY, true);
    }

    public int getIndex() {
        itemIndex++;
        return itemIndex;
    }

    public void drawLines() {
        molViewer.addLines(0, "lines " + getIndex());
    }

    public void drawCyls() {
        molViewer.addCyls(0, 0.1, 0.1, "lines " + getIndex());
    }

    public void drawSticks() {
        molViewer.addCyls(0, 0.3, 0.5, "sticks " + getIndex());
    }

    public void drawSpheres() {
        molViewer.addSpheres(0, 0.8, "spheres " + getIndex());
    }

    public void drawCartoon() throws InvalidMoleculeException {
        if (!molViewer.getCurrentMolecule().getPolymers().isEmpty()) {
            molViewer.addTube(0, 0.7, "tubes " + getIndex());
        }
        selectLigand();
        drawSticks();
    }

    public void drawTubes() throws InvalidMoleculeException {
        molViewer.addTube(0, 0.7, "tubes " + getIndex());
    }

    public void drawOrientationSpheresX() throws InvalidMoleculeException {
        molViewer.addOrientationSphere(0, 122, 3.0, 0, "osphereX");
    }

    public void drawOrientationSpheresY() throws InvalidMoleculeException {
        molViewer.addOrientationSphere(0, 122, 3.0, 1, "osphereY");
    }

    public void drawOrientationSpheresZ() throws InvalidMoleculeException {
        molViewer.addOrientationSphere(0, 122, 3.0, 2, "osphereZ");
    }

    public void drawOrientationCyl() throws InvalidMoleculeException {
        molViewer.addOrientationCyls(0, 122, 3.0, 2, "ocyls");
    }

    public void drawBox() throws InvalidMoleculeException {
        molViewer.deleteItems("delete", "box");
        molViewer.addBox(0, 0.3, "box " + getIndex());
    }

    public void drawConstraints() {
        molViewer.deleteItems("delete", "constraints");
        molViewer.addConstraintLines(0, "constraints " + getIndex());
    }

    public void drawTree() {
        molViewer.deleteItems("delete", "tree");
        molViewer.drawAtomTree();
    }
    /**
     * Draws the original axes.
     *
     * @throws InvalidMoleculeException
     */
    public void drawAxes() throws InvalidMoleculeException {
        molViewer.deleteItems("delete", "axes");
        molViewer.addAxes(0, 0.3, "axes " + getIndex(), "original");
    }

    /**
     * Draws the rotated axes from an SVD calculation.
     *
     * @throws InvalidMoleculeException
     */
    public void drawSVDAxes() throws InvalidMoleculeException {
        molViewer.deleteItems("delete", "svdaxes");
        molViewer.addAxes(0, 0.3, "svdaxes " + getIndex(), "svd");
    }

    /**
     * Draws the rotated axes from an RDC calculation.
     *
     * @throws InvalidMoleculeException
     */
    public void drawRDCAxes() throws InvalidMoleculeException {
        molViewer.deleteItems("delete", "rdcaxes");
        molViewer.addAxes(0, 0.3, "rdcaxes " + getIndex(), "rdc");
    }

    public void rotateMoleculeRDC() throws InvalidMoleculeException {
        molViewer.resetTransform();
        molViewer.rotateSVDRDC("rdc");
    }

    public void rotateMoleculeSVD() throws InvalidMoleculeException {
        molViewer.resetTransform();
        molViewer.rotateSVDRDC("svd");
    }

    public void removeAll() {
        molViewer.deleteItems("delete", "all");
        itemIndex = 0;
    }

    public void updateRemoveMenu(Collection<String> items) {
        removeMenuButton.getItems().clear();
        // items can be like "spheres 3", so we want to add an entry to get
        // all spheres and one to get ones just with tag 3
        Set<String> added = new HashSet<>();
        List<String> removeItems = new ArrayList<>();
        for (String item : items) {
            String[] fields = item.split(" ");
            if (fields.length > 1) {
                if (!added.contains(fields[0])) {
                    removeItems.add(fields[0]);
                    added.add(fields[0]);
                }
            }
        }
        for (String item : items) {
            removeItems.add(item);
        }

        for (String item : removeItems) {
            MenuItem menuItem = new MenuItem(item);
            menuItem.setOnAction(e -> {
                molViewer.deleteItems("delete", item);
            });
            removeMenuButton.getItems().add(menuItem);
        }
    }

    public void centerOnSelection() {
        molViewer.centerOnSelection();
    }

    public void resetTransform() {
        molViewer.resetTransform();
    }

    @Override
    public void processSelection(String nodeDescriptor, MouseEvent event) {
        Molecule molecule = Molecule.getActive();
        if (molecule != null) {
            boolean append = event.isShiftDown();
            String[] fields = nodeDescriptor.split(" ");
            if (fields.length > 0) {
                if (fields[0].equals("atom") && (fields.length > 1)) {
                    try {
                        molecule.selectAtoms(fields[1], append, false);
                    } catch (InvalidMoleculeException ex) {
                        log.error(ex.getMessage(), ex);
                    }
                } else if (fields[0].equals("bond") && (fields.length > 2)) {
                    molecule.selectBonds(fields[1], fields[2], append);
                } else if (fields[0].equals("clear")) {
                    molecule.clearSelected();
                }
            }
        }
    }

    @FXML
    void drawLigand() {
        ligandCanvas.setupMolecules();
        ligandCanvas.layoutChildren(ligandCanvasPane);
    }

    public void updatePeakListMenu() {
        peakListMenuButton.getItems().clear();

        for (String peakListName : ProjectBase.getActive().getPeakListNames()) {
            MenuItem menuItem = new MenuItem(peakListName);
            menuItem.setOnAction(e -> {
                PeakList peakList = PeakList.get(peakListName);
                if (peakList.getNDim() == 2) {
                    setPeakList(peakListName);
                }
            });
            peakListMenuButton.getItems().add(menuItem);
        }
    }

    void setPeakList(String peakListName) {
        peakList = PeakList.get(peakListName);
        PeakList.registerFreezeListener(this);
        updatePeaks();
    }

    void updatePeaks() {
        Set<String> peakClasses = new HashSet<>();
        for (var menuItem : peakClassCheckItems) {
            if (menuItem.isSelected()) {
                peakClasses.add(menuItem.getText());
            }
        }

        if (peakList != null) {
            List<String> constraintPairs = new ArrayList<>();
            boolean onlyFrozen = frozenCheckBox.isSelected();
            if (peakList.valid()) {
                double max = Double.NEGATIVE_INFINITY;
                for (Peak peak : peakList.peaks()) {
                    if (peak.getIntensity() > max) {
                        max = peak.getIntensity();
                    }
                }
                for (Peak peak : peakList.peaks()) {
                    boolean frozen1 = peak.getPeakDim(0).isFrozen();
                    boolean frozen2 = peak.getPeakDim(1).isFrozen();
                    if (!onlyFrozen || (frozen1 && frozen2)) {
                        String name1 = peak.getPeakDim(0).getLabel();
                        String name2 = peak.getPeakDim(1).getLabel();
                        if (!name1.equals("") && !name2.equals("")) {
                            double intensity = peak.getIntensity();
                            double normIntensity = 100.0 * intensity / max;
                            String intMode;
                            if (normIntensity > 10.0) {
                                intMode = "s";
                            } else if (normIntensity > 1.5) {
                                intMode = "m";
                            } else if (normIntensity > 1.0) {
                                intMode = "w";
                            } else {
                                intMode = "vw";
                            }
                            if (peakClasses.contains(intMode)) {
                                constraintPairs.add(name1);
                                constraintPairs.add(name2);
                                constraintPairs.add(intMode);
                            }
                        }
                    }
                }
                String datasetName = peakList.getDatasetName();
                if ((datasetName != null) && !datasetName.equals("") && (Molecule.getActive() != null)) {
                    Dataset dataset = Dataset.getDataset(datasetName);
                    if (dataset != null) {
                        String labelScheme = dataset.getProperty("labelScheme");
                        RNALabels rnaLabels = new RNALabels();
                        rnaLabels.parseSelGroups(Molecule.getActive(), labelScheme);
                    }
                }
            }
            ssViewer.setConstraintPairs(constraintPairs);
            ssViewer.drawSS();
        }
    }

    @Override
    public void freezeHappened(Peak peak, boolean state) {
        if (frozenCheckBox.isSelected() && peak.getPeakList() == peakList) {
            updatePeaks();
        }
    }

    @FXML
    private void calcStructureAction() {
        structureCalculator.setMode(ANNEAL);
        calcStructure();
    }

    @FXML
    private void refineStructureAction() {
        structureCalculator.setMode(REFINE);
        calcStructure();
    }

    @FXML
    private void ssTo3D() {
        structureCalculator.setMode(RNA);
        calcStructure();
    }
    @FXML
    private void to3DAction() {
        to3D();
    }

    @FXML
    private void seqTo2D() {
        Molecule molecule = Molecule.getActive();
        if (molecule != null) {
            ssPredictor = new SSPredictor();
            String rnModelDir = PreferencesController.getRNAModelDirectory();
            if (rnModelDir.isEmpty()) {
                DirectoryChooser directoryChooser = new DirectoryChooser();
                File file = directoryChooser.showDialog(null);
                if (file == null) {
                    return;
                } else {
                    PreferencesController.setRNAModelDirectory(file.toString());
                    ssPredictor.setModelFile(file.toString());
                }
            } else {
                ssPredictor.setModelFile(rnModelDir);
            }
            if (!ssPredictor.hasValidModelFile()) {
                return;
            }
            StringBuilder seqBuilder = new StringBuilder();
            for (Polymer polymer : molecule.getPolymers()) {
                if (polymer.isRNA()) {
                    for (Residue residue: polymer.getResidues()) {
                        seqBuilder.append(residue.getName());
                    }
                }
            }
            String sequence = seqBuilder.toString();
            try {
                ssPredictor.predict(sequence);
                ssViewer.setSSPredictor(ssPredictor);
                List<SSPredictor.BasePairProbability> basePairs = ssPredictor.getBasePairs(0.30);
                String dotBracket = ssPredictor.getDotBracket(basePairs);
                molecule.setDotBracket(dotBracket);
                layoutSS();

            } catch (IllegalArgumentException | InvalidMoleculeException e) {
                ExceptionDialog exceptionDialog = new ExceptionDialog(e);
                exceptionDialog.showAndWait();
            }

        }
    }
    private void get2D(double pLimit) throws InvalidMoleculeException {
        Molecule molecule = Molecule.getActive();
        if (molecule != null && ssPredictor != null) {
            List<SSPredictor.BasePairProbability> basePairs = ssPredictor.getBasePairs(pLimit);
            String dotBracket = ssPredictor.getDotBracket(basePairs);
            molecule.setDotBracket(dotBracket);
            layoutSS();
        }
    }

    @FXML
    private void zoomIn() {
        ssViewer.zoom(1.05);
    }

    @FXML
    private void zoomOut() {
        ssViewer.zoom(0.95);

    }
    @FXML
    private void activateBondAction() {
        Molecule molecule = Molecule.getActive();
        if (molecule != null) {
            for (Bond bond : molecule.getBondList()) {
                bond.unsetProperty(Bond.DEACTIVATE);
            }
        }
    }

    @FXML
    private void deactivateBondAction() {
        Molecule molecule = Molecule.getActive();
        if (molecule != null) {
            List<Bond> bonds = molecule.selectedBonds();
            for (var bond : bonds) {
                bond.setProperty(Bond.DEACTIVATE);
            }
        }
    }

    public void addStrongDistanceConstraint() {
        addDistanceConstraint(3.0);
    }
    public void addMediumDistanceConstraint() {
        addDistanceConstraint(4.0);
    }
    public void addWeakDistanceConstraint() {
        addDistanceConstraint(5.0);
    }
    public void addDistanceConstraint(double upper) {
        Molecule molecule = Molecule.getActive();
        if ((molecule != null) && (molecule.globalSelected.size() == 2)) {
            var molConstraints = molecule.getMolecularConstraints();
            var disCon = molConstraints.getDistanceSet("noe_restraint_list", true);
            Atom atom1 = molecule.globalSelected.get(0).getAtom();
            Atom atom2 = molecule.globalSelected.get(1).getAtom();
            disCon.addDistanceConstraint(atom1.getFullName(), atom2.getFullName(), 1.8, upper);
        }
        drawConstraints();
    }

    @FXML
    private void genPRF() {
        genAngleTree();
    }

    private void genAngleTree() {
        Molecule molecule = Molecule.getActive();
        if (molecule.globalSelected.size() == 1) {
            Atom startAtom = molecule.globalSelected.get(0).getAtom();
            AngleTreeGenerator angleGen = new AngleTreeGenerator();
            List<List<Atom>> aTree = angleGen.genTree(molecule, startAtom, null);
            AngleTreeGenerator.dumpAtomTree(aTree);
        }
    }

    private void to3D() {
        Molecule molecule = Molecule.getActive();
        if (molecule != null) {
            OpenChemLibConverter.to3D(molecule);
            removeAll();
            try {
                selectAll();
                drawSticks();
            } catch (InvalidMoleculeException imE) {

            }
        }
    }

    private void calcStructure() {
        RotationalDynamics.setUpdater(this);
        GradientRefinement.setUpdater(this);
        setProcessingOn();
        statusBar.setProgress(0.0);
<<<<<<< HEAD
        structureCalculator.restart();
    }

    public void setProcessingStatus(String s, boolean ok) {
        setProcessingStatus(s, ok, null);
    }
=======
        ((Service) structureCalculator.worker).restart();
    }

    String getScript(StructureCalculator.StructureMode mode) {
        int seed = random.nextInt();
        StringBuilder scriptB = new StringBuilder();
        scriptB.append("homeDir = os.getcwd()\n");
        scriptB.append("print yamlString\n");
        scriptB.append("data=readYamlString(yamlString)\n");
        scriptB.append("global refiner\n");
        scriptB.append("dataDir=homeDir+'/'\n");
        scriptB.append("refiner=refine()\n");
        scriptB.append("osfiles.setOutFiles(refiner,dataDir," + seed + ")\n");
        scriptB.append("refiner.rootName = 'temp'\n");
        scriptB.append("refiner.loadFromYaml(data," + seed + ")\n");
        if (mode == INIT) {
            scriptB.append("refiner.init(save=False)\n");
        } else if (mode == REFINE) {
            scriptB.append("refiner.refine(refiner.dOpt)\n");
            scriptB.append("refiner.dump(0.1,0.2, '')\n");
        } else if (mode == ANNEAL) {
            scriptB.append("refiner.anneal(refiner.dOpt)\n");
            scriptB.append("refiner.dump(0.1,0.2, '')\n");
        }
        return scriptB.toString();
    }

    String genYaml(StructureCalculator.StructureMode mode) {
        Molecule molecule = Molecule.getActive();
        boolean isRNA = false;
        boolean isLigand = false;
        if (!molecule.getPolymers().isEmpty()) {
             isRNA = molecule.getPolymers().get(0).isRNA();
        }
        if (molecule.getPolymers().isEmpty()) {
            isLigand = true;
        }
        StringBuilder scriptB = new StringBuilder();
        if (isRNA & (mode == INIT || mode == ANNEAL)) {
            scriptB.append("rna:\n");
            scriptB.append("    ribose : Constrain\n");
            String dotBracket = molecule.getDotBracket();
            if (dotBracket.length() > 0) {
                scriptB.append("    vienna : ");
                scriptB.append("'" + dotBracket + "'\n");
            }
            scriptB.append("""
                        planarity : 1
                        autolink : True
                    tree:
                    initialize:
                        vienna :
                            restrain : True
                            lockfirst: False
                            locklast: False
                            lockloop: False
                            lockbulge: False
                    """);
        }
        if (isLigand) {
            scriptB.append("tree:\n");
        }
        scriptB.append("""
                anneal:
                    dynOptions :
                        steps : 15000
                        highTemp : 5000.0
                        dfreeSteps : 0
                    force :
                        tors : 0.1
                        irp : 0.0
                    stage4.1 :
                        nStepVal : 5000
                        tempVal : [100.0]
                        param:
                            dislim : 6.0
                        force :
                            cffnb : 1
                            repel : -1"""
        );

        return scriptB.toString();

    }

    class StructureCalculator {
        enum StructureMode {INIT, REFINE, ANNEAL}

        ;
        String script;
        public Worker<Integer> worker;
        StructureMode mode;

        public void setMode(StructureMode mode) {
            this.mode = mode;
        }

        private StructureCalculator() {
            worker = new Service<Integer>() {

                protected Task createTask() {
                    return new Task() {
                        protected Object call() {
                            script = getScript(mode);
                            try (PythonInterpreter processInterp = new PythonInterpreter()) {
                                updateStatus("Start calculating");
                                updateTitle("Start calculating");
                                processInterp.exec("import os\nfrom refine import *\nfrom molio import readYamlString\nimport osfiles");
                                processInterp.set("yamlString", genYaml(mode));
                                processInterp.exec(script);
                            }
                            return 0;
                        }
                    };
                }
            };

            ((Service<Integer>) worker).setOnSucceeded(event -> {
                finishProcessing();
            });
            ((Service<Integer>) worker).setOnCancelled(event -> {
                setProcessingOff();
                setProcessingStatus("cancelled", false);
            });
            ((Service<Integer>) worker).setOnFailed(event -> {
                setProcessingOff();
                final Throwable exception = worker.getException();
                setProcessingStatus(exception.getMessage(), false, exception);

            });
>>>>>>> 92d7cc04

    public void setProcessingStatus(String s, boolean ok, Throwable throwable) {
        if (s == null) {
            statusBar.setText("");
        } else {
            statusBar.setText(s);
        }
        if (ok) {
            statusCircle.setFill(Color.GREEN);
            processingThrowable = null;
        } else {
            statusCircle.setFill(Color.RED);
            System.out.println("error: " + s);
            processingThrowable = throwable;
        }
        statusBar.setProgress(0.0);
    }

    public void clearProcessingTextLabel() {
        statusBar.setText("");
        statusCircle.setFill(Color.GREEN);
    }
    public void moleculeChanged(MoleculeEvent e){
        Fx.runOnFxThread(ssViewer::drawSS);
    }
    @Override
    public void updateProgress(double f) {
    }

    @Override
    public void updateStatus(String s) {
        Fx.runOnFxThread(() -> {
            setProcessingStatus(s, true);
            updateView();
        });
    }
    void updateView() {
        removeAll();
        try {
            drawCartoon();
            molViewer.centerOnSelection();
        } catch (InvalidMoleculeException ex) {
            log.error(ex.getMessage(), ex);
        }

    }
    void setProcessingOff() {

    }

    void setProcessingOn() {

    }

<<<<<<< HEAD

=======
    public void setProcessingStatus(String s, boolean ok) {
        setProcessingStatus(s, ok, null);
    }

    public void setProcessingStatus(String s, boolean ok, Throwable throwable) {
        if (s == null) {
            statusBar.setText("");
        } else {
            statusBar.setText(s);
        }
        if (ok) {
            statusCircle.setFill(Color.GREEN);
            processingThrowable = null;
        } else {
            statusCircle.setFill(Color.RED);
            System.out.println("error: " + s);
            processingThrowable = throwable;
        }
        statusBar.setProgress(0.0);
    }

    public void clearProcessingTextLabel() {
        statusBar.setText("");
        statusCircle.setFill(Color.GREEN);
    }
    public void moleculeChanged(MoleculeEvent e){
        Fx.runOnFxThread(ssViewer::drawSS);
    }
>>>>>>> 92d7cc04
}<|MERGE_RESOLUTION|>--- conflicted
+++ resolved
@@ -1010,145 +1010,12 @@
         GradientRefinement.setUpdater(this);
         setProcessingOn();
         statusBar.setProgress(0.0);
-<<<<<<< HEAD
         structureCalculator.restart();
     }
 
     public void setProcessingStatus(String s, boolean ok) {
         setProcessingStatus(s, ok, null);
     }
-=======
-        ((Service) structureCalculator.worker).restart();
-    }
-
-    String getScript(StructureCalculator.StructureMode mode) {
-        int seed = random.nextInt();
-        StringBuilder scriptB = new StringBuilder();
-        scriptB.append("homeDir = os.getcwd()\n");
-        scriptB.append("print yamlString\n");
-        scriptB.append("data=readYamlString(yamlString)\n");
-        scriptB.append("global refiner\n");
-        scriptB.append("dataDir=homeDir+'/'\n");
-        scriptB.append("refiner=refine()\n");
-        scriptB.append("osfiles.setOutFiles(refiner,dataDir," + seed + ")\n");
-        scriptB.append("refiner.rootName = 'temp'\n");
-        scriptB.append("refiner.loadFromYaml(data," + seed + ")\n");
-        if (mode == INIT) {
-            scriptB.append("refiner.init(save=False)\n");
-        } else if (mode == REFINE) {
-            scriptB.append("refiner.refine(refiner.dOpt)\n");
-            scriptB.append("refiner.dump(0.1,0.2, '')\n");
-        } else if (mode == ANNEAL) {
-            scriptB.append("refiner.anneal(refiner.dOpt)\n");
-            scriptB.append("refiner.dump(0.1,0.2, '')\n");
-        }
-        return scriptB.toString();
-    }
-
-    String genYaml(StructureCalculator.StructureMode mode) {
-        Molecule molecule = Molecule.getActive();
-        boolean isRNA = false;
-        boolean isLigand = false;
-        if (!molecule.getPolymers().isEmpty()) {
-             isRNA = molecule.getPolymers().get(0).isRNA();
-        }
-        if (molecule.getPolymers().isEmpty()) {
-            isLigand = true;
-        }
-        StringBuilder scriptB = new StringBuilder();
-        if (isRNA & (mode == INIT || mode == ANNEAL)) {
-            scriptB.append("rna:\n");
-            scriptB.append("    ribose : Constrain\n");
-            String dotBracket = molecule.getDotBracket();
-            if (dotBracket.length() > 0) {
-                scriptB.append("    vienna : ");
-                scriptB.append("'" + dotBracket + "'\n");
-            }
-            scriptB.append("""
-                        planarity : 1
-                        autolink : True
-                    tree:
-                    initialize:
-                        vienna :
-                            restrain : True
-                            lockfirst: False
-                            locklast: False
-                            lockloop: False
-                            lockbulge: False
-                    """);
-        }
-        if (isLigand) {
-            scriptB.append("tree:\n");
-        }
-        scriptB.append("""
-                anneal:
-                    dynOptions :
-                        steps : 15000
-                        highTemp : 5000.0
-                        dfreeSteps : 0
-                    force :
-                        tors : 0.1
-                        irp : 0.0
-                    stage4.1 :
-                        nStepVal : 5000
-                        tempVal : [100.0]
-                        param:
-                            dislim : 6.0
-                        force :
-                            cffnb : 1
-                            repel : -1"""
-        );
-
-        return scriptB.toString();
-
-    }
-
-    class StructureCalculator {
-        enum StructureMode {INIT, REFINE, ANNEAL}
-
-        ;
-        String script;
-        public Worker<Integer> worker;
-        StructureMode mode;
-
-        public void setMode(StructureMode mode) {
-            this.mode = mode;
-        }
-
-        private StructureCalculator() {
-            worker = new Service<Integer>() {
-
-                protected Task createTask() {
-                    return new Task() {
-                        protected Object call() {
-                            script = getScript(mode);
-                            try (PythonInterpreter processInterp = new PythonInterpreter()) {
-                                updateStatus("Start calculating");
-                                updateTitle("Start calculating");
-                                processInterp.exec("import os\nfrom refine import *\nfrom molio import readYamlString\nimport osfiles");
-                                processInterp.set("yamlString", genYaml(mode));
-                                processInterp.exec(script);
-                            }
-                            return 0;
-                        }
-                    };
-                }
-            };
-
-            ((Service<Integer>) worker).setOnSucceeded(event -> {
-                finishProcessing();
-            });
-            ((Service<Integer>) worker).setOnCancelled(event -> {
-                setProcessingOff();
-                setProcessingStatus("cancelled", false);
-            });
-            ((Service<Integer>) worker).setOnFailed(event -> {
-                setProcessingOff();
-                final Throwable exception = worker.getException();
-                setProcessingStatus(exception.getMessage(), false, exception);
-
-            });
->>>>>>> 92d7cc04
 
     public void setProcessingStatus(String s, boolean ok, Throwable throwable) {
         if (s == null) {
@@ -1202,37 +1069,4 @@
     void setProcessingOn() {
 
     }
-
-<<<<<<< HEAD
-
-=======
-    public void setProcessingStatus(String s, boolean ok) {
-        setProcessingStatus(s, ok, null);
-    }
-
-    public void setProcessingStatus(String s, boolean ok, Throwable throwable) {
-        if (s == null) {
-            statusBar.setText("");
-        } else {
-            statusBar.setText(s);
-        }
-        if (ok) {
-            statusCircle.setFill(Color.GREEN);
-            processingThrowable = null;
-        } else {
-            statusCircle.setFill(Color.RED);
-            System.out.println("error: " + s);
-            processingThrowable = throwable;
-        }
-        statusBar.setProgress(0.0);
-    }
-
-    public void clearProcessingTextLabel() {
-        statusBar.setText("");
-        statusCircle.setFill(Color.GREEN);
-    }
-    public void moleculeChanged(MoleculeEvent e){
-        Fx.runOnFxThread(ssViewer::drawSS);
-    }
->>>>>>> 92d7cc04
 }