package org.nmrfx.analyst.gui;

import javafx.stage.Stage;
import org.nmrfx.analyst.gui.spectra.StripController;
import org.nmrfx.analyst.gui.tools.RunAboutGUI;
import org.nmrfx.annotations.PythonAPI;
import org.nmrfx.fxutil.Fx;
import org.nmrfx.peaks.PeakList;
import org.nmrfx.processor.gui.*;
import org.nmrfx.processor.gui.controls.GridPaneCanvas;
import org.nmrfx.processor.gui.spectra.DatasetAttributes;
import org.nmrfx.structure.seqassign.RunAbout;
import org.yaml.snakeyaml.Yaml;

import java.io.File;
import java.util.*;
import java.util.concurrent.ExecutionException;

@PythonAPI("gscript_adv")
public class GUIScripterAdvanced extends GUIScripter {
    private static final String PEAKLIST = "peaklist";
    private static final String ARRANGEMENT = "arrangement";
    private static final String REFLIST = "reflist";
    private static final String UNIFYLIMITS = "unifylimits";
    private static final String WIDTHS = "widths";
    private static final String TOLERANCES = "tolerances";
    private static final String GEOMETRY = "geometry";
    private static final String SCONFIG = "sconfig";
    private static final String SPECTRA = "spectra";
    private static final String CONFIG = "config";
    private static final String CCONFIG = "cconfig";
    private static final String ANNOTATIONS = "annotations";
    private static final String PEAKLISTS = "peaklists";
    private static final String STRIPS = "strips";
    private static final String RUNABOUT = "runabout";
    private static final String INSET = "inset";

    public Map<String, String> strips(FXMLController controller) {
        StripController stripController = (StripController) controller.getTool(StripController.class);

        Map<String, String> result = new HashMap<>();
        if (stripController != null) {
            PeakList peakList = stripController.getControlList();
            if (peakList != null) {
                String[] dimNames = stripController.getDimNames();
                String xDim = dimNames[0];
                String zDim = dimNames[1];
                result.put(PEAKLIST, peakList.getName());
                result.put("xdim", xDim);
                result.put("zdim", zDim);
            }
        }
        return result;
    }

    public void strips(FXMLController controller, String peakListName, String xDim, String zDim) {
        StripController stripController = controller.showStripsBar();
        PeakList peakList = PeakList.get(peakListName);
        stripController.loadFromCharts(peakList, xDim, zDim);
    }

    public Map<String, Object> runabout(FXMLController controller) {
        RunAboutGUI runAboutGUI = (RunAboutGUI) controller.getTool(RunAboutGUI.class);
        Map<String, Object> result = new HashMap<>();
        if (runAboutGUI != null) {
            String arrangement = runAboutGUI.getArrangement();
            result.put(ARRANGEMENT, arrangement);
            RunAbout runAbout = runAboutGUI.getRunAbout();
            String refListName = runAbout.getRefList() == null ? "" : runAbout.getRefList().getName();
            result.put(REFLIST, refListName);
            result.put(UNIFYLIMITS, runAboutGUI.unifyLimits());
            Map<String, Double> widthMap = new HashMap<>();
            var currentMap = runAboutGUI.getWidthMap();
            for (var entry : currentMap.entrySet()) {
                widthMap.put(entry.getKey().getNumberName(), entry.getValue().doubleValue());
            }
            result.put(WIDTHS, widthMap);
            Map<String, Double> tolMap = new HashMap<>();
            var currentTolMap = runAboutGUI.getWidthMap();
            for (var entry : currentTolMap.entrySet()) {
                tolMap.put(entry.getKey().getNumberName(), entry.getValue().doubleValue());
            }
            result.put(TOLERANCES, tolMap);
        }
        return result;
    }

    public void runabout(FXMLController controller, Map<String, Object> runAboutData) {
        Optional<RunAboutGUI> runAboutGUIOpt = controller.showRunAboutTool();
        runAboutGUIOpt.ifPresent(runAboutGUI -> {
            String arrangement = Objects.requireNonNullElse(runAboutData.getOrDefault(ARRANGEMENT, "HC"), "HC").toString();
            String refListName = Objects.requireNonNullElse(runAboutData.getOrDefault(REFLIST, ""), "").toString();
            Object unifyObject =  Objects.requireNonNullElse(runAboutData.getOrDefault(UNIFYLIMITS, false), false);
            Boolean unifyLimits = Boolean.FALSE;
            if (unifyObject instanceof Boolean unifyBoolean) {
                unifyLimits = unifyBoolean;
            } else {
                unifyLimits = unifyLimits.toString().equals("1");
            }
            Map<String, Double> widthMap = (Map<String, Double>) Objects.requireNonNullElse(runAboutData.getOrDefault(WIDTHS, Map.of()), Map.of());
            Map<String, Double> tolMap = (Map<String, Double>) Objects.requireNonNullElse(runAboutData.getOrDefault(TOLERANCES, Map.of()), Map.of());
            PeakList refList = PeakList.get(refListName);
            runAboutGUI.getRunAbout().setRefList(refList);
            runAboutGUI.unifyLimits(unifyLimits);
            runAboutGUI.genWin(arrangement);
        });
    }

    public String genYAMLOnFx(FXMLController controller) {
        Stage stage = controller.getStage();
        Map<String, Object> winMap = new LinkedHashMap<>();
        winMap.put(GEOMETRY, geometryOnFx(controller));
        winMap.put("title", stage.getTitle());
        winMap.put("grid", gridOnFx(controller));
        winMap.put(SCONFIG, controller.getPublicPropertiesValues());
        List<Object> spectra = new ArrayList<>();
        winMap.put(SPECTRA, spectra);
        for (PolyChart chart : controller.getAllCharts()) {
            Map<String, Object> sd = new HashMap<>();
            spectra.add(sd);
<<<<<<< HEAD
            if (chart.getInsetChart().isPresent()) {
                InsetChart insetChart = chart.getInsetChart().get();
                sd.put("inset", insetChart.getPosition());
=======
            var insetOpt = chart.getInsetChart();
            if (insetOpt.isPresent()) {
                InsetChart insetChart = insetOpt.get();
                sd.put(INSET, insetChart.getPosition());
>>>>>>> 544813ba
            } else {
                GridPaneCanvas.GridPosition gridValue = controller.getGridPaneCanvas().getGridLocation(chart);
                sd.put("grid", List.of(gridValue.rows(), gridValue.columns(), gridValue.rowSpan(), gridValue.columnSpan()));
            }
            sd.put("lim", limitOnFx(chart));
            sd.put(CCONFIG, chart.getChartProperties().getPublicPropertiesValues());
            List<CanvasAnnotation> annoTypes = chart.getCanvasAnnotations();
            Yaml annoYaml = new Yaml();
            String annoString = annoYaml.dump(annoTypes);
            sd.put(ANNOTATIONS, annoString);
            List<Map<String, Object>> datasetList = new ArrayList<>();
            sd.put("datasets", datasetList);

            List<DatasetAttributes> dataAttrs = chart.getDatasetAttributes();
            List<String> datasetNames = dataAttrs.stream().map(DatasetAttributes::getFileName).toList();
            for (String datasetName : datasetNames) {
                Map<String, Object> dSet = new HashMap<>();
                dSet.put("name", datasetName);
                dSet.put(CONFIG, configOnFx(chart, datasetName));
                dSet.put("dims", getDimsOnFx(chart, datasetName));
                datasetList.add(dSet);
            }
            List<Map<String, Object>> peakLists = new ArrayList<>();
            sd.put(PEAKLISTS, peakLists);
            List<String> peakListNames = peakListsOnFx(chart);
            for (String peakListName : peakListNames) {
                Map<String, Object> pSet = new HashMap<>();
                pSet.put("name", peakListName);
                pSet.put(CONFIG, pconfigOnFx(chart, peakListName));
                peakLists.add(pSet);
                peakLists.add(pSet);
            }
        }
        Map<String, String> stripData = strips(controller);
        if ((stripData != null) && stripData.containsKey(PEAKLIST)) {
            winMap.put(STRIPS, stripData);
        }
        Map<String, Object> runaboutData = runabout(controller);
        if ((runaboutData != null) && runaboutData.containsKey(ARRANGEMENT)) {
            winMap.put(RUNABOUT, runaboutData);
        }
        var yaml = new Yaml();
        return yaml.dump(winMap);

    }

    public String genYAML() throws ExecutionException, InterruptedException {
        return Fx.runOnFxThreadAndWait(() -> genYAMLOnFx(getActiveController()));
    }

    public String genYAML(FXMLController controller) throws ExecutionException, InterruptedException {
        return Fx.runOnFxThreadAndWait(() -> genYAMLOnFx(controller));

    }

    public void loadYAML(String inputData, String pathName, boolean createNewStage) {
        Fx.runOnFxThread(() -> loadYAMLOnFx(inputData, pathName, createNewStage));
    }

    public void loadYAMLOnFx(String inputData, String pathName, boolean createNewStage) {
        var yaml = new Yaml();
        var data = (Map<String, Object>) yaml.load(inputData);
        FXMLController controller = getStageController(createNewStage, pathName);

        Stage stage = controller.getStage();
        if (data.containsKey(GEOMETRY)) {
            var geometry = (List<Double>) data.get(GEOMETRY);
            geometryOnFx(stage, geometry);
        }
        List<Map<String, Object>> spectraList = new ArrayList<>();
        if (data.containsKey(SPECTRA)) {
             spectraList = (List<Map<String, Object>>) data.get(SPECTRA);
        }
        if (data.containsKey("grid")) {
            int nGridSpectra = countGridSpectra(spectraList);
            var grid = (List<Integer>) data.get("grid");
            gridOnFx(controller, grid.get(0), grid.get(1), nGridSpectra);
        }
        if (data.containsKey(SCONFIG)) {
            var map = (Map<String, Object>) data.get(SCONFIG);
            sconfigOnFx(controller, map);
        }
        processSpectraData(controller, spectraList);
        if (data.containsKey(STRIPS)) {
            var stripData = (Map<String, Object>) data.get(STRIPS);
            String peakListName = stripData.get(PEAKLIST).toString();
            String xDim = stripData.get("xdim").toString();
            String zDim = stripData.get("zdim").toString();
            strips(controller, peakListName, xDim, zDim);
        }
        if (data.containsKey(RUNABOUT)) {
            var runAboutData = (Map<String, Object>) data.get(RUNABOUT);
            runabout(controller, runAboutData);
        }
    }

    private FXMLController getStageController(boolean createNewStage, String pathName) {
        FXMLController controller;
        if (createNewStage) {
            File file = new File(pathName);
            String title = file.getName();
            if (title.endsWith("_fav.yaml")) {
                title = title.replace("_fav.yaml", "");
            } else if (title.endsWith(".yaml")) {
                title = title.replace(".yaml", "");
            }
            controller = AnalystApp.getFXMLControllerManager().newController(title);
            PolyChart chartActive = controller.getCharts().get(0);
            controller.setActiveChart(chartActive);
        } else {
            controller = getActiveController();
        }
        return controller;
    }

    private int countGridSpectra(List<Map<String, Object>> spectraList) {
<<<<<<< HEAD
        return spectraList.size() - (int) spectraList.stream().filter(map -> map.containsKey("inset")).count();
=======
        return spectraList.size() - (int) spectraList.stream().filter(map -> map.containsKey(INSET)).count();
>>>>>>> 544813ba
    }
    private void processSpectraData(FXMLController controller, List<Map<String, Object>> spectraList) {
        int iWin = 0;
        PolyChart lastGridChart = null;
        for (var spectraMap : spectraList) {
            int iRow;
            int iCol;
            int rowSpan = 1;
            int columnSpan = 1;
            PolyChart chart;
<<<<<<< HEAD
            if (spectraMap.containsKey("inset")) {
                var inset = (List<Double>) spectraMap.get("inset");
=======
            if (spectraMap.containsKey(INSET)) {
                var inset = (List<Double>) spectraMap.get(INSET);
>>>>>>> 544813ba
                double fX = inset.get(0);
                double fY = inset.get(1);
                double fWidth = inset.get(2);
                double fHeight = inset.get(3);
                InsetChart insetChart = controller.addInsetChartTo(lastGridChart);
                insetChart.setFractionalPosition(fX, fY, fWidth, fHeight);
                chart = insetChart.getChart();
            } else {
                chart = controller.getCharts().get(iWin++);
                if (spectraMap.containsKey("grid")) {
                    var grid = (List<Integer>) spectraMap.get("grid");
                    iRow = grid.get(0);
                    iCol = grid.get(1);
                    if (grid.size() > 3) {
                        rowSpan = grid.get(2);
                        columnSpan = grid.get(3);
                    }
                    lastGridChart = chart;
                } else {
                    iRow = 0;
                    iCol = 0;
                    lastGridChart = chart;
                }
                grid(chart, iRow, iCol, rowSpan, columnSpan);
                controller.setActiveChart(chart);
            }
            processChart(chart, spectraMap);
            chart.refresh();
        }
    }

    private void processChart(PolyChart chart, Map<String, Object> spectraMap) {
        if (spectraMap.containsKey(CCONFIG)) {
            var cconfigMap = (Map<String, Object>) spectraMap.get(CCONFIG);
            cconfigOnFx(chart, cconfigMap);
        }
        var datasetList = (List<Map<String, Object>>) spectraMap.get("datasets");
        List<String> datasetNames = datasetList.stream().filter(m -> m.containsKey("name")).map(m -> m.get("name").toString()).toList();
        chart.updateDatasetsByNames(datasetNames);

        if (spectraMap.containsKey("lim")) {
            var limMap = (Map<String, List<Double>>) spectraMap.get("lim");
            for (var entry : limMap.entrySet()) {
                String axName = entry.getKey();
                List<Double> limits = entry.getValue();
                double v1 = limits.get(0);
                double v2 = limits.get(1);
                limitOnFx(chart, axName, v1, v2);
            }
        }
        processDatasets(chart, datasetList);
        if (spectraMap.containsKey(PEAKLISTS)) {
            var peakListList = (List<Map<String, Object>>) spectraMap.get(PEAKLISTS);
            processPeakLists(chart, peakListList);
        }
        if (spectraMap.containsKey(ANNOTATIONS)) {
            String annotations = spectraMap.get(ANNOTATIONS).toString();
            loadAnnotationsOnFx(chart, annotations);
        }
    }

    private void processDatasets(PolyChart chart, List<Map<String, Object>> datasetList) {
        for (var datasetMap : datasetList) {
            String name = datasetMap.get("name").toString();
            if (datasetMap.containsKey(CONFIG)) {
                var configMap = (Map<String, Object>) datasetMap.get(CONFIG);
                configOnFx(chart, List.of(name), configMap);
            }
            if (datasetMap.containsKey("dims")) {
                List<Integer> dimList = (List<Integer>) datasetMap.get("dims");
                int[] dims = new int[dimList.size()];
                for (int i = 0; i < dims.length; i++) {
                    dims[i] = dimList.get(i);
                }
                setDimsOnFx(chart, name, dims);
            }
        }
    }

    private void processPeakLists(PolyChart chart, List<Map<String, Object>> peakListList) {
        List<String> peakListNames = new ArrayList<>();
        for (var peakListMap : peakListList) {
            String name = peakListMap.get("name").toString();
            peakListNames.add(name);
        }
        chart.updatePeakListsByName(peakListNames);
        for (var peakListMap : peakListList) {
            String name = peakListMap.get("name").toString();
            var peakConfigMap = (Map<String, Object>) peakListMap.get(CONFIG);
            pconfigOnFx(chart, List.of(name), peakConfigMap);
        }
    }
}<|MERGE_RESOLUTION|>--- conflicted
+++ resolved
@@ -118,16 +118,10 @@
         for (PolyChart chart : controller.getAllCharts()) {
             Map<String, Object> sd = new HashMap<>();
             spectra.add(sd);
-<<<<<<< HEAD
-            if (chart.getInsetChart().isPresent()) {
-                InsetChart insetChart = chart.getInsetChart().get();
-                sd.put("inset", insetChart.getPosition());
-=======
             var insetOpt = chart.getInsetChart();
             if (insetOpt.isPresent()) {
                 InsetChart insetChart = insetOpt.get();
                 sd.put(INSET, insetChart.getPosition());
->>>>>>> 544813ba
             } else {
                 GridPaneCanvas.GridPosition gridValue = controller.getGridPaneCanvas().getGridLocation(chart);
                 sd.put("grid", List.of(gridValue.rows(), gridValue.columns(), gridValue.rowSpan(), gridValue.columnSpan()));
@@ -244,11 +238,7 @@
     }
 
     private int countGridSpectra(List<Map<String, Object>> spectraList) {
-<<<<<<< HEAD
-        return spectraList.size() - (int) spectraList.stream().filter(map -> map.containsKey("inset")).count();
-=======
         return spectraList.size() - (int) spectraList.stream().filter(map -> map.containsKey(INSET)).count();
->>>>>>> 544813ba
     }
     private void processSpectraData(FXMLController controller, List<Map<String, Object>> spectraList) {
         int iWin = 0;
@@ -259,13 +249,8 @@
             int rowSpan = 1;
             int columnSpan = 1;
             PolyChart chart;
-<<<<<<< HEAD
-            if (spectraMap.containsKey("inset")) {
-                var inset = (List<Double>) spectraMap.get("inset");
-=======
             if (spectraMap.containsKey(INSET)) {
                 var inset = (List<Double>) spectraMap.get(INSET);
->>>>>>> 544813ba
                 double fX = inset.get(0);
                 double fY = inset.get(1);
                 double fWidth = inset.get(2);
