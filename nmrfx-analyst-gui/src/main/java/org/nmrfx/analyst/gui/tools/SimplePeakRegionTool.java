package org.nmrfx.analyst.gui.tools;

import javafx.scene.control.*;
import javafx.scene.input.Clipboard;
import javafx.scene.input.ClipboardContent;
import javafx.scene.input.DataFormat;
<<<<<<< HEAD
import javafx.scene.layout.VBox;
=======
>>>>>>> d4be120c
import javafx.stage.FileChooser;
import org.controlsfx.dialog.ExceptionDialog;
import org.nmrfx.analyst.gui.AnalystApp;
import org.nmrfx.analyst.gui.annotations.AnnoJournalFormat;
import org.nmrfx.analyst.gui.molecule.CanvasMolecule;
import org.nmrfx.analyst.peaks.Analyzer;
import org.nmrfx.analyst.peaks.JournalFormat;
import org.nmrfx.analyst.peaks.JournalFormatPeaks;
import org.nmrfx.datasets.DatasetRegion;
import org.nmrfx.peaks.PeakList;
import org.nmrfx.peaks.events.PeakEvent;
import org.nmrfx.peaks.events.PeakListener;
import org.nmrfx.processor.datasets.Dataset;
import org.nmrfx.processor.gui.*;
import org.nmrfx.processor.gui.controls.ConsoleUtil;
import org.nmrfx.processor.gui.spectra.CrossHairs;
<<<<<<< HEAD
import org.nmrfx.processor.gui.spectra.mousehandlers.MouseBindings;
=======
>>>>>>> d4be120c
import org.nmrfx.structure.chemistry.Molecule;
import org.nmrfx.utils.GUIUtils;
import org.slf4j.Logger;
import org.slf4j.LoggerFactory;

import java.io.File;
import java.io.IOException;
import java.util.ArrayList;
import java.util.List;
import java.util.Set;
import java.util.TreeSet;

import static org.nmrfx.utils.GUIUtils.affirm;
import static org.nmrfx.utils.GUIUtils.warn;

public class SimplePeakRegionTool implements ControllerTool, PeakListener {
    private static final Logger log = LoggerFactory.getLogger(SimplePeakRegionTool.class);
    FXMLController controller;
    PolyChart chart;
    CheckMenuItem journalCheckBox;
    CanvasMolecule cMol = null;


    public SimplePeakRegionTool(FXMLController controller, PolyChart chart) {
        this.controller = controller;
        this.chart = chart;
    }

    @Override
    public void close() {

    }

    public void addButtons(SpectrumStatusBar statusBar) {

        var regionButton = new SplitMenuButton();
        regionButton.setText("Integrate");

        MenuItem clearRegionsItem = new MenuItem("Clear");
        clearRegionsItem.setOnAction(e -> clearAnalysis(true));

        MenuItem thresholdMenuItem = new MenuItem("Set Threshold");
        thresholdMenuItem.setOnAction(e -> setThreshold());

        MenuItem clearThresholdMenuItem = new MenuItem("Clear Threshold");
        clearThresholdMenuItem.setOnAction(e -> clearThreshold());

        MenuItem saveRegionsMenuItem = new MenuItem("Save Regions");
        saveRegionsMenuItem.setOnAction(e -> saveRegions());

        MenuItem loadRegionsMenuItem = new MenuItem("Load Regions");
        loadRegionsMenuItem.setOnAction(e -> loadRegions());

        regionButton.getItems().addAll(clearRegionsItem, saveRegionsMenuItem, loadRegionsMenuItem,
                thresholdMenuItem, clearThresholdMenuItem);
        regionButton.setOnAction(e -> findRegions());

        var peakButton = new SplitMenuButton();
        peakButton.setText("PeakPick");
        peakButton.setOnAction(e -> peakPick());

        var wizardButton = new SplitMenuButton();
        wizardButton.setText("Analyze");
        wizardButton.setOnAction(e -> analyzeMultiplets());

        journalCheckBox = new CheckMenuItem("Show Report");
        MenuItem copyJournalFormatMenuItem = new MenuItem("Copy Report");
        journalCheckBox.setOnAction(e -> toggleJournalFormatDisplay());

        copyJournalFormatMenuItem.setOnAction(e -> journalFormatToClipboard());
        wizardButton.getItems().addAll(journalCheckBox, copyJournalFormatMenuItem);

        var moleculeButton = new SplitMenuButton();
        moleculeButton.setText("Molecule");
        moleculeButton.setOnAction(e -> addMolecule());
        MenuItem delCanvasMolMenuItem = new MenuItem("Remove Molecule");
        delCanvasMolMenuItem.setOnAction(e -> removeMolecule());
        moleculeButton.getItems().add(delCanvasMolMenuItem);

        statusBar.addToolBarButtons(regionButton, peakButton, wizardButton, moleculeButton);
    }

    PolyChart getChart() {
        chart = controller.getActiveChart();
        return chart;
    }

    public Analyzer getAnalyzer() {
        chart = getChart();
        Dataset dataset = (Dataset) chart.getDataset();
        if ((dataset == null) || (dataset.getNDim() > 1)) {
            Alert alert = new Alert(Alert.AlertType.ERROR);
            alert.setContentText("Chart must have a 1D dataset");
            alert.showAndWait();
            return null;
        }
        Analyzer analyzer = Analyzer.getAnalyzer(dataset);
        if (!chart.getPeakListAttributes().isEmpty()) {
            analyzer.setPeakList(chart.getPeakListAttributes().get(0).getPeakList());
        }
        return analyzer;
    }

    public void clearAnalysis(boolean prompt) {
        if (!prompt || affirm("Clear Analysis")) {
            Analyzer analyzer = getAnalyzer();
            if (analyzer != null) {
                PeakList peakList = analyzer.getPeakList();
                if (peakList != null) {
                    PeakList.remove(peakList.getName());
                }
                analyzer.clearRegions();
            }
            chart.chartProps.setRegions(false);
            chart.chartProps.setIntegrals(false);
            chart.refresh();
        }
    }

    public boolean hasRegions() {
        Set<DatasetRegion> regions = chart.getDataset().getRegions();
        return (regions != null) && !regions.isEmpty();
    }

    public void findRegions() {
        if (hasRegions()) {
            clearAnalysis(true);
        }
        Analyzer analyzer = getAnalyzer();
        if (analyzer != null) {
            analyzer.calculateThreshold();
            analyzer.getThreshold();
            analyzer.autoSetRegions();
            try {
                analyzer.integrate();
            } catch (IOException ex) {
                ExceptionDialog eDialog = new ExceptionDialog(ex);
                eDialog.showAndWait();
                return;
            }
            Set<DatasetRegion> regions = chart.getDataset().getRegions();
            Dataset dataset = (Dataset) chart.getDataset();
            if (!regions.isEmpty()) {
                // normalize to the smallest integral, but don't count very small integrals (less than 0.001 of max
                // to avoid artifacts

                double threshold = regions.stream().mapToDouble(r -> r.getIntegral()).max().orElse(1.0) / 1000.0;
                regions.stream().mapToDouble(r -> r.getIntegral()).filter(r -> r > threshold).min().ifPresent(min -> {
                    dataset.setNorm(min * dataset.getScale() / 1.0);
                });
            }
            chart.refresh();
            chart.chartProps.setRegions(true);
            chart.chartProps.setIntegrals(true);
            chart.setActiveRegion(null);
            chart.refresh();
        }
    }

    private void setThreshold() {
        Analyzer analyzer = getAnalyzer();
        if (analyzer != null) {
            CrossHairs crossHairs = chart.getCrossHairs();
            if (!crossHairs.hasCrosshairState("h0")) {
                warn("Threshold", "Must have horizontal crosshair");
                return;
            }
            Double[] pos = crossHairs.getCrossHairPositions(0);
            System.out.println(pos[0] + " " + pos[1]);
            analyzer.setThreshold(pos[1]);
        }
    }

    private void clearThreshold() {
<<<<<<< HEAD
        if (analyzer != null) {
            analyzer.clearThreshold();
=======
        if (getAnalyzer() != null) {
            getAnalyzer().clearThreshold();
>>>>>>> d4be120c
        }
    }


    private void saveRegions() {
        Analyzer analyzer = getAnalyzer();
        if (analyzer != null) {
            TreeSet<DatasetRegion> regions = analyzer.getDataset().getRegions();
            if (regions.isEmpty()) {
                GUIUtils.warn("Regions Save", "No regions to save");
                return;
            }
            FileChooser chooser = new FileChooser();
            chooser.setTitle("Save Regions File");
            File regionFile = chooser.showSaveDialog(null);
            if (regionFile != null) {
                try {
                    analyzer.saveRegions(regionFile);
                } catch (IOException ioE) {
                    GUIUtils.warn("Error writing regions file", ioE.getMessage());
                }
            }
        }
    }

    private void loadRegions() {
        Analyzer analyzer = getAnalyzer();
        if (analyzer != null) {
            FileChooser chooser = new FileChooser();
            chooser.setTitle("Read Regions File");
            File regionFile = chooser.showOpenDialog(null);
            if (regionFile != null) {
                try {
                    analyzer.loadRegions(regionFile);
                    getChart().chartProps.setIntegrals(true);
                    getChart().chartProps.setRegions(true);
                    getChart().refresh();
                } catch (IOException ioE) {
                    GUIUtils.warn("Error reading regions file", ioE.getMessage());
                }
            }
        }
    }

    public void peakPick() {
        Analyzer analyzer = getAnalyzer();
        if (analyzer != null) {
            Set<DatasetRegion> regions = chart.getDataset().getRegions();
            if ((regions == null) || regions.isEmpty()) {
                analyzer.calculateThreshold();
                double threshold = analyzer.getThreshold();
                PeakPicking.peakPickActive(controller, threshold);
                analyzer.setPeakList(chart.getPeakListAttributes().get(0).getPeakList());
            } else {
                analyzer.peakPickRegions();
            }
            PeakList peakList = analyzer.getPeakList();
            List<String> peakListNames = new ArrayList<>();
            peakListNames.add(peakList.getName());
            chart.chartProps.setRegions(false);
            chart.chartProps.setIntegrals(true);
            chart.updatePeakLists(peakListNames);
            var dStat = peakList.widthDStats(0);
            double minWidth = dStat.getPercentile(10);
            double maxWidth = dStat.getPercentile(90);
            peakList.setProperty("minWidth", String.valueOf(minWidth));
            peakList.setProperty("maxWidth", String.valueOf(maxWidth));
            chart.refresh();
        }

    }

    public void analyzeMultiplets() {
        Analyzer analyzer = getAnalyzer();
        if (analyzer != null) {
            try {
                analyzer.analyze();
                PeakList peakList = analyzer.getPeakList();
                List<String> peakListNames = new ArrayList<>();
                peakListNames.add(peakList.getName());
                chart.chartProps.setRegions(false);
                chart.chartProps.setIntegrals(true);
                chart.updatePeakLists(peakListNames);
                chart.refresh();
            } catch (IOException ex) {
                log.error(ex.getMessage(), ex);
            }
        }
    }

    public void journalFormatToClipboard() {
        JournalFormat format = JournalFormatPeaks.getFormat("JMedCh");
        getAnalyzer();
<<<<<<< HEAD
        if (analyzer != null) {
            PeakList peakList = analyzer.getPeakList();
=======
        if (getAnalyzer() != null) {
            PeakList peakList = getAnalyzer().getPeakList();
>>>>>>> d4be120c
            String journalText = format.genOutput(peakList);
            String plainText = JournalFormatPeaks.formatToPlain(journalText);
            String rtfText = JournalFormatPeaks.formatToRTF(journalText);

            Clipboard clipBoard = Clipboard.getSystemClipboard();
            ClipboardContent content = new ClipboardContent();
            content.put(DataFormat.PLAIN_TEXT, plainText);
            content.put(DataFormat.RTF, rtfText);
            clipBoard.setContent(content);
        }
    }

    public void toggleJournalFormatDisplay() {
        if (journalCheckBox.isSelected()) {
            showJournalFormatOnChart();
        } else {
            removeJournalFormatOnChart();
        }
    }

    public void showJournalFormatOnChart() {
        getAnalyzer();
<<<<<<< HEAD
        if (analyzer != null) {
            PeakList peakList = analyzer.getPeakList();
=======
        if (getAnalyzer() != null) {
            PeakList peakList = getAnalyzer().getPeakList();
>>>>>>> d4be120c
            if (peakList == null) {
                removeJournalFormatOnChart();
            } else {
                peakList.registerPeakChangeListener(this);
                AnnoJournalFormat annoText = new AnnoJournalFormat(0.1, 20, 0.9, 100,
                        CanvasAnnotation.POSTYPE.FRACTION,
                        CanvasAnnotation.POSTYPE.PIXEL,
                        peakList.getName());
                chart.chartProps.setTopBorderSize(50);
<<<<<<< HEAD

                chart.clearAnnoType(AnnoJournalFormat.class);
                chart.addAnnotation(annoText);
                chart.refresh();
            }
        }
    }

    public void removeJournalFormatOnChart() {
        getAnalyzer();
        PeakList peakList = analyzer.getPeakList();
        if (peakList != null) {
            peakList.removePeakChangeListener(this);
        }

        chart.chartProps.setTopBorderSize(7);
        chart.clearAnnoType(AnnoJournalFormat.class);
        chart.refresh();
    }

    @Override
    public void peakListChanged(PeakEvent peakEvent) {
        ConsoleUtil.runOnFxThread(() -> {
            if (journalCheckBox.isSelected()) {
                showJournalFormatOnChart();
            }
        });
    }

    void addMolecule() {
        removeMolecule();
        Molecule activeMol = Molecule.getActive();
        if (activeMol == null) {
            ((AnalystApp) AnalystApp.getMainApp()).readMolecule("mol");
            activeMol = Molecule.getActive();
        }
        if (activeMol != null) {
            if (cMol == null) {
                cMol = new CanvasMolecule(FXMLController.getActiveController().getActiveChart());
                cMol.setPosition(0.1, 0.1, 0.3, 0.3, "FRACTION", "FRACTION");
            }

            cMol.setMolName(activeMol.getName());
            activeMol.label = Molecule.LABEL_NONHC;
            activeMol.clearSelected();

            PolyChart chart = FXMLController.getActiveController().getActiveChart();
            chart.clearAnnoType(CanvasMolecule.class);
            chart.addAnnotation(cMol);
            chart.refresh();
        }
    }

    void removeMolecule() {
        PolyChart chart = FXMLController.getActiveController().getActiveChart();
        chart.clearAnnoType(CanvasMolecule.class);
        chart.refresh();
    }

=======
>>>>>>> d4be120c

                chart.clearAnnoType(AnnoJournalFormat.class);
                chart.addAnnotation(annoText);
                chart.refresh();
            }
        }
    }

    public void removeJournalFormatOnChart() {
        getAnalyzer();
        PeakList peakList = getAnalyzer().getPeakList();
        if (peakList != null) {
            peakList.removePeakChangeListener(this);
        }

        chart.chartProps.setTopBorderSize(7);
        chart.clearAnnoType(AnnoJournalFormat.class);
        chart.refresh();
    }

    @Override
    public void peakListChanged(PeakEvent peakEvent) {
        ConsoleUtil.runOnFxThread(() -> {
            if (journalCheckBox.isSelected()) {
                showJournalFormatOnChart();
            }
        });
    }

    void addMolecule() {
        removeMolecule();
        Molecule activeMol = Molecule.getActive();
        if (activeMol == null) {
            ((AnalystApp) AnalystApp.getMainApp()).readMolecule("mol");
            activeMol = Molecule.getActive();
        }
        if (activeMol != null) {
            if (cMol == null) {
                cMol = new CanvasMolecule(FXMLController.getActiveController().getActiveChart());
                cMol.setPosition(0.1, 0.1, 0.3, 0.3, "FRACTION", "FRACTION");
            }

            cMol.setMolName(activeMol.getName());
            activeMol.label = Molecule.LABEL_NONHC;
            activeMol.clearSelected();

            PolyChart chart = FXMLController.getActiveController().getActiveChart();
            chart.clearAnnoType(CanvasMolecule.class);
            chart.addAnnotation(cMol);
            chart.refresh();
        }
    }

    void removeMolecule() {
        PolyChart chart = FXMLController.getActiveController().getActiveChart();
        chart.clearAnnoType(CanvasMolecule.class);
        chart.refresh();
    }
}<|MERGE_RESOLUTION|>--- conflicted
+++ resolved
@@ -4,10 +4,6 @@
 import javafx.scene.input.Clipboard;
 import javafx.scene.input.ClipboardContent;
 import javafx.scene.input.DataFormat;
-<<<<<<< HEAD
-import javafx.scene.layout.VBox;
-=======
->>>>>>> d4be120c
 import javafx.stage.FileChooser;
 import org.controlsfx.dialog.ExceptionDialog;
 import org.nmrfx.analyst.gui.AnalystApp;
@@ -24,10 +20,6 @@
 import org.nmrfx.processor.gui.*;
 import org.nmrfx.processor.gui.controls.ConsoleUtil;
 import org.nmrfx.processor.gui.spectra.CrossHairs;
-<<<<<<< HEAD
-import org.nmrfx.processor.gui.spectra.mousehandlers.MouseBindings;
-=======
->>>>>>> d4be120c
 import org.nmrfx.structure.chemistry.Molecule;
 import org.nmrfx.utils.GUIUtils;
 import org.slf4j.Logger;
@@ -202,13 +194,8 @@
     }
 
     private void clearThreshold() {
-<<<<<<< HEAD
-        if (analyzer != null) {
-            analyzer.clearThreshold();
-=======
         if (getAnalyzer() != null) {
             getAnalyzer().clearThreshold();
->>>>>>> d4be120c
         }
     }
 
@@ -302,13 +289,8 @@
     public void journalFormatToClipboard() {
         JournalFormat format = JournalFormatPeaks.getFormat("JMedCh");
         getAnalyzer();
-<<<<<<< HEAD
-        if (analyzer != null) {
-            PeakList peakList = analyzer.getPeakList();
-=======
         if (getAnalyzer() != null) {
             PeakList peakList = getAnalyzer().getPeakList();
->>>>>>> d4be120c
             String journalText = format.genOutput(peakList);
             String plainText = JournalFormatPeaks.formatToPlain(journalText);
             String rtfText = JournalFormatPeaks.formatToRTF(journalText);
@@ -331,13 +313,8 @@
 
     public void showJournalFormatOnChart() {
         getAnalyzer();
-<<<<<<< HEAD
-        if (analyzer != null) {
-            PeakList peakList = analyzer.getPeakList();
-=======
         if (getAnalyzer() != null) {
             PeakList peakList = getAnalyzer().getPeakList();
->>>>>>> d4be120c
             if (peakList == null) {
                 removeJournalFormatOnChart();
             } else {
@@ -347,7 +324,6 @@
                         CanvasAnnotation.POSTYPE.PIXEL,
                         peakList.getName());
                 chart.chartProps.setTopBorderSize(50);
-<<<<<<< HEAD
 
                 chart.clearAnnoType(AnnoJournalFormat.class);
                 chart.addAnnotation(annoText);
@@ -358,7 +334,7 @@
 
     public void removeJournalFormatOnChart() {
         getAnalyzer();
-        PeakList peakList = analyzer.getPeakList();
+        PeakList peakList = getAnalyzer().getPeakList();
         if (peakList != null) {
             peakList.removePeakChangeListener(this);
         }
@@ -406,65 +382,4 @@
         chart.clearAnnoType(CanvasMolecule.class);
         chart.refresh();
     }
-
-=======
->>>>>>> d4be120c
-
-                chart.clearAnnoType(AnnoJournalFormat.class);
-                chart.addAnnotation(annoText);
-                chart.refresh();
-            }
-        }
-    }
-
-    public void removeJournalFormatOnChart() {
-        getAnalyzer();
-        PeakList peakList = getAnalyzer().getPeakList();
-        if (peakList != null) {
-            peakList.removePeakChangeListener(this);
-        }
-
-        chart.chartProps.setTopBorderSize(7);
-        chart.clearAnnoType(AnnoJournalFormat.class);
-        chart.refresh();
-    }
-
-    @Override
-    public void peakListChanged(PeakEvent peakEvent) {
-        ConsoleUtil.runOnFxThread(() -> {
-            if (journalCheckBox.isSelected()) {
-                showJournalFormatOnChart();
-            }
-        });
-    }
-
-    void addMolecule() {
-        removeMolecule();
-        Molecule activeMol = Molecule.getActive();
-        if (activeMol == null) {
-            ((AnalystApp) AnalystApp.getMainApp()).readMolecule("mol");
-            activeMol = Molecule.getActive();
-        }
-        if (activeMol != null) {
-            if (cMol == null) {
-                cMol = new CanvasMolecule(FXMLController.getActiveController().getActiveChart());
-                cMol.setPosition(0.1, 0.1, 0.3, 0.3, "FRACTION", "FRACTION");
-            }
-
-            cMol.setMolName(activeMol.getName());
-            activeMol.label = Molecule.LABEL_NONHC;
-            activeMol.clearSelected();
-
-            PolyChart chart = FXMLController.getActiveController().getActiveChart();
-            chart.clearAnnoType(CanvasMolecule.class);
-            chart.addAnnotation(cMol);
-            chart.refresh();
-        }
-    }
-
-    void removeMolecule() {
-        PolyChart chart = FXMLController.getActiveController().getActiveChart();
-        chart.clearAnnoType(CanvasMolecule.class);
-        chart.refresh();
-    }
 }