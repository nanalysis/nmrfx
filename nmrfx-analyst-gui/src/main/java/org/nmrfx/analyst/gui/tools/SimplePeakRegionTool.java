package org.nmrfx.analyst.gui.tools;

import javafx.event.ActionEvent;
import javafx.event.Event;
import javafx.scene.control.Alert;
import javafx.scene.control.Menu;
import javafx.scene.control.MenuItem;
import javafx.scene.control.SplitMenuButton;
import javafx.scene.input.Clipboard;
import javafx.scene.input.ClipboardContent;
import javafx.scene.input.DataFormat;
import javafx.stage.FileChooser;
import org.controlsfx.dialog.ExceptionDialog;
import org.nmrfx.analyst.gui.AnalystApp;
import org.nmrfx.analyst.gui.annotations.AnnoJournalFormat;
import org.nmrfx.analyst.gui.molecule.MoleculeUtils;
import org.nmrfx.analyst.gui.regions.RegionsTableController;
import org.nmrfx.analyst.peaks.Analyzer;
import org.nmrfx.analyst.peaks.JournalFormat;
import org.nmrfx.analyst.peaks.JournalFormatPeaks;
import org.nmrfx.chemistry.MoleculeBase;
import org.nmrfx.chemistry.MoleculeFactory;
import org.nmrfx.datasets.DatasetRegion;
import org.nmrfx.fxutil.Fx;
import org.nmrfx.peaks.PeakList;
import org.nmrfx.peaks.events.PeakEvent;
import org.nmrfx.peaks.events.PeakListener;
import org.nmrfx.processor.datasets.Dataset;
import org.nmrfx.processor.gui.*;
import org.nmrfx.processor.gui.spectra.crosshair.CrossHairs;
import org.nmrfx.processor.gui.utils.FileUtils;
import org.nmrfx.structure.chemistry.Molecule;
import org.nmrfx.utils.GUIUtils;
import org.slf4j.Logger;
import org.slf4j.LoggerFactory;

import java.io.File;
import java.io.IOException;
import java.util.ArrayList;
import java.util.List;
import java.util.Set;

import static org.nmrfx.utils.GUIUtils.affirm;
import static org.nmrfx.utils.GUIUtils.warn;

public class SimplePeakRegionTool implements ControllerTool, PeakListener {
    private static final Logger log = LoggerFactory.getLogger(SimplePeakRegionTool.class);
    FXMLController controller;

    private Menu changeMoleculeMenu;


    public SimplePeakRegionTool(FXMLController controller) {
        this.controller = controller;
    }

    @Override
    public void close() {
    }

    public void addButtons(SpectrumStatusBar statusBar) {

        var regionButton = new SplitMenuButton();
        regionButton.setText("Integrate");

        MenuItem openRegionsTableItem = new MenuItem("Show Regions Table");
        openRegionsTableItem.setOnAction(e -> RegionsTableController.getRegionsTableController().show());

        MenuItem clearRegionsItem = new MenuItem("Clear");
        clearRegionsItem.setOnAction(e -> clearAnalysis(true));

        MenuItem thresholdMenuItem = new MenuItem("Set Threshold");
        thresholdMenuItem.setOnAction(e -> setThreshold());

        MenuItem clearThresholdMenuItem = new MenuItem("Clear Threshold");
        clearThresholdMenuItem.setOnAction(e -> clearThreshold());

        MenuItem saveRegionsMenuItem = new MenuItem("Save Regions");
        saveRegionsMenuItem.setOnAction(e -> saveRegions());

        MenuItem loadRegionsMenuItem = new MenuItem("Load Regions");
        loadRegionsMenuItem.setOnAction(e -> loadRegions());

        regionButton.getItems().addAll(openRegionsTableItem, clearRegionsItem, saveRegionsMenuItem, loadRegionsMenuItem,
                thresholdMenuItem, clearThresholdMenuItem);
        regionButton.setOnAction(e -> findRegions());

        var peakButton = new SplitMenuButton();
        peakButton.setText("PeakPick");
        peakButton.setOnAction(e -> peakPick());
        MenuItem clearPeakListItem = new MenuItem("Clear PeakList");
        clearPeakListItem.setOnAction(e -> clearPeakList());
        peakButton.getItems().add(clearPeakListItem);

        var wizardButton = new SplitMenuButton();
        wizardButton.setText("Analyze");
        wizardButton.setOnAction(e -> analyzeMultiplets());

        MenuItem showJournalItem = new MenuItem("Display Report");
        showJournalItem.setOnAction(e -> showJournalFormatOnChart());
        MenuItem removeJournalItem = new MenuItem("Remove Report");
        removeJournalItem.setOnAction(e -> removeJournalFormatOnChart());
        MenuItem copyJournalFormatMenuItem = new MenuItem("Copy Report");
        copyJournalFormatMenuItem.setOnAction(e -> journalFormatToClipboard());

        wizardButton.getItems().addAll(showJournalItem, removeJournalItem, copyJournalFormatMenuItem);

        var moleculeButton = new SplitMenuButton();
        moleculeButton.setText("Molecule");
        moleculeButton.setOnAction(e -> addMolecule());
        MenuItem delCanvasMolMenuItem = new MenuItem("Remove Molecule");
        delCanvasMolMenuItem.setOnAction(e -> removeMolecule());
        moleculeButton.getItems().add(delCanvasMolMenuItem);
        changeMoleculeMenu = new Menu("Change Molecule");
        moleculeButton.setOnShowing(this::adjustMenuOptions);
        statusBar.addToolBarButtons(regionButton, peakButton, wizardButton, moleculeButton);
    }

    /**
     * Adds/Populates the changeMoleculeMenu to the "Molecule" SplitMenuButton if atleast one
     * molecule is loaded into memory, otherwise the menu is removed.
     *
     * @param event The on showing event.
     */
    private void adjustMenuOptions(Event event) {
        SplitMenuButton moleculeButton = (SplitMenuButton) event.getSource();
        if (MoleculeFactory.getMoleculeNames().isEmpty()) {
            moleculeButton.getItems().remove(changeMoleculeMenu);
        } else {
            populateChangeMoleculeMenu();
            if (!moleculeButton.getItems().contains(changeMoleculeMenu)) {
                moleculeButton.getItems().add(changeMoleculeMenu);
            }
        }
    }

    /**
     * Clears the contents of the changeMoleculeMenu and adds the names of the current molecules loaded
     * into memory as MenuItems.
     */
    private void populateChangeMoleculeMenu() {
        changeMoleculeMenu.getItems().clear();
        Set<String> moleculeNames = (Set<String>) MoleculeFactory.getMoleculeNames();
        MenuItem moleculeMenuItem;
        for (String moleculeName : moleculeNames) {
            moleculeMenuItem = new MenuItem(moleculeName);
            moleculeMenuItem.setOnAction(this::moleculeSelected);
            changeMoleculeMenu.getItems().add(moleculeMenuItem);
        }
    }

    /**
     * Sets the selected molecule as the active molecule and updates it on the active chart.
     *
     * @param actionEvent
     */
    private void moleculeSelected(ActionEvent actionEvent) {
        MenuItem selectedMoleculeMenuItem = (MenuItem) actionEvent.getSource();
        MoleculeBase selectedMolecule = MoleculeFactory.getMolecule(selectedMoleculeMenuItem.getText());
        MoleculeFactory.setActive(selectedMolecule);
        MoleculeUtils.addActiveMoleculeToCanvas();
    }

    PolyChart getChart() {
        return controller.getActiveChart();
    }

    public Analyzer getAnalyzer() {
        PolyChart chart = getChart();
        MultipletTool multipletTool = MultipletTool.getTool(chart);
        Dataset dataset = (Dataset) chart.getDataset();
        if ((dataset == null) || (dataset.getNDim() > 1)) {
            Alert alert = new Alert(Alert.AlertType.ERROR);
            alert.setContentText("Chart must have a 1D dataset");
            alert.showAndWait();
            return null;
        }
        Analyzer analyzer = Analyzer.getAnalyzer(dataset);
        if (!chart.getPeakListAttributes().isEmpty()) {
            analyzer.setPeakList(chart.getPeakListAttributes().get(0).getPeakList());
        }
<<<<<<< HEAD
        MainApp.getShapePrefs(analyzer.getFitParameters(true));
=======
        AnalystApp.getShapePrefs(analyzer.getFitParameters());
>>>>>>> f7e91964
        return analyzer;
    }

    public boolean clearAnalysis(boolean prompt) {
        PolyChart chart = getChart();
        if (!prompt || affirm("Clear Analysis")) {
            Analyzer analyzer = getAnalyzer();
            if (analyzer != null) {
                analyzer.clearAnalysis();
            }
            chart.getChartProperties().setRegions(false);
            chart.getChartProperties().setIntegrals(false);
            AnalystApp.getAnalystApp().hidePopover(true);
            chart.refresh();
            return true;
        } else {
            return false;
        }
    }

    public boolean hasRegions() {
        PolyChart chart = getChart();
        if (!chart.hasData()) {
            return false;
        } else {
            List<DatasetRegion> regions = chart.getDataset().getReadOnlyRegions();
            return (regions != null) && !regions.isEmpty();
        }
    }

    public void findRegions() {
        PolyChart chart = getChart();
        if (!chart.hasData()) {
            Alert alert = new Alert(Alert.AlertType.ERROR);
            alert.setContentText("Chart must have a 1D dataset");
            alert.showAndWait();
            return;
        }

        if (hasRegions()) {
            if (!clearAnalysis(true)) {
                return;
            }
        }
        Analyzer analyzer = getAnalyzer();
        if (analyzer != null) {
            analyzer.calculateThreshold();
            analyzer.autoSetRegions();
            try {
                analyzer.integrate();
            } catch (IOException ex) {
                ExceptionDialog eDialog = new ExceptionDialog(ex);
                eDialog.showAndWait();
                return;
            }
            List<DatasetRegion> regions = chart.getDataset().getReadOnlyRegions();
            Dataset dataset = (Dataset) chart.getDataset();
            if (!regions.isEmpty()) {
                dataset.setNormFromRegions(regions);
            }
            chart.refresh();
            chart.getChartProperties().setRegions(true);
            chart.getChartProperties().setIntegrals(true);
            chart.setActiveRegion(null);
            chart.refresh();
        }
    }

    private void setThreshold() {
        Analyzer analyzer = getAnalyzer();
        if (analyzer != null) {
            PolyChart chart = getChart();
            CrossHairs crossHairs = chart.getCrossHairs();
            if (!crossHairs.hasState("h0")) {
                warn("Threshold", "Must have horizontal crosshair");
                return;
            }
            Double[] pos = crossHairs.getPositions(0);
            analyzer.setThreshold(pos[1]);
        }
    }

    private void clearThreshold() {
        if (getAnalyzer() != null) {
            getAnalyzer().clearThreshold();
        }
    }


    private void saveRegions() {
        Analyzer analyzer = getAnalyzer();
        if (analyzer != null) {
            List<DatasetRegion> regions = analyzer.getDataset().getReadOnlyRegions();
            if (regions.isEmpty()) {
                GUIUtils.warn("Regions Save", "No regions to save");
                return;
            }
            FileChooser chooser = new FileChooser();
            chooser.setTitle("Save Regions File");
            File regionFile = chooser.showSaveDialog(null);
            if (regionFile != null) {
                analyzer.saveRegions(FileUtils.addFileExtensionIfMissing(regionFile, "txt"));
            }
        }
    }

    private void loadRegions() {
        Analyzer analyzer = getAnalyzer();
        if (analyzer != null) {
            FileChooser chooser = new FileChooser();
            chooser.setTitle("Read Regions File");
            File regionFile = chooser.showOpenDialog(null);
            if (regionFile != null) {
                try {
                    analyzer.loadRegions(regionFile);
                    getChart().getChartProperties().setIntegrals(true);
                    getChart().getChartProperties().setRegions(true);
                    getChart().refresh();
                } catch (IOException ioE) {
                    GUIUtils.warn("Error reading regions file", ioE.getMessage());
                }
            }
        }
    }

    public void peakPick() {
        Analyzer analyzer = getAnalyzer();
        if (analyzer != null) {
            analyzer.setConvolutionPickPar(PreferencesController.getConvolutionPickPar());
            PolyChart chart = getChart();
            List<DatasetRegion> regions = chart.getDataset().getReadOnlyRegions();
            if ((regions == null) || regions.isEmpty()) {
                analyzer.calculateThreshold();
                double threshold = analyzer.getThreshold();
                PeakPicking.peakPickActive(controller, threshold);
                analyzer.setPeakList(chart.getPeakListAttributes().get(0).getPeakList());
            } else {
                analyzer.peakPickRegions();
            }
            PeakList peakList = analyzer.getPeakList();
            List<String> peakListNames = new ArrayList<>();
            peakListNames.add(peakList.getName());
            chart.getChartProperties().setRegions(false);
            chart.getChartProperties().setIntegrals(true);
            chart.updatePeakLists(peakListNames);
            var dStat = peakList.widthDStats(0);
            double minWidth = dStat.getPercentile(10);
            double maxWidth = dStat.getPercentile(90);
            peakList.setProperty("minWidth", String.valueOf(minWidth));
            peakList.setProperty("maxWidth", String.valueOf(maxWidth));
            chart.refresh();
        }

    }

    public void clearPeakList() {
        Analyzer analyzer = getAnalyzer();
        if (analyzer != null) {
            PeakList peakList = analyzer.getPeakList();
            if (peakList != null) {
                PeakList.remove(peakList.getName());
                analyzer.setPeakList(null);
                analyzer.resetAnalyzed();
                List<String> peakListNames = new ArrayList<>();
                PolyChart chart = getChart();
                chart.updatePeakLists(peakListNames);
                chart.refresh();
                AnalystApp.getAnalystApp().hidePopover(true);
            }
        }
    }

    public void analyzeMultiplets() {
        Analyzer analyzer = getAnalyzer();
        if (analyzer != null) {
            try {
                if (analyzer.isAnalyzed()) {
                    if (affirm("Clear Analysis")) {
                        clearAnalysis(false);
                    } else {
                        return;
                    }
                }
<<<<<<< HEAD
                MainApp.getShapePrefs(analyzer.getFitParameters(true));
                analyzer.setConvolutionPickPar(PreferencesController.getConvolutionPickPar());
=======
                AnalystApp.getShapePrefs(analyzer.getFitParameters());
>>>>>>> f7e91964
                analyzer.analyze();
                PeakList peakList = analyzer.getPeakList();
                List<String> peakListNames = new ArrayList<>();
                peakListNames.add(peakList.getName());
                PolyChart chart = getChart();
                chart.getChartProperties().setRegions(false);
                chart.getChartProperties().setIntegrals(true);
                chart.updatePeakLists(peakListNames);
                chart.refresh();
            } catch (IOException ex) {
                log.error(ex.getMessage(), ex);
            }
        }
    }

    public void journalFormatToClipboard() {
        JournalFormat format = JournalFormatPeaks.getFormat("JMedCh");
        Analyzer analyzer = getAnalyzer();
        if (analyzer != null) {
            PeakList peakList = analyzer.getPeakList();
            String journalText = format.genOutput(peakList);
            String plainText = JournalFormatPeaks.formatToPlain(journalText);
            String rtfText = JournalFormatPeaks.formatToRTF(journalText);

            Clipboard clipBoard = Clipboard.getSystemClipboard();
            ClipboardContent content = new ClipboardContent();
            content.put(DataFormat.PLAIN_TEXT, plainText);
            content.put(DataFormat.RTF, rtfText);
            clipBoard.setContent(content);
        }
    }

    public void showJournalFormatOnChart() {
        Analyzer analyzer = getAnalyzer();
        if (analyzer != null) {
            PeakList peakList = analyzer.getPeakList();
            if (peakList == null) {
                removeJournalFormatOnChart();
            } else {
                peakList.registerPeakChangeListener(this);
                AnnoJournalFormat annoText = new AnnoJournalFormat(0.1, 20, 0.9, 100,
                        CanvasAnnotation.POSTYPE.FRACTION,
                        CanvasAnnotation.POSTYPE.PIXEL,
                        peakList.getName());
                PolyChart chart = getChart();
                chart.getChartProperties().setTopBorderSize(50);

                chart.clearAnnoType(AnnoJournalFormat.class);
                chart.addAnnotation(annoText);
                chart.refresh();
            }
        }
    }

    public void removeJournalFormatOnChart() {
        Analyzer analyzer = getAnalyzer();
        if (analyzer != null) {
            PeakList peakList = analyzer.getPeakList();
            if (peakList != null) {
                peakList.removePeakChangeListener(this);
            }

            PolyChart chart = getChart();
            chart.getChartProperties().setTopBorderSize(7);
            chart.clearAnnoType(AnnoJournalFormat.class);
            chart.refresh();
        }
    }

    @Override
    public void peakListChanged(PeakEvent peakEvent) {
        Fx.runOnFxThread(() -> {
            PolyChart chart = getChart();
            if (chart.hasAnnoType(AnnoJournalFormat.class)) {
                showJournalFormatOnChart();
            }
        });
    }

    void addMolecule() {
        removeMolecule();
        Molecule activeMol = Molecule.getActive();
        if (activeMol == null) {
            AnalystApp.getAnalystApp().readMolecule("mol");
        }
        MoleculeUtils.addActiveMoleculeToCanvas();
    }

    void removeMolecule() {
        MoleculeUtils.removeMoleculeFromCanvas();
    }
}<|MERGE_RESOLUTION|>--- conflicted
+++ resolved
@@ -179,11 +179,7 @@
         if (!chart.getPeakListAttributes().isEmpty()) {
             analyzer.setPeakList(chart.getPeakListAttributes().get(0).getPeakList());
         }
-<<<<<<< HEAD
-        MainApp.getShapePrefs(analyzer.getFitParameters(true));
-=======
-        AnalystApp.getShapePrefs(analyzer.getFitParameters());
->>>>>>> f7e91964
+        AnalystApp.getShapePrefs(analyzer.getFitParameters(false));
         return analyzer;
     }
 
@@ -367,12 +363,8 @@
                         return;
                     }
                 }
-<<<<<<< HEAD
-                MainApp.getShapePrefs(analyzer.getFitParameters(true));
+                AnalystApp.getShapePrefs(analyzer.getFitParameters(false));
                 analyzer.setConvolutionPickPar(PreferencesController.getConvolutionPickPar());
-=======
-                AnalystApp.getShapePrefs(analyzer.getFitParameters());
->>>>>>> f7e91964
                 analyzer.analyze();
                 PeakList peakList = analyzer.getPeakList();
                 List<String> peakListNames = new ArrayList<>();
