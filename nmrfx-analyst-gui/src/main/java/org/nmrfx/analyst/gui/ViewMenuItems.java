package org.nmrfx.analyst.gui;

import javafx.collections.ObservableList;
import javafx.event.ActionEvent;
import javafx.scene.control.Menu;
import javafx.scene.control.MenuItem;
import org.nmrfx.analyst.gui.regions.RegionsTableController;
import org.nmrfx.processor.gui.DatasetsController;
import org.nmrfx.processor.gui.FXMLController;
import org.nmrfx.processor.gui.MainApp;
import org.nmrfx.processor.gui.project.GUIProject;
import org.nmrfx.processor.project.Project;

public class ViewMenuItems extends MenuActions {

    private static final String PROCESSOR_MENU_TEXT = "Show Processor";
    DatasetsController datasetController;
    public ViewMenuItems(AnalystApp app, Menu menu) {
        super(app, menu);
    }

    @Override
    public void basic() {
        MenuItem procMenuItem = new MenuItem(PROCESSOR_MENU_TEXT);
        procMenuItem.setOnAction(e -> FXMLController.getActiveController().showProcessorAction(e));

        MenuItem dataMenuItem = new MenuItem("Show Datasets");
        dataMenuItem.setOnAction(this::showDatasetsTable);

        MenuItem consoleMenuItem = new MenuItem("Show Console");
        consoleMenuItem.setOnAction(e -> showConsole());

        MenuItem logConsoleMenuItem = new MenuItem("Show Log Console");
        logConsoleMenuItem.setOnAction(e -> showLogConsole());

<<<<<<< HEAD
        menu.getItems().addAll(consoleMenuItem, logConsoleMenuItem, dataMenuItem, procMenuItem);
=======
        MenuItem attrMenuItem = new MenuItem("Show Attributes");
        attrMenuItem.setOnAction(e -> FXMLController.getActiveController().showSpecAttrAction(e));


        MenuItem integralTableItem = new MenuItem("Show Regions Table");
        integralTableItem.setOnAction(e -> showRegionsTable());

        menu.getItems().addAll(consoleMenuItem, logConsoleMenuItem, dataMenuItem, attrMenuItem, integralTableItem, procMenuItem);
>>>>>>> 60024b35
        menu.onShowingProperty().set(e -> verifyMenuItems());
    }

    private void verifyMenuItems() {
        for(MenuItem menuItem: menu.getItems()) {
            if (PROCESSOR_MENU_TEXT.equals(menuItem.getText())) {
                menuItem.setDisable(!FXMLController.getActiveController().isProcessorControllerAvailable());
            }
        }
    }

    @Override
    protected void advanced() {

    }

    private void showConsole() {
        AnalystApp.getConsoleController().show();
    }

    private void showLogConsole() {
        MainApp.getLogConsoleController().show();
    }

    void showDatasetsTable(ActionEvent event) {
        if (datasetController == null) {
            datasetController = DatasetsController.create();
        }
        GUIProject project = (GUIProject) Project.getActive();
        ObservableList datasetObs = (ObservableList) project.getDatasets();
        datasetController.setDatasetList(datasetObs);
        datasetController.getStage().show();
        datasetController.getStage().toFront();
    }

    private void showRegionsTable() {
        RegionsTableController rtc = RegionsTableController.getRegionsTableController();
        rtc.show();
    }

}<|MERGE_RESOLUTION|>--- conflicted
+++ resolved
@@ -33,18 +33,11 @@
         MenuItem logConsoleMenuItem = new MenuItem("Show Log Console");
         logConsoleMenuItem.setOnAction(e -> showLogConsole());
 
-<<<<<<< HEAD
-        menu.getItems().addAll(consoleMenuItem, logConsoleMenuItem, dataMenuItem, procMenuItem);
-=======
-        MenuItem attrMenuItem = new MenuItem("Show Attributes");
-        attrMenuItem.setOnAction(e -> FXMLController.getActiveController().showSpecAttrAction(e));
-
 
         MenuItem integralTableItem = new MenuItem("Show Regions Table");
         integralTableItem.setOnAction(e -> showRegionsTable());
 
-        menu.getItems().addAll(consoleMenuItem, logConsoleMenuItem, dataMenuItem, attrMenuItem, integralTableItem, procMenuItem);
->>>>>>> 60024b35
+        menu.getItems().addAll(consoleMenuItem, logConsoleMenuItem, dataMenuItem,  integralTableItem, procMenuItem);
         menu.onShowingProperty().set(e -> verifyMenuItems());
     }
 
