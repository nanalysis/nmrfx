/*
 * To change this license header, choose License Headers in Project Properties.
 * To change this template file, choose Tools | Templates
 * and open the template in the editor.
 */
package org.nmrfx.analyst.gui.tools;

import javafx.beans.value.ChangeListener;
import javafx.beans.value.ObservableValue;
import javafx.collections.ObservableSet;
import javafx.collections.SetChangeListener;
import javafx.geometry.Insets;
import javafx.geometry.Orientation;
import javafx.scene.control.*;
import javafx.scene.input.KeyCode;
import javafx.scene.layout.GridPane;
import javafx.scene.layout.HBox;
import javafx.scene.layout.Priority;
import javafx.scene.layout.VBox;
import javafx.stage.Stage;
import org.controlsfx.control.PopOver;
import org.nmrfx.analyst.gui.AnalystApp;
import org.nmrfx.analyst.peaks.Analyzer;
import org.nmrfx.analyst.peaks.Multiplets;
import org.nmrfx.datasets.DatasetRegion;
import org.nmrfx.peaks.*;
import org.nmrfx.processor.datasets.Dataset;
import org.nmrfx.processor.gui.FXMLController;
import org.nmrfx.processor.gui.IconUtilities;
import org.nmrfx.processor.gui.PolyChart;
import org.nmrfx.processor.gui.spectra.DatasetAttributes;
import org.nmrfx.processor.gui.spectra.MultipletSelection;
import org.nmrfx.processor.gui.spectra.PeakListAttributes;
import org.nmrfx.processor.gui.spectra.crosshair.CrossHairs;
import org.slf4j.Logger;
import org.slf4j.LoggerFactory;

import java.io.IOException;
import java.util.ArrayList;
import java.util.List;
import java.util.Optional;

/**
 * @author brucejohnson
 */
public class MultipletTool implements SetChangeListener<MultipletSelection> {
    private static final Logger log = LoggerFactory.getLogger(MultipletTool.class);

    Stage stage = null;
    VBox vBox;
    TextField multipletIdField;
    HBox typeToolBar = new HBox();
    GridPane gridPane = new GridPane();
    ChoiceBox<String> peakTypeChoice;
    ChoiceBox<String>[] patternChoices;
    TextField integralField;
    TextField[] couplingFields;
    TextField[] slopeFields;
    FXMLController controller;
    CheckBox restraintPosCheckBox;
    Slider restraintSlider;
    Button mergeButton;
    Button extractButton;
    Button transferButton;

    private final PolyChart chart;
    Optional<Multiplet> activeMultiplet = Optional.empty();
    boolean ignoreCouplingChanges = false;
    ChangeListener<String> patternListener;
    PopOver popOver = null;

    private MultipletTool(PolyChart chart) {
        this.chart = chart;
        this.controller = chart.getFXMLController();
    }

    public VBox getBox() {
        return vBox;
    }

    public boolean popoverInitialized() {
        return vBox != null;
    }

    public static MultipletTool getTool(PolyChart chart) {
        MultipletTool multipletTool = (MultipletTool) chart.getPopoverTool(MultipletTool.class.getName());
        if (multipletTool == null) {
            multipletTool = new MultipletTool(chart);
            chart.setPopoverTool(MultipletTool.class.getName(), multipletTool);
        }
        return multipletTool;
    }

    public void initializePopover(PopOver popOver) {
        this.vBox = new VBox();
        vBox.setPadding(new Insets(0, 1, 0, 1));
        ToolBar topBar = new ToolBar();
        initIntegralType(topBar);
        initCouplingFields(Orientation.VERTICAL, 3);
        ToolBar buttonBar1 = new ToolBar();
        ToolBar buttonBar2 = new ToolBar();
        initBasicButtons(buttonBar1, buttonBar2);
        HBox hbox = new HBox();
        hbox.setMinHeight(10);
        HBox.setHgrow(hbox, Priority.ALWAYS);

        vBox.getChildren().addAll(hbox, topBar, gridPane, buttonBar1, buttonBar2);
        chart.addMultipletListener(this);
        getAnalyzer();
        chart.setOnRegionAdded(this::regionAdded);
        patternListener = (ObservableValue<? extends String> observable, String oldValue, String newValue) -> couplingChanged();
        addPatternListener();
        restraintPosCheckBox = new CheckBox("Restraint");
        restraintSlider = new Slider(0.02, 2.0, 1.0);
        popOver.setContentNode(vBox);
        this.popOver = popOver;
    }


    private void updateCouplingGrid(int nCouplings) {
        if (nCouplings + 1 != patternChoices.length) {
            initCouplingFields(Orientation.VERTICAL, nCouplings + 1);
        }
    }

    private void initCouplingFields(Orientation orientation, int nCouplings) {
        String[] patterns = {"d", "t", "q", "p", "h", "dd", "ddd", "dddd"};
        double width2 = 80;
        double width3 = 60;
        gridPane.getChildren().clear();
        patternChoices = new ChoiceBox[nCouplings];
        couplingFields = new TextField[nCouplings];
        slopeFields = new TextField[nCouplings];
        for (int iCoupling = 0; iCoupling < nCouplings; iCoupling++) {
            patternChoices[iCoupling] = new ChoiceBox<>();
            patternChoices[iCoupling].setPrefWidth(width2);
            if (iCoupling == 0) {
                patternChoices[iCoupling].getItems().add("");
                patternChoices[iCoupling].getItems().add("m");
                patternChoices[iCoupling].getItems().add("s");
            } else {
                patternChoices[iCoupling].getItems().add("");
            }
            patternChoices[iCoupling].getItems().addAll(patterns);
            patternChoices[iCoupling].setValue(patternChoices[iCoupling].getItems().get(0));
            couplingFields[iCoupling] = new TextField();
            slopeFields[iCoupling] = new TextField();
            couplingFields[iCoupling].setPrefWidth(width3);
            final int couplingIndex = iCoupling;
            couplingFields[iCoupling].setOnKeyReleased(e -> {
                if (e.getCode() == KeyCode.ENTER) {
                    couplingValueTyped(couplingIndex);
                }
            });
            slopeFields[iCoupling].setPrefWidth(width3);
            int iRow = orientation == Orientation.HORIZONTAL ? 0 : iCoupling;
            int iColumn = orientation == Orientation.HORIZONTAL ? iCoupling * 3 : 0;

            gridPane.add(patternChoices[iCoupling], iColumn, iRow);
            gridPane.add(couplingFields[iCoupling], iColumn + 1, iRow);
            gridPane.add(slopeFields[iCoupling], iColumn + 2, iRow);
        }
    }

    public void regionAdded(DatasetRegion region) {
        addRegion(region);
    }

    void initBasicButtons(ToolBar toolBar1, ToolBar toolBar2) {
        Button button;
        List<Button> peakButtons = new ArrayList<>();
        List<Button> multipletButtons = new ArrayList<>();

        button = new Button("AutoAdd", IconUtilities.getIcon("peak_auto"));
        button.setOnAction(e -> addAuto());
        peakButtons.add(button);

        button = new Button("Delete", IconUtilities.getIcon("editdelete"));
        button.setOnAction(e -> removeWeakPeak());
        peakButtons.add(button);

        button = new Button("Split", IconUtilities.getIcon("region_split"));
        button.setOnAction(e -> split());
        peakButtons.add(button);

        button = new Button("Adjust", IconUtilities.getIcon("region_adjust"));
        button.setOnAction(e -> adjustRegion());
        peakButtons.add(button);


        Button doubletButton = new Button("Doublets", IconUtilities.getIcon("tree"));
        doubletButton.setOnAction(e -> toDoublets());
        multipletButtons.add(doubletButton);

        button = new Button("Fit", IconUtilities.getIcon("reload"));
        button.setOnAction(e -> fitSelected());
        peakButtons.add(button);

        extractButton = new Button("Extract", IconUtilities.getIcon("extract"));
        extractButton.setOnAction(e -> extractMultiplet());
        multipletButtons.add(extractButton);

        mergeButton = new Button("Merge", IconUtilities.getIcon("merge"));
        mergeButton.setOnAction(e -> mergePeaks());
        multipletButtons.add(mergeButton);

        transferButton = new Button("Transfer", IconUtilities.getIcon("transfer"));
        transferButton.setOnAction(e -> transferPeaks());
        multipletButtons.add(transferButton);
        for (Button button1 : peakButtons) {
            button1.setContentDisplay(ContentDisplay.TOP);
            button1.setStyle("-fx-font-size:" + AnalystApp.ICON_FONT_SIZE_STR);
            button1.getStyleClass().add("toolButton");
            toolBar1.getItems().add(button1);
        }
        for (Button button1 : multipletButtons) {
            button1.setContentDisplay(ContentDisplay.TOP);
            button1.setStyle("-fx-font-size:" + AnalystApp.ICON_FONT_SIZE_STR);
            button1.getStyleClass().add("toolButton");
            toolBar2.getItems().add(button1);
        }

    }

    void initIntegralType(ToolBar toolBar) {
        Label integralLabel = new Label("N: ");
        integralField = new TextField();
        integralField.setPrefWidth(70);

        integralField.setOnKeyReleased(k -> {
            if (k.getCode() == KeyCode.ENTER) {
                try {
                    double value = Double.parseDouble(integralField.getText().trim());
                    activeMultiplet.ifPresent(m -> {
                        double volume = m.getVolume();
                        PeakList peakList = m.getOrigin().getPeakList();
                        peakList.scale = volume / value;
                        refresh();
                    });
                } catch (NumberFormatException nfE) {
                    log.warn("Unable to parse integral field.", nfE);
                }

            }
        });

        peakTypeChoice = new ChoiceBox<>();
        typeToolBar.getChildren().addAll(peakTypeChoice);
        peakTypeChoice.getItems().addAll(Peak.getPeakTypes());
        peakTypeChoice.valueProperty().addListener(e -> setPeakType());
        peakTypeChoice.setPrefWidth(120);
        toolBar.getItems().addAll(integralLabel, integralField);
        toolBar.getItems().addAll(peakTypeChoice);
    }

    public Analyzer getAnalyzer() {
        Dataset dataset = (Dataset) chart.getDataset();
        if ((dataset == null) || (dataset.getNDim() > 1)) {
            Alert alert = new Alert(Alert.AlertType.ERROR);
            alert.setContentText("Chart must have a 1D dataset");
            alert.showAndWait();
            return null;
        }
        Analyzer analyzer = Analyzer.getAnalyzer(dataset);
        if (!chart.getPeakListAttributes().isEmpty()) {
            analyzer.setPeakList(chart.getPeakListAttributes().get(0).getPeakList());
        }
<<<<<<< HEAD
        MainApp.getShapePrefs(analyzer.getFitParameters(true));
=======
        AnalystApp.getShapePrefs(analyzer.getFitParameters());
>>>>>>> f7e91964

        return analyzer;
    }

    void updateMultipletField() {
        updateMultipletField(true);
    }

    void updateMultipletField(boolean resetView) {
        getAnalyzer();
        if (activeMultiplet.isPresent()) {
            Multiplet multiplet = activeMultiplet.get();
            if (multipletIdField != null) {
                multipletIdField.setText(String.valueOf(multiplet.getIDNum()));
                if (resetView) {
                    refreshPeakView(multiplet, false);
                }
            }
            Coupling coup = multiplet.getCoupling();
            updateCouplingChoices(coup);
            mergeButton.setDisable(!mergeable());
            transferButton.setDisable(!transferable());
            extractButton.setDisable(!extractable());
            String peakType = Peak.typeToString(multiplet.getOrigin().getType());
            peakTypeChoice.setValue(peakType);
            double scale = multiplet.getOrigin().getPeakList().scale;
            double value = multiplet.getVolume() / scale;
            integralField.setText(String.format("%.2f", value));
        } else {
            if (multipletIdField != null) {
                multipletIdField.setText("");
            }
        }
    }

    void setPeakType() {
        getAnalyzer();
        activeMultiplet.ifPresent(m -> {
            String peakType = peakTypeChoice.getValue();
            m.getOrigin().setType(Peak.getType(peakType));
        });

    }

    void clearPatternListener() {
        for (ChoiceBox<String> cBox : patternChoices) {
            cBox.valueProperty().removeListener(patternListener);
        }
    }

    void addPatternListener() {
        for (ChoiceBox<String> cBox : patternChoices) {
            cBox.valueProperty().removeListener(patternListener);
            cBox.valueProperty().addListener(patternListener);
        }
    }

    void clearCouplingChoices() {
        for (int i = 0; i < patternChoices.length; i++) {
            patternChoices[i].setValue("");
            couplingFields[i].setText("");
            slopeFields[i].setText("");
        }
        ignoreCouplingChanges = false;
    }

    void updateCouplingChoices(Coupling coup) {
        clearPatternListener();
        String[] couplingNames = {"", "s", "d", "t", "q", "p", "h"};
        if (coup instanceof ComplexCoupling) {
            updateCouplingGrid(1);
            clearCouplingChoices();
            patternChoices[0].setValue("m");
        } else if (coup instanceof CouplingPattern) {
            CouplingPattern couplingPattern = (CouplingPattern) coup;
            double[] values = couplingPattern.getValues();
            double[] slopes = couplingPattern.getSin2Thetas();
            int[] nCoup = couplingPattern.getNValues();
            int nCouplings = values.length;
            updateCouplingGrid(nCouplings);
            clearCouplingChoices();
            for (int i = 0; i < nCouplings; i++) {
                couplingFields[i].setText(String.format("%.2f", values[i]));
                slopeFields[i].setText(String.format("%.2f", slopes[i]));
                patternChoices[i].setValue(couplingNames[nCoup[i]]);
            }
        } else if (coup instanceof Singlet) {
            updateCouplingGrid(1);
            clearCouplingChoices();
            patternChoices[0].setValue("s");
        }
        addPatternListener();
    }

    public void setActiveMultiplet(Multiplet multiplet) {
        activeMultiplet = Optional.of(multiplet);
        updateMultipletField(false);
    }

    public Stage getStage() {
        return stage;
    }

    Optional<PeakList> getPeakList() {
        Optional<PeakList> peakListOpt = Optional.empty();
        List<PeakListAttributes> attrs = chart.getPeakListAttributes();
        if (!attrs.isEmpty()) {
            peakListOpt = Optional.of(attrs.get(0).getPeakList());
        } else {
            Analyzer analyzer = getAnalyzer();
            if (analyzer != null) {
                PeakList peakList = analyzer.getPeakList();
                if (peakList != null) {
                    List<String> peakListNames = new ArrayList<>();
                    peakListNames.add(peakList.getName());
                    chart.updatePeakLists(peakListNames);
                    attrs = chart.getPeakListAttributes();
                    peakListOpt = Optional.of(attrs.get(0).getPeakList());
                }
            }
        }
        return peakListOpt;

    }

    void refresh() {
        chart.refresh();
        updateMultipletField(false);

    }

    public void fitSelected() {
        Analyzer analyzer = getAnalyzer();
        if (analyzer != null) {
            activeMultiplet.ifPresent(m -> {
                Optional<Double> result = analyzer.fitMultiplet(m);
            });
            refresh();
        }
    }

    private void restrainPosition() {
        Analyzer analyzer = getAnalyzer();
        if (analyzer != null) {
            analyzer.setPositionRestraint(restraintPosCheckBox.isSelected()
                    ? restraintSlider.getValue() : null);
        }
    }

    public void split() {
        CrossHairs crossHairs = chart.getCrossHairs();
        if (crossHairs.hasState("v0")) {
            splitMultipletRegion();
        } else {
            if (getAnalyzer().getPeakList() != null) {
                splitMultiplet();
            }
        }
        activeMultiplet = Optional.empty();
        if (popOver != null) {
            popOver.hide();
        }
    }

    public void splitMultipletRegion() {
        double ppm = chart.getCrossHairs().getVerticalPositions()[0];
        Analyzer analyzer = getAnalyzer();
        if (analyzer != null) {
            try {
                List<Multiplet> multiplets = analyzer.splitRegion(ppm);
                if (!multiplets.isEmpty()) {
                    activeMultiplet = Optional.of(multiplets.get(0));
                } else {
                    activeMultiplet = Optional.empty();
                }
                if (getAnalyzer().getPeakList() != null) {
                    updateMultipletField(false);
                }
            } catch (IOException ex) {
                log.error("Failure to split region", ex);
            }
            chart.refresh();
        }
    }

    public void splitMultiplet() {
        Analyzer analyzer = getAnalyzer();
        if (analyzer != null) {
            if (activeMultiplet.isPresent()) {
                Multiplets.findMultipletMidpoint(activeMultiplet.get()).ifPresent(ppmCenter -> {
                    try {
                        activeMultiplet.get().setGenericMultiplet();
                        List<Multiplet> multiplets = analyzer.splitRegion(ppmCenter);
                        if (!multiplets.isEmpty()) {
                            activeMultiplet = Optional.of(multiplets.get(0));
                        } else {
                            activeMultiplet = Optional.empty();
                        }
                        updateMultipletField(false);
                        chart.refresh();
                    } catch (IOException ex) {
                    }
                });
            }
        }
    }

    public void adjustRegion() {
        Analyzer analyzer = getAnalyzer();
        if (analyzer != null) {
            double ppm0;
            double ppm1;
            if (chart.getCrossHairs().hasState("||")) {
                ppm0 = chart.getCrossHairs().getVerticalPositions()[0];
                ppm1 = chart.getCrossHairs().getVerticalPositions()[1];
            } else {
                if (activeMultiplet.isPresent()) {
                    Multiplet multiplet = activeMultiplet.get();
                    var optRegion = analyzer.getRegion(multiplet.getCenter());
                    if (optRegion.isPresent()) {
                        var region = optRegion.get();
                        ppm0 = region.getRegionStart(0);
                        ppm1 = region.getRegionEnd(0);
                    } else {
                        double[] minMax = Multiplets.getBoundsOfMultiplet(multiplet, analyzer.getTrimRatio());
                        ppm0 = minMax[0];
                        ppm1 = minMax[1];
                    }
                } else {
                    return;
                }
            }
            analyzer.removeRegion(ppm0, ppm1, true);
            analyzer.addRegion(ppm0, ppm1, true);
            try {
                activeMultiplet = analyzer.analyzeRegion((ppm0 + ppm1) / 2);
                updateMultipletField(false);
                chart.refresh();
            } catch (IOException ex) {
                log.warn(ex.getMessage(), ex);
            }
        }
    }

    public void mergeRegion(List<Peak> peaks) {
        Analyzer analyzer = getAnalyzer();
        if (analyzer != null) {
            double ppmMin = Double.MAX_VALUE;
            double ppmMax = Double.NEGATIVE_INFINITY;
            for (Peak peak : peaks) {
                Multiplet multiplet = peak.getPeakDim(0).getMultiplet();
                var optRegion = analyzer.getRegion(multiplet.getCenter());
                double ppm0;
                double ppm1;
                if (optRegion.isPresent()) {
                    var region = optRegion.get();
                    ppm0 = region.getRegionStart(0);
                    ppm1 = region.getRegionEnd(0);
                } else {
                    double[] minMax = Multiplets.getBoundsOfMultiplet(multiplet, analyzer.getTrimRatio());
                    ppm0 = minMax[0];
                    ppm1 = minMax[1];
                }
                analyzer.removeRegion(ppm0, ppm1, false);
                ppmMin = Math.min(ppmMin, ppm0);
                ppmMax = Math.max(ppmMax, ppm1);
            }
            analyzer.addRegion(ppmMin, ppmMax, false);
        }
    }


    public void addRegion(DatasetRegion region) {
        Analyzer analyzer = getAnalyzer();
        if (analyzer != null) {
            double ppm0;
            double ppm1;
            if (region == null) {
                ppm0 = chart.getCrossHairs().getVerticalPositions()[0];
                ppm1 = chart.getCrossHairs().getVerticalPositions()[1];
                analyzer.addRegion(ppm0, ppm1, true);
            } else {
                ppm0 = region.getRegionStart(0);
                ppm1 = region.getRegionEnd(0);
                analyzer.peakPickRegion(ppm0, ppm1);
            }
            try {
                activeMultiplet = analyzer.analyzeRegion((ppm0 + ppm1) / 2);
                // this will force updating peaklist and adding to chart if not there
                Optional<PeakList> peakListOpt = getPeakList();
                if (peakListOpt.isPresent()) {
                    PeakList peakList = peakListOpt.get();
                    if (peakList.peaks().size() == 1) {
                        peakList.scale = activeMultiplet.get().getVolume();
                    }
                }
                updateMultipletField(false);
                chart.refresh();

            } catch (IOException ex) {
                log.warn(ex.getMessage(), ex);
            }
        }
    }

    public void rms() {
        activeMultiplet.ifPresent(m -> {
            Optional<Double> result = Multiplets.rms(m);
            if (result.isPresent()) {
            }
        });
    }

    public void objectiveDeconvolution() {
        Analyzer analyzer = getAnalyzer();
        if (analyzer != null) {
            activeMultiplet.ifPresent(m -> {
                analyzer.objectiveDeconvolution(m);
                chart.refresh();
                refresh();
            });
        }
    }

    public void addAuto() {
        Analyzer analyzer = getAnalyzer();
        if (analyzer != null) {
            activeMultiplet.ifPresent(m -> {
                Optional<Double> result = Multiplets.deviation(m);
                if (result.isPresent()) {
                    Multiplets.addPeaksToMultiplet(m, result.get());
                    analyzer.fitMultiplet(m);
                    chart.refresh();
                    refresh();

                }
            });
        }

    }

    public void addPeak() {
        addPeaks(false);
    }

    public void addTwoPeaks() {
        addPeaks(true);
    }

    public void addPeaks(boolean both) {
        Analyzer analyzer = getAnalyzer();
        if (analyzer != null) {
            activeMultiplet.ifPresent(m -> {
                double ppm1 = chart.getCrossHairs().getVerticalPositions()[0];
                double ppm2 = chart.getCrossHairs().getVerticalPositions()[1];
                if (both) {
                    Multiplets.addPeaksToMultiplet(m, ppm1, ppm2);
                } else {
                    Multiplets.addPeaksToMultiplet(m, ppm1);

                }
                analyzer.fitMultiplet(m);
                chart.refresh();
                refresh();
            });
        }
    }

    void removeWeakPeak() {
        activeMultiplet.ifPresent(m -> {
            Multiplets.removeWeakPeaksInMultiplet(m, 1);
            refresh();
        });
    }

    public void toDoublets() {
        activeMultiplet.ifPresent(Multiplets::toDoublets);
        refresh();
    }

    public void guessGeneric() {
        activeMultiplet.ifPresent(Multiplets::guessMultiplicityFromGeneric);
        refresh();
    }

    List<Multiplet> getSelMultiplets(List<MultipletSelection> mSet) {
        List<Multiplet> multiplets = new ArrayList<>();
        for (MultipletSelection mSel : mSet) {
            if (!multiplets.contains(mSel.getMultiplet())) {
                multiplets.add(mSel.getMultiplet());
            }
        }
        return multiplets;
    }

    public Multiplet extractMultiplet(List<MultipletSelection> mSet, Multiplet multiplet) {
        List<AbsMultipletComponent> comps1 = new ArrayList<>();
        List<AbsMultipletComponent> comps2 = new ArrayList<>();

        List<AbsMultipletComponent> comps = multiplet.getAbsComponentList();

        for (MultipletSelection mSel : mSet) {
            if (mSel.isLine()) {
                comps1.add(comps.get(mSel.getLine()));
            }
        }
        for (AbsMultipletComponent comp : comps) {
            if (!comps1.contains(comp)) {
                comps2.add(comp);
            }
        }
        PeakList peakList = multiplet.getPeakList();
        multiplet.updateCoupling(comps1);
        Peak newPeak = multiplet.getOrigin().copy(peakList);
        peakList.addPeak(newPeak);
        Multiplet newMultiplet = newPeak.getPeakDim(0).getMultiplet();
        newMultiplet.updateCoupling(comps2);
        return multiplet;
    }

    private boolean extractable() {
        if (activeMultiplet.isPresent()) {
            var m = activeMultiplet.get();
            return extractable(m);
        } else {
            return false;
        }
    }

    private boolean extractable(Multiplet m) {
        boolean result = false;
        if (m.isGenericMultiplet()) {
            List<MultipletSelection> mSet = chart.getSelectedMultiplets();
            List<Multiplet> multiplets = getSelMultiplets(mSet);
            if (multiplets.size() == 1) {
                var extractMultiplet = multiplets.get(0);
                if (extractMultiplet == m) {
                    List<AbsMultipletComponent> comps = m.getAbsComponentList();
                    List<AbsMultipletComponent> comps1 = new ArrayList<>();
                    for (MultipletSelection mSel : mSet) {
                        if (mSel.isLine()) {
                            comps1.add(comps.get(mSel.getLine()));
                        }
                    }
                    result = !comps1.isEmpty() && comps.size() > comps1.size();
                }
            }
        }

        return result;
    }

    public void extractMultiplet() {
        if (extractable()) {
            List<MultipletSelection> mSet = chart.getSelectedMultiplets();
            List<Multiplet> multiplets = getSelMultiplets(mSet);
            if (multiplets.size() == 1) {
                Multiplet multiplet = multiplets.get(0);
                extractMultiplet(mSet, multiplet);
                activeMultiplet = Optional.empty();
                chart.clearSelectedMultiplets();
                if (popOver != null) {
                    popOver.hide();
                }
                refresh();
            }
        }
    }


    public List<Multiplet> getTransferMultiplets() {
        List<MultipletSelection> mSet = chart.getSelectedMultiplets();
        List<Multiplet> multiplets = getSelMultiplets(mSet);
        return multiplets;
    }

    private boolean transferable() {
        boolean result = false;
        if (activeMultiplet.isPresent()) {
            List<Multiplet> multiplets = getTransferMultiplets();
            if (multiplets.size() == 1) {
                Multiplet multiplet = multiplets.get(0);
                if (multiplet != activeMultiplet.get()) {
                    result = extractable(multiplet);
                }
            }
        }
        return result;
    }


    public void transferPeaks() {
        List<Multiplet> multiplets = getTransferMultiplets();

        if (multiplets.size() == 1) {
            Multiplet multiplet = multiplets.get(0);
            List<MultipletSelection> mSet = chart.getSelectedMultiplets();
            Multiplet newMultiplet = extractMultiplet(mSet, multiplet);
            activeMultiplet.ifPresent(m -> activeMultiplet = Multiplets.transferPeaks(m, List.of(newMultiplet.getPeakDim().getPeak())));
            chart.clearSelectedMultiplets();
            if (popOver != null) {
                popOver.hide();
            }

        }
        refresh();
    }

    private List<Peak> getMergePeaks(Peak activePeak) {
        List<Peak> peaks = chart.getSelectedPeaks();
        List<MultipletSelection> mSet = chart.getSelectedMultiplets();
        List<Multiplet> multiplets = getSelMultiplets(mSet);
        for (Multiplet multiplet : multiplets) {
            if (!peaks.contains(multiplet.getOrigin())) {
                peaks.add(multiplet.getOrigin());
            }
        }
        if (!peaks.contains(activePeak)) {
            peaks.add(activePeak);
        }
        return peaks;
    }

    private boolean mergeable() {
        if (activeMultiplet.isPresent()) {
            var m = activeMultiplet.get();
            return getMergePeaks(m.getOrigin()).size() > 1;
        } else {
            return false;
        }
    }

    public void mergePeaks() {
        activeMultiplet.ifPresent(m -> {
            List<Peak> peaks = getMergePeaks(m.getOrigin());
            if (peaks.size() > 1) {
                mergeRegion(peaks);
                Multiplets.mergePeaks(peaks);
                activeMultiplet = Optional.empty();
                chart.clearSelectedMultiplets();
                if (popOver != null) {
                    popOver.hide();
                }
                refresh();
            }
        });
    }

    public void refreshPeakView(Multiplet multiplet, boolean resize) {
        if (multiplet != null) {
            double bounds = multiplet.getBoundsValue();
            double center = multiplet.getCenter();
            double widthScale = 2.5;
            if ((chart != null) && !chart.getDatasetAttributes().isEmpty()) {
                DatasetAttributes dataAttr = chart.getDatasetAttributes().get(0);
                Double[] ppms = {center};
                Double[] widths = {bounds * widthScale};
                if (resize && (widthScale > 0.0)) {
                    chart.moveTo(ppms, widths);
                } else {
                    chart.moveTo(ppms);
                }
            }
        }
    }

    private void couplingChanged() {
        Analyzer analyzer = getAnalyzer();
        if (analyzer != null) {
            activeMultiplet.ifPresent(m -> {
                StringBuilder sBuilder = new StringBuilder();
                for (ChoiceBox<String> choice : patternChoices) {
                    String value = choice.getValue().trim();
                    if (value.length() > 0) {
                        sBuilder.append(value);
                    }
                }
                String multNew = sBuilder.toString();

                String multOrig = m.getMultiplicity();
                if (!multNew.equals(multOrig)) {
                    Multiplets.convertMultiplicity(m, multOrig, multNew);
                    analyzer.fitMultiplet(m);
                    refresh();
                }
            });
        }
    }

    private void couplingValueTyped(int iRow) {
        if (activeMultiplet.isPresent()) {
            String couplingStr = couplingFields[iRow].getText();
            String couplingType = patternChoices[iRow].getValue();
            if ((couplingType != null) && !couplingType.equals("")) {
                try {
                    double newValue = Double.parseDouble(couplingStr);
                    if (newValue > 0.1) {
                        Multiplet multiplet = activeMultiplet.get();
                        Coupling coupling = multiplet.getCoupling();
                        if (coupling instanceof CouplingPattern) {
                            CouplingPattern cPattern = (CouplingPattern) coupling;
                            cPattern.adjustCouplings(iRow, newValue);
                        }
                        refresh();
                    }
                } catch (NumberFormatException nfE) {
                    log.warn("Unable to parse new coupling value.", nfE);

                }
            }
        }
    }

    @Override
    public void onChanged(Change<? extends MultipletSelection> change) {
        ObservableSet<MultipletSelection> mSet = (ObservableSet<MultipletSelection>) change.getSet();
        boolean allreadyPresent = false;
        if (!mSet.isEmpty()) {
            if (activeMultiplet.isPresent()) {
                for (MultipletSelection mSel : mSet) {
                    if (mSel.getMultiplet() == activeMultiplet.get()) {
                        // current active multiplet in selection so don't change anything
                        allreadyPresent = true;
                        break;
                    }
                }

            }
            if (!allreadyPresent) {
                mSet.stream().findFirst().ifPresent(mSel -> {
                    activeMultiplet = Optional.of(mSel.getMultiplet());
                    updateMultipletField();
                });
            }
        }
    }
}<|MERGE_RESOLUTION|>--- conflicted
+++ resolved
@@ -265,12 +265,7 @@
         if (!chart.getPeakListAttributes().isEmpty()) {
             analyzer.setPeakList(chart.getPeakListAttributes().get(0).getPeakList());
         }
-<<<<<<< HEAD
-        MainApp.getShapePrefs(analyzer.getFitParameters(true));
-=======
-        AnalystApp.getShapePrefs(analyzer.getFitParameters());
->>>>>>> f7e91964
-
+        AnalystApp.getShapePrefs(analyzer.getFitParameters(false));
         return analyzer;
     }
 
