--- conflicted
+++ resolved
@@ -923,11 +923,7 @@
                 updateMultipletField(false);
             }
         } catch (IOException ex) {
-<<<<<<< HEAD
             log.error("Failure to split region", ex);
-=======
-            log.warn(ex.getMessage(), ex);
->>>>>>> 0c5b93b6
         }
         chart.refresh();
     }
@@ -962,7 +958,6 @@
     }
 
     public void adjustRegion() {
-<<<<<<< HEAD
         Analyzer analyzer = getAnalyzer();
         Double ppm0 = null;
         Double ppm1 = null;
@@ -995,19 +990,6 @@
                 chart.refresh();
             } catch (IOException ex) {
             }
-=======
-        getAnalyzer();
-        double ppm0 = chart.getVerticalCrosshairPositions()[0];
-        double ppm1 = chart.getVerticalCrosshairPositions()[1];
-        analyzer.removeRegion(ppm0, ppm1);
-        analyzer.addRegion(ppm0, ppm1);
-        try {
-            activeMultiplet = analyzer.analyzeRegion((ppm0 + ppm1) / 2);
-            updateMultipletField(false);
-            chart.refresh();
-        } catch (IOException ex) {
-            log.warn(ex.getMessage(), ex);
->>>>>>> 0c5b93b6
         }
     }
 
