--- conflicted
+++ resolved
@@ -7,17 +7,6 @@
 
 import de.jensd.fx.glyphs.GlyphsDude;
 import de.jensd.fx.glyphs.fontawesome.FontAwesomeIcon;
-<<<<<<< HEAD
-
-import java.io.IOException;
-import java.util.ArrayList;
-import java.util.Collections;
-import java.util.List;
-import java.util.Optional;
-import java.util.function.Consumer;
-
-=======
->>>>>>> d4be120c
 import javafx.beans.value.ChangeListener;
 import javafx.beans.value.ObservableValue;
 import javafx.collections.ObservableSet;
@@ -78,10 +67,6 @@
 
     Stage stage = null;
     VBox vBox;
-<<<<<<< HEAD
-    PopOver popOver;
-=======
->>>>>>> d4be120c
     TextField multipletIdField;
     HBox typeToolBar = new HBox();
     GridPane gridPane = new GridPane();
@@ -100,10 +85,6 @@
     Optional<Multiplet> activeMultiplet = Optional.empty();
     boolean ignoreCouplingChanges = false;
     ChangeListener<String> patternListener;
-<<<<<<< HEAD
-    Analyzer analyzer = null;
-=======
->>>>>>> d4be120c
     CheckBox molButton;
     CanvasMolecule cMol = null;
 
@@ -141,11 +122,8 @@
             couplingChanged();
         };
         addPatternListener();
-<<<<<<< HEAD
-=======
         restraintPosCheckBox = new CheckBox("Restraint");
         restraintSlider = new Slider(0.02, 2.0, 1.0);
->>>>>>> d4be120c
         popOver.setContentNode(vBox);
     }
 
@@ -923,15 +901,6 @@
     public void split() {
         CrossHairs crossHairs = chart.getCrossHairs();
         if (crossHairs.hasCrosshairState("v0")) {
-<<<<<<< HEAD
-            splitRegion();
-        } else {
-            splitMultiplet();
-        }
-    }
-
-    public void splitRegion() {
-=======
             splitMultipletRegion();
         } else {
             if (getAnalyzer().getPeakList() != null) {
@@ -941,7 +910,6 @@
     }
 
     public void splitMultipletRegion() {
->>>>>>> d4be120c
         double ppm = chart.getVerticalCrosshairPositions()[0];
         Analyzer analyzer = getAnalyzer();
         try {
@@ -961,11 +929,7 @@
     }
 
     public void splitMultiplet() {
-<<<<<<< HEAD
-        getAnalyzer();
-=======
-        Analyzer analyzer = getAnalyzer();
->>>>>>> d4be120c
+        Analyzer analyzer = getAnalyzer();
         if (analyzer != null) {
             Multiplets.findMultipletMidpoint(activeMultiplet.get()).ifPresent(ppmCenter -> {
                 try {
@@ -982,11 +946,6 @@
             });
         }
     }
-<<<<<<< HEAD
-
-    public void adjustRegion() {
-        getAnalyzer();
-=======
     public void splitRegion() {
        double ppm = chart.getVerticalCrosshairPositions()[0];
 //
@@ -1000,7 +959,6 @@
 
     public void adjustRegion() {
         Analyzer analyzer = getAnalyzer();
->>>>>>> d4be120c
         Double ppm0 = null;
         Double ppm1 = null;
         if (chart.getCrossHairs().hasCrosshairState("||")) {
@@ -1031,10 +989,7 @@
                 updateMultipletField(false);
                 chart.refresh();
             } catch (IOException ex) {
-<<<<<<< HEAD
                 log.warn(ex.getMessage(), ex);
-=======
->>>>>>> d4be120c
             }
         }
     }
