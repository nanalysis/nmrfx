/*
 * To change this license header, choose License Headers in Project Properties.
 * To change this template file, choose Tools | Templates
 * and open the template in the editor.
 */
package org.nmrfx.analyst.gui.tools;

import de.jensd.fx.glyphs.GlyphsDude;
import de.jensd.fx.glyphs.fontawesome.FontAwesomeIcon;

import java.io.IOException;
import java.util.ArrayList;
import java.util.Collections;
import java.util.List;
import java.util.Optional;
import java.util.function.Consumer;

import javafx.beans.value.ChangeListener;
import javafx.beans.value.ObservableValue;
import javafx.collections.ObservableSet;
import javafx.collections.SetChangeListener;
import javafx.event.ActionEvent;
import javafx.geometry.Orientation;
import javafx.scene.control.Alert;
import javafx.scene.control.Button;
import javafx.scene.control.CheckBox;
import javafx.scene.control.ChoiceBox;
import javafx.scene.control.ContentDisplay;
import javafx.scene.control.Label;
import javafx.scene.control.Menu;
import javafx.scene.control.MenuButton;
import javafx.scene.control.MenuItem;
import javafx.scene.control.Separator;
import javafx.scene.control.TextField;
import javafx.scene.control.ToolBar;
import javafx.scene.image.Image;
import javafx.scene.image.ImageView;
import javafx.scene.input.Clipboard;
import javafx.scene.input.ClipboardContent;
import javafx.scene.input.DataFormat;
import javafx.scene.input.KeyCode;
import javafx.scene.layout.GridPane;
import javafx.scene.layout.HBox;
import javafx.scene.layout.Priority;
import javafx.scene.layout.VBox;
import javafx.scene.text.Font;
import javafx.stage.Stage;
import org.controlsfx.control.PopOver;
import org.controlsfx.dialog.ExceptionDialog;
import org.nmrfx.analyst.gui.AnalystApp;
import org.nmrfx.analyst.peaks.Analyzer;
import org.nmrfx.analyst.peaks.JournalFormat;
import org.nmrfx.analyst.peaks.JournalFormatPeaks;
import org.nmrfx.analyst.peaks.Multiplets;
import org.nmrfx.datasets.DatasetRegion;
import org.nmrfx.peaks.AbsMultipletComponent;
import org.nmrfx.peaks.ComplexCoupling;
import org.nmrfx.peaks.Coupling;
import org.nmrfx.peaks.CouplingPattern;
import org.nmrfx.peaks.Multiplet;
import org.nmrfx.peaks.Peak;
import org.nmrfx.peaks.events.PeakEvent;
import org.nmrfx.peaks.PeakList;
import org.nmrfx.peaks.events.PeakListener;
import org.nmrfx.peaks.Singlet;
import org.nmrfx.processor.datasets.Dataset;
import org.nmrfx.analyst.gui.annotations.AnnoJournalFormat;
import org.nmrfx.processor.gui.controls.ConsoleUtil;
import org.nmrfx.analyst.gui.molecule.CanvasMolecule;
import org.nmrfx.processor.gui.CanvasAnnotation;
import org.nmrfx.processor.gui.ControllerTool;
import org.nmrfx.processor.gui.FXMLController;
import org.nmrfx.processor.gui.PolyChart;
import org.nmrfx.processor.gui.spectra.CrossHairs;
import org.nmrfx.processor.gui.spectra.DatasetAttributes;
import org.nmrfx.processor.gui.spectra.MultipletSelection;
import org.nmrfx.processor.gui.spectra.PeakListAttributes;
import org.nmrfx.processor.gui.utils.ToolBarUtils;
import org.nmrfx.structure.chemistry.Molecule;
import org.slf4j.Logger;
import org.slf4j.LoggerFactory;

import static org.nmrfx.utils.GUIUtils.affirm;
import static org.nmrfx.utils.GUIUtils.warn;

/**
 * @author brucejohnson
 */
public class MultipletTool implements SetChangeListener<MultipletSelection>, ControllerTool {
    private static final Logger log = LoggerFactory.getLogger(MultipletTool.class);

    Stage stage = null;
    VBox vBox;
    PopOver popOver;
    TextField multipletIdField;
    HBox typeToolBar = new HBox();
    GridPane gridPane = new GridPane();
    ChoiceBox<String> peakTypeChoice;
    ChoiceBox<String>[] patternChoices;
    TextField integralField;
    TextField[] couplingFields;
    TextField[] slopeFields;
    FXMLController controller;
    Consumer<MultipletTool> closeAction;

    private PolyChart chart;
    Optional<Multiplet> activeMultiplet = Optional.empty();
    boolean ignoreCouplingChanges = false;
    ChangeListener<String> patternListener;
    Analyzer analyzer = null;
    CheckBox molButton;
    CanvasMolecule cMol = null;

    public MultipletTool(FXMLController controller, Consumer<MultipletTool> closeAction) {
        this.controller = controller;
        this.closeAction = closeAction;
    }

    public VBox getBox() {
        return vBox;
    }

    public void close() {
        closeAction.accept(this);
    }

    public void initializePopover(PopOver popOver) {
        this.vBox = new VBox();
        ToolBar topBar = new ToolBar();
        initIntegralType(topBar);
        initCouplingFields(Orientation.VERTICAL, 3);
        ToolBar buttonBar1 = new ToolBar();
        ToolBar buttonBar2 = new ToolBar();
        initBasicButtons(buttonBar1, buttonBar2);
        HBox hbox = new HBox();
        hbox.setMinHeight(10);
        HBox.setHgrow(hbox, Priority.ALWAYS);

        vBox.getChildren().addAll(hbox, topBar, gridPane, buttonBar1, buttonBar2);
        chart = controller.getActiveChart();
        chart.addMultipletListener(this);
        getAnalyzer();
        chart.setRegionConsumer(this::regionAdded);
        patternListener = (ObservableValue<? extends String> observable, String oldValue, String newValue) -> {
            couplingChanged();
        };
        addPatternListener();
        popOver.setContentNode(vBox);
    }

    public void initialize(VBox vBox) {
        this.vBox = vBox;
        double width1 = 30;
        String iconSize = "12px";
        String fontSize = "7pt";
        ToolBar toolBar1 = new ToolBar();
        Button closeButton = GlyphsDude.createIconButton(FontAwesomeIcon.MINUS_CIRCLE, "Close", iconSize, fontSize, ContentDisplay.TOP);
        closeButton.setOnAction(e -> close());
        toolBar1.getItems().add(closeButton);
        initMenus(toolBar1);
        ToolBarUtils.addFiller(toolBar1, 10, 500);
        initNavigator(toolBar1);
        ToolBarUtils.addFiller(toolBar1, 10, 20);
        initIntegralType(toolBar1);
        ToolBarUtils.addFiller(toolBar1, 25, 50);
        initCouplingFields(Orientation.HORIZONTAL, 5);

        molButton = new CheckBox("Molecule");
        molButton.getStyleClass().add("toolButton");
        molButton.setOnAction(e -> toggleMoleculeDisplay());

        toolBar1.getItems().addAll(molButton);

        ToolBarUtils.addFiller(toolBar1, 10, 500);

        ToolBar toolBar2 = new ToolBar();
        initTools(toolBar2);

        Separator vsep1 = new Separator(Orientation.HORIZONTAL);
        Separator vsep2 = new Separator(Orientation.HORIZONTAL);
        vBox.getChildren().addAll(toolBar1, vsep1, toolBar2, vsep2, gridPane);

        patternListener = (ObservableValue<? extends String> observable, String oldValue, String newValue) -> {
            couplingChanged();
        };
        addPatternListener();
        FXMLController controller = FXMLController.getActiveController();
        controller.selPeaks.addListener(e -> setActivePeaks(controller.selPeaks.get()));
        chart = controller.getActiveChart();
        chart.addMultipletListener(this);
        initMultiplet();
        chart.setRegionConsumer(e -> regionAdded(e));

    }

    private void updateCouplingGrid(int nCouplings) {
        if (nCouplings + 1 != patternChoices.length) {
            initCouplingFields(Orientation.VERTICAL, nCouplings + 1);
        }
    }

    private void initCouplingFields(Orientation orientation, int nCouplings) {
        String[] patterns = {"d", "t", "q", "p", "h", "dd", "ddd", "dddd"};
        double width2 = 80;
        double width3 = 60;
        gridPane.getChildren().clear();
        patternChoices = new ChoiceBox[nCouplings];
        couplingFields = new TextField[nCouplings];
        slopeFields = new TextField[nCouplings];
        for (int iCoupling = 0; iCoupling < nCouplings; iCoupling++) {
            patternChoices[iCoupling] = new ChoiceBox<>();
            patternChoices[iCoupling].setPrefWidth(width2);
            if (iCoupling == 0) {
                patternChoices[iCoupling].getItems().add("");
                patternChoices[iCoupling].getItems().add("m");
                patternChoices[iCoupling].getItems().add("s");
            } else {
                patternChoices[iCoupling].getItems().add("");
            }
            patternChoices[iCoupling].getItems().addAll(patterns);
            patternChoices[iCoupling].setValue(patternChoices[iCoupling].getItems().get(0));
            couplingFields[iCoupling] = new TextField();
            slopeFields[iCoupling] = new TextField();
            couplingFields[iCoupling].setPrefWidth(width3);
            final int couplingIndex = iCoupling;
            couplingFields[iCoupling].setOnKeyReleased(e -> {
                System.out.println(e.getCode());
                if (e.getCode() == KeyCode.ENTER) {
                    couplingValueTyped(couplingIndex);
                }
            });
            slopeFields[iCoupling].setPrefWidth(width3);
            int iRow = orientation == Orientation.HORIZONTAL ? 0 : iCoupling;
            int iColumn = orientation == Orientation.HORIZONTAL ? iCoupling * 3 : 0;

            gridPane.add(patternChoices[iCoupling], iColumn + 0, iRow);
            gridPane.add(couplingFields[iCoupling], iColumn + 1, iRow);
            gridPane.add(slopeFields[iCoupling], iColumn + 2, iRow);
        }
    }

    public void regionAdded(DatasetRegion region) {
        addRegion(region);
    }

    public void initMenus(ToolBar toolBar) {
        MenuButton menu = new MenuButton("Actions");
        toolBar.getItems().add(menu);
        MenuItem analyzeMenuItem = new MenuItem("Analyze");
        analyzeMenuItem.setOnAction(e -> analyze1D(true));

        Menu stepMenu = new Menu("Stepwise");

        MenuItem findRegionsMenuItem = new MenuItem("Find Regions");
        findRegionsMenuItem.setOnAction(e -> findRegions());

        MenuItem pickRegionsMenuItem = new MenuItem("Pick Regions");
        pickRegionsMenuItem.setOnAction(e -> pickRegions());

        MenuItem analyzePeaksMenuItem = new MenuItem("Analyze Peaks");
        analyzePeaksMenuItem.setOnAction(e -> analyze1D(false));

        MenuItem clearMenuItem = new MenuItem("Clear");
        clearMenuItem.setOnAction(e -> clearAnalysis(true));

        Menu thresholdMenu = new Menu("Threshold");

        MenuItem thresholdMenuItem = new MenuItem("Set Threshold");
        thresholdMenuItem.setOnAction(e -> setThreshold());

        MenuItem clearThresholdMenuItem = new MenuItem("Clear Threshold");
        clearThresholdMenuItem.setOnAction(e -> clearThreshold());

        thresholdMenu.getItems().addAll(thresholdMenuItem, clearThresholdMenuItem);

        Menu reportMenu = new Menu("Report");
        MenuItem copyJournalFormatMenuItem = new MenuItem("Copy");

        copyJournalFormatMenuItem.setOnAction(e -> journalFormatToClipboard());
        reportMenu.getItems().addAll(copyJournalFormatMenuItem);

        menu.getItems().addAll(analyzeMenuItem, stepMenu, clearMenuItem, thresholdMenu, reportMenu);
        stepMenu.getItems().addAll(findRegionsMenuItem, pickRegionsMenuItem, analyzePeaksMenuItem);
    }

    public void initNavigator(ToolBar toolBar) {
        multipletIdField = new TextField();
        multipletIdField.setMinWidth(35);
        multipletIdField.setMaxWidth(35);
        multipletIdField.setPrefWidth(35);

        String iconSize = "12px";
        String fontSize = "7pt";
        ArrayList<Button> buttons = new ArrayList<>();
        Button bButton;

        bButton = GlyphsDude.createIconButton(FontAwesomeIcon.FAST_BACKWARD, "", iconSize, fontSize, ContentDisplay.GRAPHIC_ONLY);
        bButton.setOnAction(e -> firstMultiplet(e));
        buttons.add(bButton);
        bButton = GlyphsDude.createIconButton(FontAwesomeIcon.BACKWARD, "", iconSize, fontSize, ContentDisplay.GRAPHIC_ONLY);
        bButton.setOnAction(e -> previousMultiplet(e));
        buttons.add(bButton);
        bButton = GlyphsDude.createIconButton(FontAwesomeIcon.FORWARD, "", iconSize, fontSize, ContentDisplay.GRAPHIC_ONLY);
        bButton.setOnAction(e -> nextMultiplet(e));
        buttons.add(bButton);
        bButton = GlyphsDude.createIconButton(FontAwesomeIcon.FAST_FORWARD, "", iconSize, fontSize, ContentDisplay.GRAPHIC_ONLY);
        bButton.setOnAction(e -> lastMultiplet(e));
        buttons.add(bButton);
        Button deleteButton = GlyphsDude.createIconButton(FontAwesomeIcon.BAN, "", fontSize, iconSize, ContentDisplay.GRAPHIC_ONLY);

        // prevent accidental activation when inspector gets focus after hitting space bar on peak in spectrum
        // a second space bar hit would activate
        deleteButton.setOnKeyPressed(e -> e.consume());
        deleteButton.setOnAction(e -> deleteMultiplet());

        toolBar.getItems().addAll(buttons);
        toolBar.getItems().add(multipletIdField);
        toolBar.getItems().add(deleteButton);
        HBox spacer = new HBox();
        toolBar.getItems().add(spacer);
        HBox.setHgrow(spacer, Priority.ALWAYS);

        multipletIdField.setOnKeyReleased(kE -> {
            if (null != kE.getCode()) {
                switch (kE.getCode()) {
                    case ENTER:
                        gotoPeakId(multipletIdField);
                        break;
                    default:
                        break;
                }
            }
        });

    }

    ImageView getIcon(String name) {
        Image imageIcon = new Image("/images/" + name + ".png", true);
        ImageView imageView = new ImageView(imageIcon);
        return imageView;
    }

    void initBasicButtons(ToolBar toolBar1, ToolBar toolBar2) {
        Button button;
        Font font = new Font(7);
        List<Button> peakButtons = new ArrayList<>();
        List<Button> multipletButtons = new ArrayList<>();

        button = new Button("AutoAdd", getIcon("peak_auto"));
        button.setOnAction(e -> addAuto());
        peakButtons.add(button);

        button = new Button("Delete", getIcon("editdelete"));
        button.setOnAction(e -> removeWeakPeak());
        peakButtons.add(button);

        button = new Button("Split", getIcon("region_split"));
        button.setOnAction(e -> split());
        peakButtons.add(button);

        button = new Button("Adjust", getIcon("region_adjust"));
        button.setOnAction(e -> adjustRegion());
        peakButtons.add(button);


        Button doubletButton = new Button("Doublets", getIcon("tree"));
        doubletButton.setOnAction(e -> toDoublets());
        multipletButtons.add(doubletButton);

        button = new Button("Fit", getIcon("reload"));
        button.setOnAction(e -> fitSelected());
        peakButtons.add(button);

        button = new Button("Extract", getIcon("extract"));
        button.setOnAction(e -> extractMultiplet());
        multipletButtons.add(button);

        button = new Button("Merge", getIcon("merge"));
        button.setOnAction(e -> mergePeaks());
        multipletButtons.add(button);

        button = new Button("Transfer", getIcon("transfer"));
        button.setOnAction(e -> transferPeaks());
        multipletButtons.add(button);
        for (Button button1 : peakButtons) {
            button1.setContentDisplay(ContentDisplay.TOP);
            button1.setFont(font);
            button1.getStyleClass().add("toolButton");
            toolBar1.getItems().add(button1);
        }
        for (Button button1 : multipletButtons) {
            button1.setContentDisplay(ContentDisplay.TOP);
            button1.setFont(font);
            button1.getStyleClass().add("toolButton");
            toolBar2.getItems().add(button1);
        }

    }

    void initTools(ToolBar toolBar) {
        Font font = new Font(7);
        List<Button> peakButtons = new ArrayList<>();
        List<Button> regionButtons = new ArrayList<>();
        List<Button> multipletButtons = new ArrayList<>();
        List<Button> fitButtons = new ArrayList<>();
        Button button;

        button = new Button("Add", getIcon("region_add"));
        button.setOnAction(e -> addRegion(null));
        regionButtons.add(button);

        button = new Button("Adjust", getIcon("region_adjust"));
        button.setOnAction(e -> adjustRegion());
        regionButtons.add(button);

        button = new Button("Split", getIcon("region_split"));
        button.setOnAction(e -> splitRegion());
        regionButtons.add(button);

        button = new Button("Delete", getIcon("region_delete"));
        button.setOnAction(e -> removeRegion());
        regionButtons.add(button);

        button = new Button("Add 1", getIcon("peak_add1"));
        button.setOnAction(e -> addPeak());
        peakButtons.add(button);

        button = new Button("Add 2", getIcon("peak_add2"));
        button.setOnAction(e -> addTwoPeaks());
        peakButtons.add(button);

        button = new Button("AutoAdd", getIcon("peak_auto"));
        button.setOnAction(e -> addAuto());
        peakButtons.add(button);

        button = new Button("Delete", getIcon("editdelete"));
        button.setOnAction(e -> removeWeakPeak());
        peakButtons.add(button);

        button = new Button("Extract", getIcon("extract"));
        button.setOnAction(e -> extractMultiplet());
        multipletButtons.add(button);

        button = new Button("Merge", getIcon("merge"));
        button.setOnAction(e -> mergePeaks());
        multipletButtons.add(button);

        button = new Button("Transfer", getIcon("transfer"));
        button.setOnAction(e -> transferPeaks());
        multipletButtons.add(button);

        Button doubletButton = new Button("Doublets", getIcon("tree"));
        doubletButton.setOnAction(e -> toDoublets());
        multipletButtons.add(doubletButton);

        button = new Button("Fit", getIcon("reload"));
        button.setOnAction(e -> fitSelected());
        fitButtons.add(button);

        button = new Button("BICFit", getIcon("reload"));
        button.setOnAction(e -> objectiveDeconvolution());
        fitButtons.add(button);
        Label regionLabel = new Label("Regions:");
        Label peakLabel = new Label("Peaks:");
        Label multipletLabel = new Label("Multiplets:");
        Label fitLabel = new Label("Fit: ");

        ToolBarUtils.addFiller(toolBar, 2, 200);
        toolBar.getItems().add(regionLabel);

        for (Button button1 : regionButtons) {
            button1.setContentDisplay(ContentDisplay.TOP);
            button1.setFont(font);
            button1.getStyleClass().add("toolButton");
            toolBar.getItems().add(button1);
        }
        ToolBarUtils.addFiller(toolBar, 5, 20);
        toolBar.getItems().add(peakLabel);
        for (Button button1 : peakButtons) {
            button1.setContentDisplay(ContentDisplay.TOP);
            button1.setFont(font);
            button1.getStyleClass().add("toolButton");
            toolBar.getItems().add(button1);
        }
        ToolBarUtils.addFiller(toolBar, 5, 20);
        toolBar.getItems().add(multipletLabel);
        for (Button button1 : multipletButtons) {
            button1.setContentDisplay(ContentDisplay.TOP);
            button1.setFont(font);
            button1.getStyleClass().add("toolButton");
            toolBar.getItems().add(button1);
        }
        ToolBarUtils.addFiller(toolBar, 5, 20);
        toolBar.getItems().add(fitLabel);
        for (Button button1 : fitButtons) {
            button1.setContentDisplay(ContentDisplay.TOP);
            button1.setFont(font);
            button1.getStyleClass().add("toolButton");
            toolBar.getItems().add(button1);
        }
        ToolBarUtils.addFiller(toolBar, 2, 200);

    }

    void initIntegralType(ToolBar toolBar) {
        Label integralLabel = new Label("N: ");
        integralField = new TextField();
        integralField.setPrefWidth(70);

        integralField.setOnKeyReleased(k -> {
            if (k.getCode() == KeyCode.ENTER) {
                try {
                    double value = Double.parseDouble(integralField.getText().trim());
                    activeMultiplet.ifPresent(m -> {
                        double volume = m.getVolume();
                        PeakList peakList = m.getOrigin().getPeakList();
                        peakList.scale = volume / value;
                        refresh();
                    });
                } catch (NumberFormatException nfE) {
                    log.warn("Unable to parse integral field.", nfE);
                }

            }
        });

        peakTypeChoice = new ChoiceBox();
        typeToolBar.getChildren().addAll(peakTypeChoice);
        peakTypeChoice.getItems().addAll(Peak.getPeakTypes());
        peakTypeChoice.valueProperty().addListener(e -> setPeakType());
        peakTypeChoice.setPrefWidth(120);
        toolBar.getItems().addAll(integralLabel, integralField);
        toolBar.getItems().addAll(peakTypeChoice);
    }

    public void getAnalyzer() {
        Dataset dataset = (Dataset) chart.getDataset();
        PeakList activePeaklist = null;
        if (!chart.getPeakListAttributes().isEmpty()) {
            activePeaklist = chart.getPeakListAttributes().get(0).getPeakList();
        }
        if (analyzer == null) {
            if ((dataset == null) || (dataset.getNDim() > 1)) {
                Alert alert = new Alert(Alert.AlertType.ERROR);
                alert.setContentText("Chart must have a 1D dataset");
                alert.showAndWait();
                analyzer = null;
                return;
            }
            analyzer = new Analyzer(dataset);
        } else {
            if (analyzer.getDataset() != dataset) {
                analyzer = new Analyzer(dataset);
            }
        }
        if (activePeaklist != null) {
            analyzer.setPeakList(activePeaklist);
        }
    }

    private void analyze1D(boolean clear) {
        getAnalyzer();
        if (analyzer != null) {
            if (clear) {
                clearAnalysis(false);
            }
            try {
                analyzer.analyze();
                PeakList peakList = analyzer.getPeakList();
                List<String> peakListNames = new ArrayList<>();
                peakListNames.add(peakList.getName());
                chart.chartProps.setRegions(false);
                chart.chartProps.setIntegrals(true);
                chart.updatePeakLists(peakListNames);
            } catch (IOException ex) {
                log.error(ex.getMessage(), ex);
            }
        }
    }

    private void findRegions() {
        getAnalyzer();
        if (analyzer != null) {
            analyzer.calculateThreshold();
            analyzer.getThreshold();
            analyzer.autoSetRegions();
            try {
                analyzer.integrate();
            } catch (IOException ex) {
                ExceptionDialog eDialog = new ExceptionDialog(ex);
                eDialog.showAndWait();
                return;
            }
            chart.chartProps.setRegions(false);
            chart.chartProps.setIntegrals(true);
            chart.refresh();
        }
    }

    private void pickRegions() {
        getAnalyzer();
        if (analyzer != null) {
            analyzer.peakPickRegions();
            analyzer.renumber();
            analyzer.setVolumesFromIntegrals();
            try {
                analyzer.fitRegions();
            } catch (Exception ex) {
                log.warn("Exception occured while fitting regions.", ex);
            }
            PeakList peakList = analyzer.getPeakList();
            List<String> peakListNames = new ArrayList<>();
            peakListNames.add(peakList.getName());
            chart.chartProps.setRegions(false);
            chart.chartProps.setIntegrals(true);
            chart.updatePeakLists(peakListNames);
        }
    }

    private void clearAnalysis(boolean prompt) {
        getAnalyzer();
        if (analyzer != null) {
            if (!prompt || affirm("Clear Analysis")) {
                PeakList peakList = analyzer.getPeakList();
                if (peakList != null) {
                    PeakList.remove(peakList.getName());
                }
                analyzer.clearRegions();
                chart.chartProps.setRegions(false);
                chart.chartProps.setIntegrals(false);
                chart.refresh();
            }
        }
    }

    private void clearThreshold() {
        if (analyzer != null) {
            analyzer.clearThreshold();
        }
    }

    private void setThreshold() {
        getAnalyzer();
        if (analyzer != null) {
            CrossHairs crossHairs = chart.getCrossHairs();
            if (!crossHairs.hasCrosshairState("h0")) {
                warn("Threshold", "Must have horizontal crosshair");
                return;
            }
            Double[] pos = crossHairs.getCrossHairPositions(0);
            System.out.println(pos[0] + " " + pos[1]);
            analyzer.setThreshold(pos[1]);
        }
    }

    void deleteMultiplet() {
        activeMultiplet.ifPresent(m -> {
            double shift = m.getCenter();
            getAnalyzer();
            analyzer.removeRegion(shift);
        });
        refresh();

    }

    public void initMultiplet() {
        getAnalyzer();
        if (!gotoSelectedMultiplet()) {
            List<Peak> peaks = getPeaks();
            if (!peaks.isEmpty()) {
                Multiplet m = peaks.get(0).getPeakDim(0).getMultiplet();
                activeMultiplet = Optional.of(m);
                updateMultipletField(false);
            }
        }
    }

    public boolean gotoSelectedMultiplet() {
        getAnalyzer();
        boolean result = false;
        List<MultipletSelection> multiplets = chart.getSelectedMultiplets();
        if (!multiplets.isEmpty()) {
            Multiplet m = multiplets.get(0).getMultiplet();
            activeMultiplet = Optional.of(m);
            updateMultipletField(false);
            result = true;
        }
        return result;
    }

    List<Peak> getPeaks() {
        List<Peak> peaks = Collections.EMPTY_LIST;
        Optional<PeakList> peakListOpt = getPeakList();
        if (peakListOpt.isPresent()) {
            PeakList peakList = peakListOpt.get();
            peaks = peakList.peaks();
        }
        return peaks;
    }

    void updateMultipletField() {
        updateMultipletField(true);
    }

    void updateMultipletField(boolean resetView) {
        getAnalyzer();
        if (activeMultiplet.isPresent()) {
            Multiplet multiplet = activeMultiplet.get();
            if (multipletIdField != null) {
                multipletIdField.setText(String.valueOf(multiplet.getIDNum()));
                if (resetView) {
                    refreshPeakView(multiplet, false);
                }
            }
            Coupling coup = multiplet.getCoupling();
            updateCouplingChoices(coup);
            String peakType = Peak.typeToString(multiplet.getOrigin().getType());
            peakTypeChoice.setValue(peakType);
            double scale = multiplet.getOrigin().getPeakList().scale;
            double value = multiplet.getVolume() / scale;
            integralField.setText(String.format("%.2f", value));
        } else {
            if (multipletIdField != null) {
                multipletIdField.setText("");
            }
        }
    }

    void setPeakType() {
        getAnalyzer();
        activeMultiplet.ifPresent(m -> {
            String peakType = peakTypeChoice.getValue();
            m.getOrigin().setType(Peak.getType(peakType));
        });

    }

    void clearPatternListener() {
        for (ChoiceBox<String> cBox : patternChoices) {
            cBox.valueProperty().removeListener(patternListener);
        }
    }

    void addPatternListener() {
        for (ChoiceBox<String> cBox : patternChoices) {
            cBox.valueProperty().removeListener(patternListener);
            cBox.valueProperty().addListener(patternListener);
        }
    }

    void clearCouplingChoices() {
        for (int i = 0; i < patternChoices.length; i++) {
            patternChoices[i].setValue("");
            couplingFields[i].setText("");
            slopeFields[i].setText("");
        }
        ignoreCouplingChanges = false;
    }

    void updateCouplingChoices(Coupling coup) {
        clearPatternListener();
        String[] couplingNames = {"", "s", "d", "t", "q", "p", "h"};
        if (coup instanceof ComplexCoupling) {
            updateCouplingGrid(1);
            clearCouplingChoices();
            patternChoices[0].setValue("m");
        } else if (coup instanceof CouplingPattern) {
            CouplingPattern couplingPattern = (CouplingPattern) coup;
            double[] values = couplingPattern.getValues();
            double[] slopes = couplingPattern.getSin2Thetas();
            int[] nCoup = couplingPattern.getNValues();
            int nCouplings = values.length;
            updateCouplingGrid(nCouplings);
            clearCouplingChoices();
            for (int i = 0; i < nCouplings; i++) {
                couplingFields[i].setText(String.format("%.2f", values[i]));
                slopeFields[i].setText(String.format("%.2f", slopes[i]));
                patternChoices[i].setValue(couplingNames[nCoup[i]]);
            }
        } else if (coup instanceof Singlet) {
            updateCouplingGrid(1);
            clearCouplingChoices();
            patternChoices[0].setValue("s");
        }
        addPatternListener();
    }

    public void setActiveMultiplet(Multiplet multiplet) {
        activeMultiplet = Optional.of(multiplet);
        updateMultipletField(false);
    }

    int getCurrentIndex() {
        int id = activeMultiplet.get().getPeakDim().getPeak().getIndex();
        return id;
    }

    void firstMultiplet(ActionEvent e) {
        List<Peak> peaks = getPeaks();
        if (!peaks.isEmpty()) {
            activeMultiplet = Optional.of(peaks.get(0).getPeakDim(0).getMultiplet());
        } else {
            activeMultiplet = Optional.empty();
        }
        updateMultipletField();
    }

    void previousMultiplet(ActionEvent e) {
        if (activeMultiplet.isPresent()) {
            int id = getCurrentIndex();
            id--;
            if (id < 0) {
                id = 0;
            }
            List<Peak> peaks = getPeaks();
            activeMultiplet = Optional.of(peaks.get(id).getPeakDim(0).getMultiplet());
            updateMultipletField();
        } else {
            firstMultiplet(e);
        }

    }

    void gotoPrevious(int id) {
        id--;
        if (id < 0) {
            id = 0;
        }
        List<Peak> peaks = getPeaks();
        activeMultiplet = Optional.of(peaks.get(id).getPeakDim(0).getMultiplet());
        updateMultipletField(false);

    }

    void nextMultiplet(ActionEvent e) {
        if (activeMultiplet.isPresent()) {
            List<Peak> peaks = getPeaks();
            int id = getCurrentIndex();
            int last = peaks.size() - 1;
            id++;
            if (id > last) {
                id = last;
            }
            activeMultiplet = Optional.of(peaks.get(id).getPeakDim(0).getMultiplet());
            updateMultipletField();
        } else {
            firstMultiplet(e);
        }
    }

    void lastMultiplet(ActionEvent e) {
        List<Peak> peaks = getPeaks();
        if (!peaks.isEmpty()) {
            activeMultiplet = Optional.of(peaks.get(peaks.size() - 1).getPeakDim(0).getMultiplet());
        }
        updateMultipletField();
    }

    void gotoPeakId(TextField textField) {

    }

    public Stage getStage() {
        return stage;
    }

    Optional<PeakList> getPeakList() {
        Optional<PeakList> peakListOpt = Optional.empty();
        List<PeakListAttributes> attrs = chart.getPeakListAttributes();
        if (!attrs.isEmpty()) {
            peakListOpt = Optional.of(attrs.get(0).getPeakList());
        } else {
            getAnalyzer();
            PeakList peakList = analyzer.getPeakList();
            if (peakList != null) {
                List<String> peakListNames = new ArrayList<>();
                peakListNames.add(peakList.getName());
                chart.updatePeakLists(peakListNames);
                attrs = chart.getPeakListAttributes();
                peakListOpt = Optional.of(attrs.get(0).getPeakList());
            }
        }
        return peakListOpt;

    }

    PolyChart getChart() {
        FXMLController controller = FXMLController.getActiveController();
        PolyChart activeChart = controller.getActiveChart();
        return activeChart;
    }

    void refresh() {
        chart.refresh();
        updateMultipletField(false);

    }

    List<MultipletSelection> getMultipletSelection() {
        FXMLController controller = FXMLController.getActiveController();
        List<MultipletSelection> multiplets = chart.getSelectedMultiplets();
        return multiplets;
    }

    public void fitSelected() {
        getAnalyzer();
        activeMultiplet.ifPresent(m -> {
            Optional<Double> result = analyzer.fitMultiplet(m);
        });
        refresh();
    }

    public void splitSelected() {
        activeMultiplet.ifPresent(m -> {
            if (m.isGenericMultiplet()) {
            } else {
                Multiplets.splitToMultiplicity(m, "d");
                Multiplets.updateAfterMultipletConversion(m);
            }
        });
        refresh();
    }

    public void split() {
        CrossHairs crossHairs = chart.getCrossHairs();
        if (crossHairs.hasCrosshairState("v0")) {
            splitRegion();
        } else {
            splitMultiplet();
        }
    }

    public void splitRegion() {
        double ppm = chart.getVerticalCrosshairPositions()[0];
        getAnalyzer();
        try {
            List<Multiplet> multiplets = analyzer.splitRegion(ppm);
            if (!multiplets.isEmpty()) {
                activeMultiplet = Optional.of(multiplets.get(0));
            } else {
                activeMultiplet = Optional.empty();
            }
            updateMultipletField(false);
        } catch (IOException ex) {
            log.warn(ex.getMessage(), ex);
        }
        chart.refresh();
    }

    public void splitMultiplet() {
        getAnalyzer();
        if (analyzer != null) {
            Multiplets.findMultipletMidpoint(activeMultiplet.get()).ifPresent(ppmCenter -> {
                try {
                    List<Multiplet> multiplets = analyzer.splitRegion(ppmCenter);
                    if (!multiplets.isEmpty()) {
                        activeMultiplet = Optional.of(multiplets.get(0));
                    } else {
                        activeMultiplet = Optional.empty();
                    }
                    updateMultipletField(false);
                    chart.refresh();
                } catch (IOException ex) {
                }
            });
        }
    }

    public void adjustRegion() {
        getAnalyzer();
<<<<<<< HEAD
        Double ppm0 = null;
        Double ppm1 = null;
        if (chart.getCrossHairs().hasCrosshairState("||")) {
            ppm0 = chart.getVerticalCrosshairPositions()[0];
            ppm1 = chart.getVerticalCrosshairPositions()[1];
        } else {
            if (activeMultiplet.isPresent()) {
                Multiplet multiplet = activeMultiplet.get();
                var optRegion = analyzer.getRegion(multiplet.getCenter());
                if (optRegion.isPresent()) {
                    var region = optRegion.get();
                    ppm0 = region.getRegionStart(0);
                    ppm1 = region.getRegionEnd(0);
                } else {
                    double[] minMax = Multiplets.getBoundsOfMultiplet(multiplet,analyzer.getTrimRatio());
                    ppm0 = minMax[0];
                    ppm1 = minMax[1];
                }
            } else {
                return;
            }
        }
        if ((ppm0 != null) && (ppm1 != null)) {
            analyzer.removeRegion(ppm0, ppm1);
            analyzer.addRegion(ppm0, ppm1);
            try {
                activeMultiplet = analyzer.analyzeRegion((ppm0 + ppm1) / 2);
                updateMultipletField(false);
                chart.refresh();
            } catch (IOException ex) {
            }
=======
        double ppm0 = chart.getVerticalCrosshairPositions()[0];
        double ppm1 = chart.getVerticalCrosshairPositions()[1];
        analyzer.removeRegion(ppm0, ppm1);
        analyzer.addRegion(ppm0, ppm1);
        try {
            activeMultiplet = analyzer.analyzeRegion((ppm0 + ppm1) / 2);
            updateMultipletField(false);
            chart.refresh();
        } catch (IOException ex) {
            log.warn(ex.getMessage(), ex);
>>>>>>> ca4b1653
        }
    }


    public void addRegion(DatasetRegion region) {
        getAnalyzer();
        double ppm0;
        double ppm1;
        if (region == null) {
            ppm0 = chart.getVerticalCrosshairPositions()[0];
            ppm1 = chart.getVerticalCrosshairPositions()[1];
            analyzer.addRegion(ppm0, ppm1);
        } else {
            ppm0 = region.getRegionStart(0);
            ppm1 = region.getRegionEnd(0);
            analyzer.peakPickRegion(ppm0, ppm1);

        }
        try {
            activeMultiplet = analyzer.analyzeRegion((ppm0 + ppm1) / 2);
            // this will force updating peaklist and adding to chart if not there
            Optional<PeakList> peakListOpt = getPeakList();
            if (peakListOpt.isPresent()) {
                PeakList peakList = peakListOpt.get();
                if (peakList.peaks().size() == 1) {
                    double volume = activeMultiplet.get().getVolume();
                    peakList.scale = volume;
                }
            }
            updateMultipletField(false);
            chart.refresh();

        } catch (IOException ex) {
            log.warn(ex.getMessage(), ex);
        }
    }

    public void removeRegion() {
        getAnalyzer();
        activeMultiplet.ifPresent(m -> {
            int id = m.getIDNum();
            double ppm = m.getCenter();
            analyzer.removeRegion(ppm);
            gotoPrevious(id);
            chart.refresh();
        });
    }

    public void rms() {
        activeMultiplet.ifPresent(m -> {
            Optional<Double> result = Multiplets.rms(m);
            if (result.isPresent()) {
                System.out.println("rms " + result.get());
            }
        });
    }

    public void objectiveDeconvolution() {
        getAnalyzer();
        activeMultiplet.ifPresent(m -> {
            analyzer.objectiveDeconvolution(m);
            chart.refresh();
            refresh();
        });
    }

    public void addAuto() {
        getAnalyzer();
        activeMultiplet.ifPresent(m -> {
            Optional<Double> result = Multiplets.deviation(m);
            if (result.isPresent()) {
                System.out.println("dev pos " + result.get());
                Multiplets.addPeaksToMultiplet(m, result.get());
                analyzer.fitMultiplet(m);
                chart.refresh();
                refresh();

            }

        });

    }

    public void addPeak() {
        addPeaks(false);
    }

    public void addTwoPeaks() {
        addPeaks(true);
    }

    public void addPeaks(boolean both) {
        getAnalyzer();
        activeMultiplet.ifPresent(m -> {
            double ppm1 = chart.getVerticalCrosshairPositions()[0];
            double ppm2 = chart.getVerticalCrosshairPositions()[1];
            if (both) {
                Multiplets.addPeaksToMultiplet(m, ppm1, ppm2);
            } else {
                Multiplets.addPeaksToMultiplet(m, ppm1);

            }
            analyzer.fitMultiplet(m);
            chart.refresh();
            refresh();
        });
    }

    void removeWeakPeak() {
        activeMultiplet.ifPresent(m -> {
            Multiplets.removeWeakPeaksInMultiplet(m, 1);
            refresh();
        });
    }

    public void toDoublets() {
        activeMultiplet.ifPresent(m -> {
            Multiplets.toDoublets(m);
        });
        refresh();
    }

    public void guessGeneric() {
        activeMultiplet.ifPresent(m -> {
            Multiplets.guessMultiplicityFromGeneric(m);
        });
        refresh();
    }

    List<Multiplet> getSelMultiplets(List<MultipletSelection> mSet) {
        List<Multiplet> multiplets = new ArrayList<>();
        for (MultipletSelection mSel : mSet) {
            if (!multiplets.contains(mSel.getMultiplet())) {
                multiplets.add(mSel.getMultiplet());
            }
        }
        return multiplets;
    }

    public Multiplet extractMultiplet(List<MultipletSelection> mSet, Multiplet multiplet) {
        List<AbsMultipletComponent> comps1 = new ArrayList<>();
        List<AbsMultipletComponent> comps2 = new ArrayList<>();

        List<AbsMultipletComponent> comps = multiplet.getAbsComponentList();

        for (MultipletSelection mSel : mSet) {
            if (mSel.isLine()) {
                comps1.add(comps.get(mSel.getLine()));
            }
        }
        for (AbsMultipletComponent comp : comps) {
            if (!comps1.contains(comp)) {
                comps2.add(comp);
            }
        }
        PeakList peakList = multiplet.getPeakList();
        multiplet.updateCoupling(comps1);
        Peak newPeak = multiplet.getOrigin().copy(peakList);
        peakList.addPeak(newPeak);
        Multiplet newMultiplet = newPeak.getPeakDim(0).getMultiplet();
        newMultiplet.updateCoupling(comps2);
        return multiplet;
    }

    public void extractMultiplet() {
        List<MultipletSelection> mSet = chart.getSelectedMultiplets();
        List<Multiplet> multiplets = getSelMultiplets(mSet);
        if (multiplets.size() == 1) {
            Multiplet multiplet = multiplets.get(0);
            extractMultiplet(mSet, multiplet);
            refresh();
        }
    }

    public void transferPeaks() {
        List<Peak> peaks = chart.getSelectedPeaks();
        List<MultipletSelection> mSet = chart.getSelectedMultiplets();
        List<Multiplet> multiplets = getSelMultiplets(mSet);

        System.out.println("selected peaks " + peaks);
        System.out.println("selected mult " + multiplets);
        if (peaks.size() > 0) {
            activeMultiplet.ifPresent(m -> {
                activeMultiplet = Multiplets.transferPeaks(m, peaks);
            });
        } else if (multiplets.size() == 1) {
            Multiplet multiplet = multiplets.get(0);

            Multiplet newMultiplet = extractMultiplet(mSet, multiplet);
            activeMultiplet.ifPresent(m -> {
                activeMultiplet = Multiplets.transferPeaks(m, List.of(newMultiplet.getPeakDim().getPeak()));
            });
        }
        refresh();
    }

    public void mergePeaks() {
        List<Peak> peaks = chart.getSelectedPeaks();
        if (!peaks.isEmpty()) {
            activeMultiplet = Multiplets.mergePeaks(peaks);
            refresh();
        }
    }

    public void refreshPeakView(Multiplet multiplet, boolean resize) {
        if (multiplet != null) {
            double bounds = multiplet.getBoundsValue();
            double center = multiplet.getCenter();
            double widthScale = 2.5;
            if ((chart != null) && !chart.getDatasetAttributes().isEmpty()) {
                DatasetAttributes dataAttr = (DatasetAttributes) chart.getDatasetAttributes().get(0);
                Double[] ppms = {center};
                Double[] widths = {bounds * widthScale};
                if (resize && (widthScale > 0.0)) {
                    chart.moveTo(ppms, widths);
                } else {
                    chart.moveTo(ppms);
                }
            }
        }
    }

    private void couplingChanged() {
        getAnalyzer();
        activeMultiplet.ifPresent(m -> {
            StringBuilder sBuilder = new StringBuilder();
            for (ChoiceBox<String> choice : patternChoices) {
                String value = choice.getValue().trim();
                if (value.length() > 0) {
                    sBuilder.append(value);
                }
            }
            String multNew = sBuilder.toString();

            String multOrig = m.getMultiplicity();
            System.out.println("convert " + multOrig + " " + multNew);
            if (!multNew.equals(multOrig)) {
                Multiplets.convertMultiplicity(m, multOrig, multNew);
                analyzer.fitMultiplet(m);
                refresh();
            }
        });
    }

    private void couplingValueTyped(int iRow) {
        if (activeMultiplet.isPresent()) {
            String couplingStr = couplingFields[iRow].getText();
            String couplingType = patternChoices[iRow].getValue();
            if ((couplingType != null) && !couplingType.equals("")) {
                try {
                    double newValue = Double.parseDouble(couplingStr);
                    if (newValue > 0.1) {
                        Multiplet multiplet = activeMultiplet.get();
                        Coupling coupling = multiplet.getCoupling();
                        if (coupling instanceof CouplingPattern) {
                            CouplingPattern cPattern = (CouplingPattern) coupling;
                            cPattern.adjustCouplings(iRow, newValue);
                        }
                        refresh();
                    }
                } catch (NumberFormatException nfE) {
                    log.warn("Unable to parse new coupling value.", nfE);

                }
            }
        }
    }

    @Override
    public void onChanged(Change<? extends MultipletSelection> change) {
        ObservableSet<MultipletSelection> mSet = (ObservableSet<MultipletSelection>) change.getSet();
        boolean allreadyPresent = false;
        if (!mSet.isEmpty()) {
            if (activeMultiplet.isPresent()) {
                for (MultipletSelection mSel : mSet) {
                    if (mSel.getMultiplet() == activeMultiplet.get()) {
                        // current active multiplet in selection so don't change anything
                        allreadyPresent = true;
                        break;
                    }
                }

            }
            if (!allreadyPresent) {
                mSet.stream().findFirst().ifPresent(mSel -> {
                    activeMultiplet = Optional.of(mSel.getMultiplet());
                    updateMultipletField();
                });
            }
        }
    }

    public void setActivePeaks(List<Peak> peaks) {
        if ((peaks != null) && !peaks.isEmpty()) {
            Peak peak = peaks.get(0);
            activeMultiplet = Optional.of(peak.getPeakDim(0).getMultiplet());
            updateMultipletField(false);
        }
    }

    public void journalFormatToClipboard() {
        JournalFormat format = JournalFormatPeaks.getFormat("JMedCh");
        getAnalyzer();
        if (analyzer != null) {
            PeakList peakList = analyzer.getPeakList();
            String journalText = format.genOutput(peakList);
            String plainText = JournalFormatPeaks.formatToPlain(journalText);
            String rtfText = JournalFormatPeaks.formatToRTF(journalText);

            Clipboard clipBoard = Clipboard.getSystemClipboard();
            ClipboardContent content = new ClipboardContent();
            content.put(DataFormat.PLAIN_TEXT, plainText);
            content.put(DataFormat.RTF, rtfText);
            clipBoard.setContent(content);
        }
    }

    public void toggleMoleculeDisplay() {
        if (molButton.isSelected()) {
            addMolecule();
        } else {
            removeMolecule();
        }
    }

    void addMolecule() {
        Molecule activeMol = Molecule.getActive();
        if (activeMol == null) {
            ((AnalystApp) AnalystApp.getMainApp()).readMolecule("mol");
            activeMol = Molecule.getActive();
        }
        if (activeMol != null) {
            if (cMol == null) {
                cMol = new CanvasMolecule(FXMLController.getActiveController().getActiveChart());
                cMol.setPosition(0.1, 0.1, 0.3, 0.3, "FRACTION", "FRACTION");
            }

            cMol.setMolName(activeMol.getName());
            activeMol.label = Molecule.LABEL_NONHC;
            activeMol.clearSelected();

            PolyChart chart = FXMLController.getActiveController().getActiveChart();
            chart.clearAnnoType(CanvasMolecule.class);
            chart.addAnnotation(cMol);
            chart.refresh();
        }
    }

    void removeMolecule() {
        PolyChart chart = FXMLController.getActiveController().getActiveChart();
        chart.clearAnnoType(CanvasMolecule.class);
        chart.refresh();
    }
}<|MERGE_RESOLUTION|>--- conflicted
+++ resolved
@@ -968,7 +968,6 @@
 
     public void adjustRegion() {
         getAnalyzer();
-<<<<<<< HEAD
         Double ppm0 = null;
         Double ppm1 = null;
         if (chart.getCrossHairs().hasCrosshairState("||")) {
@@ -999,19 +998,8 @@
                 updateMultipletField(false);
                 chart.refresh();
             } catch (IOException ex) {
-            }
-=======
-        double ppm0 = chart.getVerticalCrosshairPositions()[0];
-        double ppm1 = chart.getVerticalCrosshairPositions()[1];
-        analyzer.removeRegion(ppm0, ppm1);
-        analyzer.addRegion(ppm0, ppm1);
-        try {
-            activeMultiplet = analyzer.analyzeRegion((ppm0 + ppm1) / 2);
-            updateMultipletField(false);
-            chart.refresh();
-        } catch (IOException ex) {
-            log.warn(ex.getMessage(), ex);
->>>>>>> ca4b1653
+                log.warn(ex.getMessage(), ex);
+            }
         }
     }
 
