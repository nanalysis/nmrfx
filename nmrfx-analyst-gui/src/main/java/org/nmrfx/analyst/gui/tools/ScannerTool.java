/*
 * NMRFx Processor : A Program for Processing NMR Data
 * Copyright (C) 2004-2017 One Moon Scientific, Inc., Westfield, N.J., USA
 *
 * This program is free software: you can redistribute it and/or modify
 * it under the terms of the GNU General Public License as published by
 * the Free Software Foundation, either version 3 of the License, or
 * (at your option) any later version.
 *
 * This program is distributed in the hope that it will be useful,
 * but WITHOUT ANY WARRANTY; without even the implied warranty of
 * MERCHANTABILITY or FITNESS FOR A PARTICULAR PURPOSE.  See the
 * GNU General Public License for more details.
 *
 * You should have received a copy of the GNU General Public License
 * along with this program.  If not, see <http://www.gnu.org/licenses/>.
 */
package org.nmrfx.analyst.gui.tools;

import de.jensd.fx.glyphs.GlyphsDude;
import de.jensd.fx.glyphs.fontawesome.FontAwesomeIcon;
import javafx.collections.FXCollections;
import javafx.collections.ObservableList;
import javafx.scene.control.*;
import javafx.scene.layout.BorderPane;
import javafx.scene.layout.GridPane;
import javafx.scene.layout.VBox;
import javafx.stage.FileChooser;
import javafx.stage.Stage;
import org.apache.commons.math3.linear.ArrayRealVector;
import org.apache.commons.math3.linear.RealVector;
import org.nmrfx.analyst.gui.AnalystApp;
import org.nmrfx.analyst.gui.TablePlotGUI;
import org.nmrfx.analyst.gui.peaks.MatrixAnalysisTool;
import org.nmrfx.datasets.DatasetBase;
import org.nmrfx.datasets.DatasetRegion;
import org.nmrfx.processor.datasets.Dataset;
import org.nmrfx.processor.datasets.Measure;
import org.nmrfx.processor.datasets.Measure.MeasureTypes;
import org.nmrfx.processor.datasets.Measure.OffsetTypes;
import org.nmrfx.processor.gui.ChartProcessor;
import org.nmrfx.processor.gui.ControllerTool;
import org.nmrfx.processor.gui.FXMLController;
import org.nmrfx.processor.gui.PolyChart;
import org.nmrfx.processor.gui.controls.FileTableItem;
import org.nmrfx.processor.gui.utils.FileUtils;
import org.nmrfx.utils.GUIUtils;
import org.slf4j.Logger;
import org.slf4j.LoggerFactory;

import java.io.BufferedReader;
import java.io.File;
import java.io.FileWriter;
import java.io.IOException;
import java.nio.file.Files;
import java.util.*;
import java.util.function.Consumer;
import java.util.regex.Matcher;
import java.util.regex.Pattern;

/**
 * ScannerTool class
 *
 * @author Bruce Johnson
 */
public class ScannerTool implements ControllerTool {
    private static final Logger log = LoggerFactory.getLogger(ScannerTool.class);
    private static final String BIN_MEASURE_NAME = "binValues";
<<<<<<< HEAD

    enum TableSelectionMode {
=======
    public enum TableSelectionMode {
>>>>>>> 9a595eb2
        ALL,
        HIGHLIGHT,
        ONLY
    }

    BorderPane borderPane;

    ToolBar scannerBar;
    private TableView<FileTableItem> tableView;
    Consumer<ScannerTool> closeAction;
    double splitPanePosition = 0.8;

    FXMLController controller;
    PolyChart chart;
    Stage stage;
    ScanTable scanTable;
    ToggleGroup measureTypeGroup = new ToggleGroup();
    ToggleGroup offsetTypeGroup = new ToggleGroup();

    TRACTGUI tractGUI = null;
    MatrixAnalysisTool matrixAnalysisTool = null;
    TablePlotGUI plotGUI = null;
    TablePlotGUI diffusionGUI = null;
    MinerController miner;
    ChoiceBox<TableSelectionMode> tableSelectionChoice = new ChoiceBox<>();
    TableMath tableMath = null;
    static final Pattern WPAT = Pattern.compile("([^:]+):([0-9.\\-]+)_([0-9.\\-]+)_([0-9.\\-]+)_([0-9.\\-]+)(_[VMmE]W)$");
    static final Pattern RPAT = Pattern.compile("([^:]+):([0-9.\\-]+)_([0-9.\\-]+)(_[VMmE][NR])?$");
    static final Pattern[] PATS = {WPAT, RPAT};

    public ScannerTool(FXMLController controller) {
        this.controller = controller;
        chart = controller.getActiveChart();
    }

    public void initialize(BorderPane borderPane) {
        this.borderPane = borderPane;
        scannerBar = new ToolBar();
        tableView = new TableView<>();
        borderPane.setCenter(tableView);
        Button closeButton = GlyphsDude.createIconButton(FontAwesomeIcon.MINUS_CIRCLE, "Close", AnalystApp.ICON_SIZE_STR, AnalystApp.REG_FONT_SIZE_STR, ContentDisplay.LEFT);
        closeButton.setOnAction(e -> controller.hideScannerMenus());
        scannerBar.getItems().add(closeButton);
        scannerBar.getItems().add(makeFileMenu());
        scannerBar.getItems().add(makeProcessMenu());
        scannerBar.getItems().add(makeRegionMenu());
        scannerBar.getItems().add(makeMatrixAnalysisMenu());
        scannerBar.getItems().add(makeToolMenu());
        miner = new MinerController(this);
        Button reloadButton = new Button("Reload");
        reloadButton.setOnAction(e -> loadFromDataset());
        scanTable = new ScanTable(this, tableView);
        tableSelectionChoice.getItems().addAll(TableSelectionMode.values());
        tableSelectionChoice.setValue(TableSelectionMode.HIGHLIGHT);
        tableSelectionChoice.valueProperty().addListener(e -> scanTable.selectionChanged());
        VBox vBox = new VBox();
        Label label = new Label("Sel. Mode:");
        vBox.getChildren().addAll(reloadButton, label, tableSelectionChoice);
        borderPane.setLeft(vBox);
        loadFromDataset();
    }

    public TableSelectionMode tableSelectionMode() {
        return tableSelectionChoice.getValue();
    }

    public void showMenus() {
        borderPane.setTop(scannerBar);
    }

    public void hideMenus() {
        borderPane.setTop(null);
    }

    public boolean scannerActive() {
        return borderPane.getTop() != null;
    }

    @Override
    public void close() {
        closeAction.accept(this);
    }

    public BorderPane getBox() {
        return borderPane;
    }

    public void setSplitPanePosition(double value) {
        splitPanePosition = value;
    }

    public double getSplitPanePosition() {
        return splitPanePosition;
    }

    private MenuButton makeFileMenu() {
        MenuButton menu = new MenuButton("File");
        MenuItem scanMenuItem = new MenuItem("Scan Directory...");
        scanMenuItem.setOnAction(e -> scanDirAction());
        MenuItem openTableItem = new MenuItem("Open Table...");
        openTableItem.setOnAction(e -> loadTableAction());
        MenuItem saveTableItem = new MenuItem("Save Table...");
        saveTableItem.setOnAction(e -> saveTableAction());
        MenuItem purgeInactiveItem = new MenuItem("Purge Inactive");
        purgeInactiveItem.setOnAction(e -> purgeInactive());
        MenuItem loadFromDatasetItem = new MenuItem("Load From Dataset");
        loadFromDatasetItem.setOnAction(e -> loadFromDataset());
        MenuItem loadColumnMenuItem = new MenuItem("Load Column");
        loadColumnMenuItem.setOnAction(e -> loadColumn());
        menu.getItems().addAll(scanMenuItem, openTableItem, saveTableItem,
                purgeInactiveItem, loadFromDatasetItem, loadColumnMenuItem);
        return menu;
    }

    private MenuButton makeProcessMenu() {
        MenuButton menu = new MenuButton("Process");
        MenuItem loadRowFIDItem = new MenuItem("Load Row FID");
        loadRowFIDItem.setOnAction(e -> openSelectedListFile());
        MenuItem processAndCombineItem = new MenuItem("Process and Combine");
        processAndCombineItem.setOnAction(e -> processScanDirAndCombine());
        MenuItem processItem = new MenuItem("Process");
        processItem.setOnAction(e -> processScanDir());
        MenuItem combineItem = new MenuItem("Combine");
        combineItem.setOnAction(e -> combineDatasets());
        menu.getItems().addAll(loadRowFIDItem, processAndCombineItem,
                processItem, combineItem);
        return menu;
    }

    private MenuButton makeRegionMenu() {
        MenuButton menu = new MenuButton("Regions");

        Menu measureMode = new Menu("Measure Modes");
        for (var mType : MeasureTypes.values()) {
            RadioMenuItem menuItem = new RadioMenuItem(mType.toString());
            menuItem.setUserData(mType);
            menuItem.setToggleGroup(measureTypeGroup);
            measureMode.getItems().add(menuItem);
        }

        Menu offsetMode = new Menu("Offset Modes");
        for (var oType : OffsetTypes.values()) {
            RadioMenuItem menuItem = new RadioMenuItem(oType.toString());
            menuItem.setUserData(oType);
            menuItem.setToggleGroup(offsetTypeGroup);
            offsetMode.getItems().add(menuItem);
        }
        MenuItem addRegionMenuItem = new MenuItem("Add Crosshair Region");
        addRegionMenuItem.setOnAction(e -> measure());
        MenuItem saveRegionsMenuItem = new MenuItem("Save Regions...");
        saveRegionsMenuItem.setOnAction(e -> saveRegions());
        MenuItem loadRegionsMenuItem = new MenuItem("Load Regions...");
        loadRegionsMenuItem.setOnAction(e -> loadRegions());
        MenuItem measureMenuItem = new MenuItem("Measure All");
        measureMenuItem.setOnAction(e -> measureRegions());
        MenuItem showAllMenuItem = new MenuItem("Show All");
        showAllMenuItem.setOnAction(e -> showRegions());
        MenuItem clearAllMenuItem = new MenuItem("Clear All");
        clearAllMenuItem.setOnAction(e -> clearRegions());
        menu.getItems().addAll(addRegionMenuItem, measureMode, offsetMode, saveRegionsMenuItem, loadRegionsMenuItem,
                measureMenuItem, showAllMenuItem, clearAllMenuItem);
        return menu;
    }

    MenuButton makeMatrixAnalysisMenu() {
        MenuButton matrixMenu = new MenuButton("Analysis");
<<<<<<< HEAD
=======

        MenuItem mathItem = new MenuItem("Table Math...");
        mathItem.setOnAction(e -> doMath());
        matrixMenu.getItems().add(mathItem);

        MenuItem setupButton = new MenuItem("Setup PCA...");
        setupButton.setOnAction(e -> setupBucket());
        matrixMenu.getItems().add(setupButton);
>>>>>>> 9a595eb2
        MenuItem pcaButton = new MenuItem("Principal Component Analysis");
        pcaButton.setOnAction(e -> doPCA());
        matrixMenu.getItems().add(pcaButton);
        MenuItem mcsButton = new MenuItem("Peak Minimum Chemical Shift ");
        mcsButton.setOnAction(e -> doMCS());
        matrixMenu.getItems().add(mcsButton);
        MenuItem scoreMenuItem = new MenuItem("Cosine Score");
        scoreMenuItem.setOnAction(e -> scoreSimilarity());
        matrixMenu.getItems().addAll(scoreMenuItem);

        return matrixMenu;
    }

    private MenuButton makeToolMenu() {
        MenuButton menu = new MenuButton("Tools");
        MenuItem plotMenuItem = new MenuItem("Show Plot Tool");
        plotMenuItem.setOnAction(e -> showPlotGUI());
        MenuItem diffusionMenuItem = new MenuItem("Show Diffusion Tool");
        diffusionMenuItem.setOnAction(e -> showDiffusionGUI());
        MenuItem tractMenuItem = new MenuItem("Show TRACT Tool");
        tractMenuItem.setOnAction(e -> showTRACTGUI());
        menu.getItems().addAll(plotMenuItem, diffusionMenuItem, tractMenuItem);
        return menu;
    }

    MeasureTypes getMeasureType() {
        Toggle toggle = measureTypeGroup.getSelectedToggle();
        return toggle != null ? (MeasureTypes) toggle.getUserData() : MeasureTypes.V;
    }

    OffsetTypes getOffsetType() {
        Toggle toggle = offsetTypeGroup.getSelectedToggle();
        return toggle != null ? (OffsetTypes) toggle.getUserData() : OffsetTypes.N;
    }

    private void processScanDirAndCombine() {
        ChartProcessor chartProcessor = controller.getChartProcessor();
        scanTable.processScanDir(chartProcessor, true);
    }

    private void processScanDir() {
        ChartProcessor chartProcessor = controller.getChartProcessor();
        scanTable.processScanDir(chartProcessor, false);
    }

    private void combineDatasets() {
        scanTable.combineDatasets();
    }

    private void scanDirAction() {
        scanTable.loadScanFiles();
    }

    private void loadTableAction() {
        scanTable.loadScanTable();
    }

    private void saveTableAction() {
        scanTable.saveScanTable();
    }

    private void purgeInactive() {
        ObservableList<FileTableItem> tempItems = FXCollections.observableArrayList();
        tempItems.addAll(tableView.getItems());
        scanTable.getItems().setAll(tempItems);
    }

    private void loadFromDataset() {
        chart = controller.getActiveChart();
        scanTable.loadFromDataset();
        scanTable.setChart();
    }

    private void openSelectedListFile() {
        scanTable.openSelectedListFile();
    }

    public Stage getStage() {
        return stage;
    }

    public ToolBar getToolBar() {
        return scannerBar;
    }

    public void setChart(PolyChart chart) {
        this.chart = chart;
        scanTable.setChart();
    }

    public PolyChart getChart() {
        return chart;
    }

    public ScanTable getScanTable() {
        return scanTable;
    }

    private boolean hasColumnName(String columnName) {
        List<String> headers = scanTable.getHeaders();
        boolean result = false;
        for (String header : headers) {
            int colon = header.indexOf(":");
            if ((colon != -1) && header.substring(0, colon).equals(columnName)) {
                result = true;
                break;
            }
        }
        return result;
    }

    private void measure() {
        measure(null);
    }

    public void measure(double[] ppms) {
        TextInputDialog textInput = new TextInputDialog();
        textInput.setHeaderText("New column name");
        Optional<String> columNameOpt = textInput.showAndWait();
        if (columNameOpt.isPresent()) {
            String columnName = columNameOpt.get();
            columnName = columnName.replace(':', '_').replace(' ', '_');
            if (!columnName.isEmpty() && hasColumnName(columnName)) {
                Alert alert = new Alert(Alert.AlertType.ERROR, "Column exists");
                alert.showAndWait();
                return;
            }
            if (ppms == null) {
                ppms = chart.getCrossHairs().getVerticalPositions();
            }
            double[] wppms = new double[2];
            wppms[0] = chart.getAxes().get(0).getLowerBound();
            wppms[1] = chart.getAxes().get(0).getUpperBound();
            int extra = 1;

            Measure measure = new Measure(columnName, 0, ppms[0], ppms[1], wppms[0], wppms[1], extra, getOffsetType(), getMeasureType());
            String columnDescriptor = measure.getColumnDescriptor();
            String columnPrefix = scanTable.getNextColumnName(columnName, columnDescriptor);
            measure.setName(columnPrefix);
            String newColumnName = columnPrefix + ":" + columnDescriptor;
            List<Double> allValues = new ArrayList<>();
            List<FileTableItem> items = scanTable.getItems();

            for (FileTableItem item : items) {
                String datasetName = item.getDatasetName();
                Dataset itemDataset = Dataset.getDataset(datasetName);
                if (itemDataset == null) {
                    File datasetFile = new File(scanTable.getScanDir(), datasetName);
                    try {
                        itemDataset = new Dataset(datasetFile.getPath(), datasetFile.getPath(), true, false, true);
                    } catch (IOException ioE) {
                        GUIUtils.warn("Measure", "Can't open dataset " + datasetFile.getPath());
                        return;
                    }
                }

                List<Double> values = measureRegion(itemDataset, measure);
                if (values.isEmpty()) {
                    return;
                }
                allValues.addAll(values);
                if (allValues.size() >= items.size()) {
                    break;
                }
            }
            setItems(newColumnName, allValues);
            scanTable.addTableColumn(newColumnName, "D");
        }
    }

    private List<Double> measureRegion(Dataset dataset, Measure measure) {
        List<Double> values;
        try {
            values = measure.measure(dataset);
        } catch (IOException ex) {
            log.error(ex.getMessage(), ex);
            return Collections.emptyList();
        }
        return values;
    }

    private void measureSearchBins() {
        int nBins = 100;
        double[] ppms = chart.getCrossHairs().getVerticalPositions();
        double[] wppms = new double[2];
        wppms[0] = chart.getAxes().get(0).getLowerBound();
        wppms[1] = chart.getAxes().get(0).getUpperBound();
        int extra = 1;
        Measure measure = new Measure(BIN_MEASURE_NAME, 0, ppms[0], ppms[1], wppms[0], wppms[1], extra, getOffsetType(), getMeasureType());
        measure.setName("bins");
        List<double[]> allValues = new ArrayList<>();
        List<FileTableItem> items = scanTable.getItems();

        for (FileTableItem item : items) {
            String datasetName = item.getDatasetName();
            Dataset itemDataset = Dataset.getDataset(datasetName);

            if (itemDataset == null) {
                File datasetFile = new File(scanTable.getScanDir(), datasetName);
                try {
                    itemDataset = new Dataset(datasetFile.getPath(), datasetFile.getPath(), true, false, true);
                } catch (IOException ioE) {
                    GUIUtils.warn("Measure", "Can't open dataset " + datasetFile.getPath());
                    return;
                }
            }

            List<double[]> values = measureBins(itemDataset, measure, nBins);
            if (values.isEmpty()) {
                return;
            }
            allValues.addAll(values);
            if (allValues.size() >= items.size()) {
                break;
            }
        }
        int iItem = 0;
        for (FileTableItem item : items) {
            item.setObjectExtra(BIN_MEASURE_NAME, allValues.get(iItem++));
        }
    }

    void scoreSimilarity() {
        FileTableItem refItem = tableView.getSelectionModel().getSelectedItem();
        if (refItem != null) {
            double[] refValues = (double[]) refItem.getObjectExtra(BIN_MEASURE_NAME);
            if (refValues == null) {
                measureSearchBins();
            }
            scoreSimilarity(refItem);
        }
    }

    void scoreSimilarity(FileTableItem refItem) {
        String newColumnName = "score";
        List<FileTableItem> items = scanTable.getItems();
        double[] refValues = (double[]) refItem.getObjectExtra(BIN_MEASURE_NAME);
        RealVector refVec = new ArrayRealVector(refValues);
        for (FileTableItem item : items) {
            double[] itemValues = (double[]) item.getObjectExtra(BIN_MEASURE_NAME);
            RealVector itemVec = new ArrayRealVector(itemValues);
            double score = refVec.cosine(itemVec);
            item.setExtra(newColumnName, score);
        }
        scanTable.addTableColumn(newColumnName, "D");
        scanTable.refresh();
    }

    private List<double[]> measureBins(Dataset dataset, Measure measure, int nBins) {
        List<double[]> values;
        try {
            values = measure.measureBins(dataset, nBins);
        } catch (IOException ex) {
            log.error(ex.getMessage(), ex);
            return Collections.emptyList();
        }
        return values;
    }

    public void setItems(String columnName, List<Double> values) {
        ObservableList<FileTableItem> items = scanTable.getItems();
        Map<Integer, FileTableItem> map = new HashMap<>();
        for (FileTableItem item : items) {
            if (item.getRow() > 0) {
                // rows index from 1
                map.put(item.getRow() - 1, item);
            }
        }
        for (int i = 0; i < values.size(); i++) {
            double value = values.get(i);
            FileTableItem item = map.get(i);
            if (item != null) {
                item.setExtra(columnName, value);
            }
        }
    }

    public List<Double> getValues(String columnName) {
        ObservableList<FileTableItem> items = scanTable.getItems();
        List<Double> values = new ArrayList<>(items.size());
        values.addAll(Collections.nCopies(items.size(), 0.0));
        for (FileTableItem item : items) {
            if (item.getRow() > 0) {
                int row = item.getRow() - 1;
                double value = item.getDoubleExtra(columnName);
                values.set(row, value);
            }
        }
        return values;
    }

    public boolean hasColumn(String columnName) {
        return scanTable.getHeaders().contains(columnName);
    }

    void measureRegions() {
        DatasetBase dataset = chart.getDataset();
        List<String> headers = scanTable.getHeaders();
        for (String header : headers) {
            Optional<Measure> measureOpt = matchHeader(header);
            if (measureOpt.isPresent()) {
                try {
                    List<Double> values = measureOpt.get().measure(dataset);
                    setItems(header, values);
                } catch (IOException ex) {
                    log.error(ex.getMessage(), ex);
                    return;
                }
            }
        }
        scanTable.refresh();
    }

    void showRegions() {
        DatasetBase dataset = chart.getDataset();
        List<String> headers = scanTable.getHeaders();
        List<DatasetRegion> regions = new ArrayList<>();

        for (String header : headers) {
            Optional<Measure> measureOpt = matchHeader(header);
            if (measureOpt.isPresent()) {
                Measure measure = measureOpt.get();
                DatasetRegion region = new DatasetRegion(measure.ppm1, measure.ppm2);
                regions.add(region);
            }
        }
        dataset.setRegions(regions);
        chart.getChartProperties().setRegions(true);
        chart.getChartProperties().setIntegrals(false);
        chart.refresh();
    }

    void clearRegions() {
        DatasetBase dataset = chart.getDataset();
        List<DatasetRegion> regions = new ArrayList<>();

        dataset.setRegions(regions);
        chart.getChartProperties().setRegions(false);
        chart.refresh();
    }

    /**
     * Prompts the user for a region file and tries to load the contents of that file as regions in the scanner table.
     */
    void loadRegions() {
        FileChooser chooser = new FileChooser();
        File file = chooser.showOpenDialog(null);
        if (file != null) {
            try {
                boolean isLongRegionsFile = DatasetRegion.isLongRegionFile(file);
                if (isLongRegionsFile) {
                    loadRegionsLong(file);
                } else {
                    loadRegionsShort(file);
                }
            } catch (IOException ex) {
                Alert alert = new Alert(Alert.AlertType.ERROR);
                alert.setContentText("Couldn't read file");
                alert.showAndWait();
            }
        }
    }

    /**
     * Loads the short version of the regions file into the scanner table.
     *
     * @param file The file to load
     * @throws IOException if data can't be read from dataset
     */
    private void loadRegionsShort(File file) throws IOException {
        try (BufferedReader reader = Files.newBufferedReader(file.toPath())) {
            String s;
            while ((s = reader.readLine()) != null) {
                String[] fields = s.split("\\s+");
                if (fields.length > 2) {
                    String name = fields[0];
                    StringBuilder sBuilder = new StringBuilder();
                    for (int i = 1; i < fields.length; i++) {
                        sBuilder.append(fields[i]);
                        if (i != fields.length - 1) {
                            sBuilder.append("_");
                        }
                    }
                    String columnPrefix;
                    if (name.startsWith("V.")) {
                        columnPrefix = scanTable.getNextColumnName("", sBuilder.toString());
                    } else {
                        columnPrefix = name;
                    }
                    sBuilder.insert(0, ':');
                    sBuilder.insert(0, columnPrefix);
                    scanTable.addTableColumn(sBuilder.toString(), "D");
                }
            }
        }
    }

    /**
     * Loads the long version of the regions file into the Scanner table. The long version regions are assumed to
     * have a Measure Type of volume and an Offset Type of none.
     *
     * @param file The file to load
     * @throws IOException if data can't be read from dataset
     */
    private void loadRegionsLong(File file) throws IOException {
        List<DatasetRegion> regions = new ArrayList<>(DatasetRegion.loadRegions(file));
        for (int index = 0; index < regions.size(); index++) {
            DatasetRegion region = regions.get(index);
            String colName = String.format("region%d:%.4f_%.4f_%s%s", (index + 1), region.getRegionStart(0), region.getRegionEnd(0), Measure.MeasureTypes.V.getSymbol(), OffsetTypes.N.getSymbol());
            scanTable.addTableColumn(colName, "D");
        }
    }

    void saveRegions() {
        FileChooser chooser = new FileChooser();
        File file = chooser.showSaveDialog(null);
        if (file != null) {
            try {
                file = FileUtils.addFileExtensionIfMissing(file, "txt");
                if (!file.exists()) {
                    boolean created = file.createNewFile();
                    if (!created) {
                        Alert alert = new Alert(Alert.AlertType.ERROR);
                        alert.setContentText("Couldn't create region file");
                        alert.showAndWait();
                        return;

                    }
                }
                try (FileWriter writer = new FileWriter(file)) {
                    List<String> headers = scanTable.getHeaders();
                    for (String header : headers) {
                        Optional<Measure> measure = matchHeader(header);
                        if (measure.isPresent()) {
                            writer.write(measure.get().getFileString());
                            writer.write('\n');
                        }
                    }
                }
            } catch (IOException ex) {
                Alert alert = new Alert(Alert.AlertType.ERROR);
                alert.setContentText("Couldn't save file");
                alert.showAndWait();
            }
        }
    }

    List<Double> toDoubleList(List<String> values) {
        List<Double> doubleValues = new ArrayList<>();
        for (var s : values) {
            try {
                double dValue = Double.parseDouble(s);
                doubleValues.add(dValue);
            } catch (NumberFormatException nfE) {
                doubleValues.clear();
                break;
            }
        }
        return doubleValues;
    }

    List<Integer> toIntegerList(List<String> values) {
        List<Integer> intValues = new ArrayList<>();
        for (var s : values) {
            try {
                int iValue = Integer.parseInt(s);
                intValues.add(iValue);
            } catch (NumberFormatException nfE) {
                intValues.clear();
                break;
            }
        }
        return intValues;
    }

    private void loadColumn() {
        FileChooser chooser = new FileChooser();
        File file = chooser.showOpenDialog(null);
        if (file != null) {
            String newColumnName = file.getName();
            int dot = newColumnName.indexOf(".");
            if (dot != -1) {
                newColumnName = newColumnName.substring(0, dot);
            }
            newColumnName = GUIUtils.input("New column name", newColumnName);
            if (newColumnName == null) {
                return;
            }
            List<String> values = new ArrayList<>();
            try (BufferedReader reader = Files.newBufferedReader(file.toPath())) {
                while (true) {
                    String s = reader.readLine();
                    if (s == null) {
                        break;
                    }
                    s = s.trim();
                    if (s.startsWith("#")) {
                        continue;
                    }
                    values.add(s);
                }
            } catch (IOException ex) {
                Alert alert = new Alert(Alert.AlertType.ERROR);
                alert.setContentText("Couldn't read file");
                alert.showAndWait();
                return;
            }
            List<FileTableItem> items = scanTable.getItems();
            if (items.size() == values.size()) {
                List<Double> dValues = toDoubleList(values);
                List<Integer> iValues = toIntegerList(values);
                int i = 0;
                String type = "S";
                for (FileTableItem item : items) {
                    if (!dValues.isEmpty()) {
                        item.setExtra(newColumnName, dValues.get(i++));
                        type = "D";
                    } else if (!iValues.isEmpty()) {
                        item.setExtra(newColumnName, iValues.get(i++));
                        type = "I";
                    } else {
                        item.setExtra(newColumnName, values.get(i++));
                    }
                }
                scanTable.addTableColumn(newColumnName, type);
                scanTable.refresh();
            }
        }
    }

    public static Optional<Measure> matchHeader(String header) {
        Optional<Measure> result = Optional.empty();
        String columnName;
        String oMode;
        String mMode;
        String group = "_VN";
        double ppm1;
        double ppm2;
        double ppmw1;
        double ppmw2;
        for (Pattern pat : PATS) {
            Matcher matcher = pat.matcher(header);
            if (matcher.matches()) {
                columnName = matcher.group(1);
                int nGroups = matcher.groupCount();
                ppm1 = Double.parseDouble(matcher.group(2));
                ppm2 = Double.parseDouble(matcher.group(3));
                if (nGroups == 6) {
                    ppmw1 = Double.parseDouble(matcher.group(4));
                    ppmw2 = Double.parseDouble(matcher.group(5));
                } else {
                    ppmw1 = ppm1;
                    ppmw2 = ppm2;
                }

                if (nGroups >= 4) {
                    String lastGroup = matcher.group(nGroups);
                    if (lastGroup != null) {
                        group = lastGroup;
                    }
                }

                mMode = group.substring(1, 2);
                oMode = group.substring(2, 3);

                OffsetTypes oType = OffsetTypes.valueOf(oMode);
                MeasureTypes mType = MeasureTypes.valueOf(mMode);
                Measure measure = new Measure(columnName, 0, ppm1, ppm2, ppmw1, ppmw2,
                        0, oType, mType);
                result = Optional.of(measure);
                break;
            }
        }
        return result;

    }

    void showPlotGUI() {
        if (plotGUI == null) {
            plotGUI = new TablePlotGUI(tableView, null);
        }
        plotGUI.showPlotStage();
    }

    void showDiffusionGUI() {
        if (diffusionGUI == null) {
            diffusionGUI = new TablePlotGUI(tableView, TablePlotGUI.ExtraMode.DIFFUSION);
        }
        diffusionGUI.showPlotStage();
    }

    void showTRACTGUI() {
        if (tractGUI == null) {
            tractGUI = new TRACTGUI(this);

        }
        tractGUI.showMCplot();
    }

    void setupBucket() {
        getPCAModes();
    }

    void doPCA() {
        if (matrixAnalysisTool == null) {
            matrixAnalysisTool = new MatrixAnalysisTool(this);
        }
        matrixAnalysisTool.showPCATool();
    }

    void doMCS() {
        if (matrixAnalysisTool == null) {
            matrixAnalysisTool = new MatrixAnalysisTool(this);
            scanTable.ensureDatasetAttributes();
        }
        scanTable.getSelectedAttributes();
        matrixAnalysisTool.setRefIndex(scanTable.getSelectedIndex());
        matrixAnalysisTool.doMCS();
        showPlot("row", "MCS");
    }

    public void showPlot(String xChoice, String yChoice) {
        if (plotGUI == null) {
            plotGUI = new TablePlotGUI(tableView, null);
        }
        plotGUI.showPlotStage();
        plotGUI.setPlotType("ScatterPlot");
        plotGUI.updateChoice(xChoice, yChoice);
    }

<<<<<<< HEAD
    record PCAModes(boolean tableMode, int bucketSize, boolean center, boolean standardize) {

    }

    public void getPCAModes() {
        if (matrixAnalysisTool == null) {
            matrixAnalysisTool = new MatrixAnalysisTool(this);
        }
        matrixAnalysisTool.showPCATool();
=======
    void doMath() {
        if (tableMath == null) {
            tableMath = new TableMath(this);
        }
        tableMath.showTableMath();
>>>>>>> 9a595eb2
    }
}<|MERGE_RESOLUTION|>--- conflicted
+++ resolved
@@ -66,12 +66,7 @@
 public class ScannerTool implements ControllerTool {
     private static final Logger log = LoggerFactory.getLogger(ScannerTool.class);
     private static final String BIN_MEASURE_NAME = "binValues";
-<<<<<<< HEAD
-
-    enum TableSelectionMode {
-=======
     public enum TableSelectionMode {
->>>>>>> 9a595eb2
         ALL,
         HIGHLIGHT,
         ONLY
@@ -238,9 +233,6 @@
 
     MenuButton makeMatrixAnalysisMenu() {
         MenuButton matrixMenu = new MenuButton("Analysis");
-<<<<<<< HEAD
-=======
-
         MenuItem mathItem = new MenuItem("Table Math...");
         mathItem.setOnAction(e -> doMath());
         matrixMenu.getItems().add(mathItem);
@@ -248,7 +240,6 @@
         MenuItem setupButton = new MenuItem("Setup PCA...");
         setupButton.setOnAction(e -> setupBucket());
         matrixMenu.getItems().add(setupButton);
->>>>>>> 9a595eb2
         MenuItem pcaButton = new MenuItem("Principal Component Analysis");
         pcaButton.setOnAction(e -> doPCA());
         matrixMenu.getItems().add(pcaButton);
@@ -879,22 +870,10 @@
         plotGUI.updateChoice(xChoice, yChoice);
     }
 
-<<<<<<< HEAD
-    record PCAModes(boolean tableMode, int bucketSize, boolean center, boolean standardize) {
-
-    }
-
-    public void getPCAModes() {
-        if (matrixAnalysisTool == null) {
-            matrixAnalysisTool = new MatrixAnalysisTool(this);
-        }
-        matrixAnalysisTool.showPCATool();
-=======
     void doMath() {
         if (tableMath == null) {
             tableMath = new TableMath(this);
         }
         tableMath.showTableMath();
->>>>>>> 9a595eb2
     }
 }