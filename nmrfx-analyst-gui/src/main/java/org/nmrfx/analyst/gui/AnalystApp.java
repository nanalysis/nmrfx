--- conflicted
+++ resolved
@@ -47,11 +47,8 @@
 import org.nmrfx.plugin.api.EntryPoint;
 import org.nmrfx.processor.datasets.Dataset;
 import org.nmrfx.processor.gui.*;
-<<<<<<< HEAD
-=======
 import org.nmrfx.processor.gui.controls.GridPaneCanvas;
 import org.nmrfx.processor.gui.log.Log;
->>>>>>> 9d83d4ed
 import org.nmrfx.processor.gui.project.GUIProject;
 import org.nmrfx.processor.gui.spectra.KeyBindings;
 import org.nmrfx.processor.gui.utils.FxPropertyChangeSupport;
@@ -228,98 +225,8 @@
         projectMenuActions.basic();
 
         Menu spectraMenu = new Menu("Spectra");
-<<<<<<< HEAD
         spectrumMenuActions = new SpectrumMenuActions(this, spectraMenu);
         spectrumMenuActions.basic();
-=======
-        spectraMenu.disableProperty().bind(FXMLController.activeController.isNull());
-        MenuItem deleteItem = new MenuItem("Delete Spectrum");
-        deleteItem.setOnAction(e -> FXMLController.getActiveController().getActiveChart().removeSelected());
-        MenuItem syncMenuItem = new MenuItem("Sync Axes");
-        syncMenuItem.setOnAction(e -> PolyChart.getActiveChart().syncSceneMates());
-
-        Menu arrangeMenu = new Menu("Arrange");
-        MenuItem createGridItem = new MenuItem("Add Grid...");
-        createGridItem.setOnAction(e -> FXMLController.getActiveController().addGrid());
-        MenuItem horizItem = new MenuItem("Horizontal");
-        horizItem.setOnAction(e -> FXMLController.getActiveController().arrange(GridPaneCanvas.ORIENTATION.HORIZONTAL));
-        MenuItem vertItem = new MenuItem("Vertical");
-        vertItem.setOnAction(e -> FXMLController.getActiveController().arrange(GridPaneCanvas.ORIENTATION.VERTICAL));
-        MenuItem gridItem = new MenuItem("Grid");
-        gridItem.setOnAction(e -> FXMLController.getActiveController().arrange(GridPaneCanvas.ORIENTATION.GRID));
-        MenuItem overlayItem = new MenuItem("Overlay");
-        overlayItem.setOnAction(e -> FXMLController.getActiveController().overlay());
-        MenuItem minimizeItem = new MenuItem("Minimize Borders");
-        minimizeItem.setOnAction(e -> FXMLController.getActiveController().setBorderState(true));
-        MenuItem normalizeItem = new MenuItem("Normal Borders");
-        normalizeItem.setOnAction(e -> FXMLController.getActiveController().setBorderState(false));
-
-        arrangeMenu.getItems().addAll(createGridItem, horizItem, vertItem, gridItem, overlayItem, minimizeItem, normalizeItem);
-        MenuItem alignMenuItem = new MenuItem("Align Spectra");
-        alignMenuItem.setOnAction(e -> FXMLController.getActiveController().alignCenters());
-        MenuItem stripsMenuItem = new MenuItem("Show Strips");
-        stripsMenuItem.setOnAction(e -> showStripsBar());
-        MenuItem favoritesMenuItem = new MenuItem("Favorites");
-        favoritesMenuItem.setOnAction(e -> showFavorites());
-        MenuItem copyItem = new MenuItem("Copy Spectrum as SVG Text");
-        copyItem.setOnAction(e -> FXMLController.getActiveController().copySVGAction(e));
-        spectraMenu.getItems().addAll(deleteItem, arrangeMenu, favoritesMenuItem, syncMenuItem,
-                alignMenuItem,
-                stripsMenuItem, copyItem);
-
-        // Format (items TBD)
-//        Menu formatMenu = new Menu("Format");
-//        formatMenu.getItems().addAll(new MenuItem("TBD"));
-        // View Menu (items TBD)
-        Menu molMenu = new Menu("Molecules");
-        Menu molFileMenu = new Menu("File");
-
-        MenuItem readSeqItem = new MenuItem("Read Sequence...");
-        readSeqItem.setOnAction(e -> readMolecule("seq"));
-        molFileMenu.getItems().add(readSeqItem);
-        MenuItem readPDBItem = new MenuItem("Read PDB...");
-        readPDBItem.setOnAction(e -> readMolecule("pdb"));
-        molFileMenu.getItems().add(readPDBItem);
-        MenuItem readCoordinatesItem = new MenuItem("Read Coordinates ...");
-        readCoordinatesItem.setOnAction(e -> readMolecule("pdb xyz"));
-        molFileMenu.getItems().add(readCoordinatesItem);
-        MenuItem readPDBxyzItem = new MenuItem("Read PDB XYZ...");
-        readPDBxyzItem.setOnAction(e -> readMolecule("pdbx"));
-        molFileMenu.getItems().add(readPDBxyzItem);
-        MenuItem readMMCIFItem = new MenuItem("Read mmCIF...");
-        readMMCIFItem.setOnAction(e -> readMolecule("mmcif"));
-        molFileMenu.getItems().add(readMMCIFItem);
-        MenuItem readMolItem = new MenuItem("Read Mol...");
-        readMolItem.setOnAction(e -> readMolecule("mol"));
-        molFileMenu.getItems().add(readMolItem);
-        MenuItem readMol2Item = new MenuItem("Read Mol2...");
-        readMol2Item.setOnAction(e -> readMolecule("mol2"));
-        molFileMenu.getItems().add(readMol2Item);
-
-        MenuItem seqGUIMenuItem = new MenuItem("Sequence Editor...");
-        seqGUIMenuItem.setOnAction(e -> SequenceGUI.showGUI(this));
-
-        MenuItem atomsMenuItem = new MenuItem("Atom Table...");
-        atomsMenuItem.setOnAction(e -> showAtoms(e));
-        MenuItem sequenceMenuItem = new MenuItem("Sequence Viewer...");
-        sequenceMenuItem.setOnAction(e -> showSequence(e));
-
-        MenuItem molMenuItem = new MenuItem("Viewer");
-        molMenuItem.setOnAction(e -> showMols());
-
-        MenuItem rdcMenuItem = new MenuItem("RDC Analysis...");
-        rdcMenuItem.setOnAction(e -> showRDCGUI());
-
-        molMenu.getItems().addAll(molFileMenu, seqGUIMenuItem, atomsMenuItem,
-                sequenceMenuItem, molMenuItem, rdcMenuItem);
-
-        Menu viewMenu = new Menu("View");
-        MenuItem dataMenuItem = new MenuItem("Show Datasets");
-        dataMenuItem.setOnAction(e -> showDatasetsTable(e));
-
-        MenuItem consoleMenuItem = new MenuItem("Show Console");
-        consoleMenuItem.setOnAction(e -> showConsole(e));
->>>>>>> 9d83d4ed
 
         Menu molMenu = new Menu("Molecules");
         molMenuActions = new MoleculeMenuActions(this, molMenu);
