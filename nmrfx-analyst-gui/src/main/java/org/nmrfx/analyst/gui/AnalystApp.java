--- conflicted
+++ resolved
@@ -96,13 +96,9 @@
     private static WindowIO windowIO = null;
     private static SeqDisplayController seqDisplayController = null;
     private static DatasetBrowserController browserController = null;
-<<<<<<< HEAD
     private static MultipletTool multipletPopOverTool = null;
     static PopOver popOver = new PopOver();
-
-=======
     private static ObservableMap<String, MoleculeBase> moleculeMap;
->>>>>>> 4145ec11
     MenuToolkit menuTk;
     Boolean isMac = null;
     PeakAtomPicker peakAtomPicker = null;
