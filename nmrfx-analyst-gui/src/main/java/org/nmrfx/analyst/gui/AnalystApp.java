--- conflicted
+++ resolved
@@ -303,7 +303,6 @@
     }
 
     public void quit() {
-<<<<<<< HEAD
         boolean projectChanged = ProjectBase.getActive().projectChanged();
         if (!projectChanged || GUIUtils.affirm("Project changed, really quit?")) {
             System.out.println("quit");
@@ -312,12 +311,6 @@
             Platform.exit();
             System.exit(0);
         }
-=======
-        saveDatasets();
-        waitForCommit();
-        Platform.exit();
-        System.exit(0);
->>>>>>> 99c96eb8
     }
 
 
