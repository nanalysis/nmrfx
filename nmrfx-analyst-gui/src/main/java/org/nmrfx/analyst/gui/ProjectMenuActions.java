package org.nmrfx.analyst.gui;

import javafx.event.ActionEvent;
import javafx.fxml.FXML;
import javafx.scene.control.Menu;
import javafx.scene.control.MenuItem;
import javafx.stage.DirectoryChooser;
import javafx.stage.FileChooser;
import org.controlsfx.dialog.ExceptionDialog;
import org.nmrfx.chemistry.InvalidMoleculeException;
import org.nmrfx.chemistry.io.MoleculeIOException;
import org.nmrfx.chemistry.io.NMRStarReader;
import org.nmrfx.chemistry.io.NMRStarWriter;
import org.nmrfx.fxutil.Fx;
import org.nmrfx.peaks.InvalidPeakException;
import org.nmrfx.processor.gui.PreferencesController;
import org.nmrfx.processor.gui.project.GUIProject;
import org.nmrfx.star.BMRBFetch;
import org.nmrfx.star.ParseException;
import org.nmrfx.utils.GUIUtils;
import org.python.util.PythonInterpreter;

import java.io.File;
import java.io.IOException;
import java.net.URISyntaxException;
import java.net.http.HttpResponse;
import java.nio.file.Path;
import java.util.List;
import java.util.Map;
import java.util.concurrent.CompletableFuture;
import java.util.logging.Level;
import java.util.logging.Logger;

public class ProjectMenuActions extends MenuActions {
    public ProjectMenuActions(AnalystApp app, Menu menu) {
        super(app, menu);
    }

    @Override
    public void basic() {
        MenuItem projectOpenMenuItem = new MenuItem("Open...");
        projectOpenMenuItem.setOnAction(this::loadProject);

        MenuItem projectSaveAsMenuItem = new MenuItem("Save As...");
        projectSaveAsMenuItem.setOnAction(this::saveProjectAs);

        MenuItem projectSaveMenuItem = new MenuItem("Save");
        projectSaveMenuItem.setOnAction(this::saveProject);
        Menu recentProjectMenuItem = new Menu("Open Recent");

        MenuItem closeProjectMenuItem = new MenuItem("Close");
        closeProjectMenuItem.setOnAction(this::closeProject);

        MenuItem openSTARMenuItem = new MenuItem("Open STAR3...");
        openSTARMenuItem.setOnAction(this::readSTAR);

        MenuItem saveSTARMenuItem = new MenuItem("Save STAR3...");
        saveSTARMenuItem.setOnAction(this::writeSTAR);

<<<<<<< HEAD
        MenuItem showHistoryAction = new MenuItem("GIT Manager...");
        showHistoryAction.setOnAction(this::showHistory);
=======
        MenuItem fetchSTARMenuItem = new MenuItem("Fetch STAR3...");
        fetchSTARMenuItem.setOnAction(this::fetchSTAR);

>>>>>>> 62efb1cb

        List<Path> recentProjects = PreferencesController.getRecentProjects();
        for (Path path : recentProjects) {
            int count = path.getNameCount();
            int first = count - 3;
            first = Math.max(first, 0);
            Path subPath = path.subpath(first, count);

            MenuItem projectMenuItem = new MenuItem(subPath.toString());
            projectMenuItem.setOnAction(e -> loadProjectFromPath(path));
            recentProjectMenuItem.getItems().add(projectMenuItem);
        }

        menu.getItems().addAll(projectOpenMenuItem, recentProjectMenuItem,
                projectSaveMenuItem, projectSaveAsMenuItem, closeProjectMenuItem,
<<<<<<< HEAD
                openSTARMenuItem, saveSTARMenuItem, showHistoryAction);
=======
                openSTARMenuItem, saveSTARMenuItem, fetchSTARMenuItem);
>>>>>>> 62efb1cb

    }

    @Override
    protected void advanced() {
        MenuItem openSparkyMenuItem = new MenuItem("Open Sparky Project...");
        openSparkyMenuItem.setOnAction(e -> readSparkyProject());
        menu.getItems().addAll(openSparkyMenuItem);
    }

    private void loadProject(ActionEvent event) {
        if (GUIProject.checkProjectActive(true)) {
            GUIUtils.warn("Open Project", "Project content already present.  Close existing first");
            return;
        }

        DirectoryChooser chooser = new DirectoryChooser();
        chooser.setTitle("Project Chooser");
        File directoryFile = chooser.showDialog(null);
        if (directoryFile != null) {
            loadProjectFromPath(directoryFile.toPath());
        }
    }

    private void loadProjectFromPath(Path path) {
        if (path != null) {
            if (GUIProject.checkProjectActive(true)) {
                GUIUtils.warn("Open Project", "Project content already present.  Close existing first");
                return;
            }
            String projectName = path.getFileName().toString();
            GUIProject project = new GUIProject(projectName);
            try {
                project.loadGUIProject(path);
            } catch (IOException | MoleculeIOException | IllegalStateException ex) {
                ExceptionDialog dialog = new ExceptionDialog(ex);
                dialog.showAndWait();
            }
        }

    }

    private void saveProjectAs(ActionEvent event) {
        saveProjectAs();
    }

    private void saveProjectAs() {
        FileChooser chooser = new FileChooser();
        chooser.setTitle("Project Creator");
        File directoryFile = chooser.showSaveDialog(null);
        if (directoryFile != null) {
            GUIProject activeProject = (GUIProject) AnalystApp.getActive();
            if (activeProject != null) {
                GUIProject newProject = GUIProject.replace(directoryFile.getName(), activeProject);
                try {
                    newProject.createProject(directoryFile.toPath());
                    newProject.saveProject();
                } catch (IOException ex) {
                    ExceptionDialog dialog = new ExceptionDialog(ex);
                    dialog.showAndWait();
                }
            }
        }
    }

    private void saveProject(ActionEvent event) {
        GUIProject project = (GUIProject) AnalystApp.getActive();
        if (project.hasDirectory()) {
            try {
                project.saveProject();
            } catch (IOException ex) {
                ExceptionDialog dialog = new ExceptionDialog(ex);
                dialog.showAndWait();
            }
        } else {
            // If the project hasn't been saved to a directory yet, call the save as prompt instead.
            saveProjectAs();
        }
    }

    void closeProject(ActionEvent event) {
        if (GUIUtils.affirm("Close all project information")) {
            ((GUIProject) AnalystApp.getActive()).close();
        }
    }

    @FXML
    void readSTAR(ActionEvent event) {
        FileChooser chooser = new FileChooser();
        chooser.setTitle("Read STAR3 File");
        File starFile = chooser.showOpenDialog(null);
        if (starFile != null) {
            try {
                NMRStarReader.read(starFile);
            } catch (ParseException ex) {
                ExceptionDialog dialog = new ExceptionDialog(ex);
                dialog.showAndWait();
            }
        }
    }

    @FXML
    void fetchSTAR(ActionEvent event) {
        if (GUIProject.checkProjectActive(false)) {
            GUIUtils.warn("Fetch BMRB Entry", "Project content already present.  Close existing first");
            return;
        }

        String entryStr = GUIUtils.input("BMRB Entry:");
        CompletableFuture<HttpResponse<String>> futureResponse = null;
        try {
            futureResponse = BMRBFetch.fetchEntryASync(Integer.parseInt(entryStr));
        } catch (Exception e) {
            ExceptionDialog dialog = new ExceptionDialog(e);
            dialog.showAndWait();
            return;
        }

        futureResponse.thenApply(r -> {
            Fx.runOnFxThread(() -> {
                try {
                    NMRStarReader.readFromString(r.body());
                } catch (ParseException e) {
                    ExceptionDialog dialog = new ExceptionDialog(e);
                    dialog.showAndWait();
                }
            });
            return true;
        });
    }

    void writeSTAR(ActionEvent event) {
        FileChooser chooser = new FileChooser();
        chooser.setTitle("Write STAR3 File");
        File starFile = chooser.showSaveDialog(null);
        if (starFile != null) {
            try {
                NMRStarWriter.writeAll(starFile);
            } catch (IOException | InvalidPeakException | InvalidMoleculeException ex) {
                ExceptionDialog dialog = new ExceptionDialog(ex);
                dialog.showAndWait();
            } catch (org.nmrfx.star.ParseException ex) {
                Logger.getLogger(AnalystApp.class.getName()).log(Level.SEVERE, null, ex);
            }
        }
    }

    void readSparkyProject() {
        FileChooser chooser = new FileChooser();
        chooser.setTitle("Read Sparky Project");
        File sparkyFile = chooser.showOpenDialog(null);
        Map<String, Object> pMap = null;
        if (sparkyFile != null) {
            try (PythonInterpreter interpreter = new PythonInterpreter()) {
                interpreter.exec("import sparky");
                interpreter.set("pMap", pMap);
                interpreter.exec("sparky.pMap=pMap");
                interpreter.set("sparkyFile", sparkyFile.toString());
                interpreter.exec("sparky.loadProjectFile(sparkyFile)");
            }
        }
    }

    void showHistory(ActionEvent event) {
        AnalystApp.getAnalystApp().showHistoryAction(event);
    }
}<|MERGE_RESOLUTION|>--- conflicted
+++ resolved
@@ -57,14 +57,12 @@
         MenuItem saveSTARMenuItem = new MenuItem("Save STAR3...");
         saveSTARMenuItem.setOnAction(this::writeSTAR);
 
-<<<<<<< HEAD
         MenuItem showHistoryAction = new MenuItem("GIT Manager...");
         showHistoryAction.setOnAction(this::showHistory);
-=======
+
         MenuItem fetchSTARMenuItem = new MenuItem("Fetch STAR3...");
         fetchSTARMenuItem.setOnAction(this::fetchSTAR);
 
->>>>>>> 62efb1cb
 
         List<Path> recentProjects = PreferencesController.getRecentProjects();
         for (Path path : recentProjects) {
@@ -79,12 +77,8 @@
         }
 
         menu.getItems().addAll(projectOpenMenuItem, recentProjectMenuItem,
-                projectSaveMenuItem, projectSaveAsMenuItem, closeProjectMenuItem,
-<<<<<<< HEAD
-                openSTARMenuItem, saveSTARMenuItem, showHistoryAction);
-=======
+                projectSaveMenuItem, projectSaveAsMenuItem, closeProjectMenuItem, showHistoryAction,
                 openSTARMenuItem, saveSTARMenuItem, fetchSTARMenuItem);
->>>>>>> 62efb1cb
 
     }
 
