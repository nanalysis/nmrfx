--- conflicted
+++ resolved
@@ -58,14 +58,12 @@
         MenuItem saveSTARMenuItem = new MenuItem("Save STAR3...");
         saveSTARMenuItem.setOnAction(this::writeSTAR);
 
-<<<<<<< HEAD
         MenuItem openNEFMenuItem = new MenuItem("Open NEF...");
         openNEFMenuItem.setOnAction(this::readNEF);
-=======
+
         MenuItem fetchSTARMenuItem = new MenuItem("Fetch STAR3...");
         fetchSTARMenuItem.setOnAction(this::fetchSTAR);
 
->>>>>>> 92d7cc04
 
         List<Path> recentProjects = PreferencesController.getRecentProjects();
         for (Path path : recentProjects) {
@@ -81,11 +79,7 @@
 
         menu.getItems().addAll(projectOpenMenuItem, recentProjectMenuItem,
                 projectSaveMenuItem, projectSaveAsMenuItem, closeProjectMenuItem,
-<<<<<<< HEAD
-                openSTARMenuItem, saveSTARMenuItem, openNEFMenuItem);
-=======
-                openSTARMenuItem, saveSTARMenuItem, fetchSTARMenuItem);
->>>>>>> 92d7cc04
+                openSTARMenuItem, saveSTARMenuItem, fetchSTARMenuItem, openNEFMenuItem);
 
     }
 
