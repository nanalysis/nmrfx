/*
 * NMRFx Processor : A Program for Processing NMR Data 
 * Copyright (C) 2004-2018 One Moon Scientific, Inc., Westfield, N.J., USA
 *
 * This program is free software: you can redistribute it and/or modify
 * it under the terms of the GNU General Public License as published by
 * the Free Software Foundation, either version 3 of the License, or
 * (at your option) any later version.
 *
 * This program is distributed in the hope that it will be useful,
 * but WITHOUT ANY WARRANTY; without even the implied warranty of
 * MERCHANTABILITY or FITNESS FOR A PARTICULAR PURPOSE.  See the
 * GNU General Public License for more details.
 *
 * You should have received a copy of the GNU General Public License
 * along with this program.  If not, see <http://www.gnu.org/licenses/>.
 */

module org.nmrfx.analyst.gui {
    exports org.nmrfx.analyst.gui;
    exports org.nmrfx.analyst.gui.peaks;
    exports org.nmrfx.analyst.gui.spectra;
    exports org.nmrfx.analyst.gui.molecule;
    exports org.nmrfx.analyst.gui.tools;
    uses org.nmrfx.plugin.api.NMRFxPlugin;
    requires org.nmrfx.core;
    requires org.nmrfx.processor.gui;
    requires org.nmrfx.processor;
    requires org.nmrfx.structure;
    requires org.nmrfx.analyst;
    requires org.nmrfx.utils;
    requires org.nmrfx.plugin.api;
    requires javafx.graphics;
    requires javafx.controls;
    requires javafx.base;
    requires javafx.fxml;
    requires java.logging;
    requires org.controlsfx.controls;
    requires org.apache.commons.lang3;
    requires jython.slim;
    requires nsmenufx;
<<<<<<< HEAD
    requires fontawesomefx;
    requires commons.math3;
    requires jsch;

=======
    requires org.slf4j;
>>>>>>> 9d83d4ed
}<|MERGE_RESOLUTION|>--- conflicted
+++ resolved
@@ -39,12 +39,8 @@
     requires org.apache.commons.lang3;
     requires jython.slim;
     requires nsmenufx;
-<<<<<<< HEAD
     requires fontawesomefx;
     requires commons.math3;
     requires jsch;
-
-=======
     requires org.slf4j;
->>>>>>> 9d83d4ed
 }