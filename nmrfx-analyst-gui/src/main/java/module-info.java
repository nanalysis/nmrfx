--- conflicted
+++ resolved
@@ -35,11 +35,7 @@
     requires org.apache.commons.lang3;
     requires jython.slim;
     requires nsmenufx;
-<<<<<<< HEAD
     requires fontawesomefx;
     requires org.yaml.snakeyaml;
-
-=======
     requires org.slf4j;
->>>>>>> 9d83d4ed
 }