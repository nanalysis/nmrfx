<?xml version="1.0" encoding="UTF-8"?>
<project xmlns="http://maven.apache.org/POM/4.0.0" xmlns:xsi="http://www.w3.org/2001/XMLSchema-instance"
         xsi:schemaLocation="http://maven.apache.org/POM/4.0.0 http://maven.apache.org/xsd/maven-4.0.0.xsd">
    <modelVersion>4.0.0</modelVersion>

    <parent>
        <groupId>org.nmrfx</groupId>
        <artifactId>nmrfx</artifactId>
<<<<<<< HEAD
        <version>11.3.2</version>
=======
        <version>11.3.3-SNAPSHOT</version>
>>>>>>> 6bc137d0
        <relativePath>../pom.xml</relativePath>
    </parent>

    <artifactId>nmrfx-analyst-gui</artifactId>
    <packaging>jar</packaging>

    <properties>
        <mainClass>org.nmrfx.processor.gui.AnalystApp</mainClass>
    </properties>


    <dependencyManagement>
        <dependencies>
            <dependency>
                <groupId>org.nmrfx</groupId>
                <artifactId>nmrfx-bom</artifactId>
<<<<<<< HEAD
                <version>11.3.2</version>
=======
                <version>11.3.3-SNAPSHOT</version>
>>>>>>> 6bc137d0
                <type>pom</type>
                <scope>import</scope>
            </dependency>
        </dependencies>
    </dependencyManagement>

    <dependencies>
        <dependency>
            <groupId>org.nmrfx</groupId>
            <artifactId>nmrfx-processor-gui</artifactId>
<<<<<<< HEAD
            <version>11.3.2</version>
=======
            <version>11.3.3-SNAPSHOT</version>
>>>>>>> 6bc137d0
        </dependency>
        <dependency>
            <groupId>org.nmrfx</groupId>
            <artifactId>nmrfx-analyst</artifactId>
<<<<<<< HEAD
            <version>11.3.2</version>
=======
            <version>11.3.3-SNAPSHOT</version>
>>>>>>> 6bc137d0
        </dependency>
        <dependency>
            <groupId>org.nmrfx</groupId>
            <artifactId>nmrfx-plugin-api</artifactId>
<<<<<<< HEAD
            <version>11.3.2</version>
=======
            <version>11.3.3-SNAPSHOT</version>
>>>>>>> 6bc137d0
        </dependency>
        <dependency>
            <groupId>org.openjfx</groupId>
            <artifactId>javafx-graphics</artifactId>
            <classifier>mac</classifier>
        </dependency>
        <dependency>
            <groupId>org.openjfx</groupId>
            <artifactId>javafx-fxml</artifactId>
            <classifier>mac</classifier>
        </dependency>
        <dependency>
            <groupId>org.openjfx</groupId>
            <artifactId>javafx-web</artifactId>
            <classifier>mac</classifier>
        </dependency>
        <dependency>
            <groupId>org.openjfx</groupId>
            <artifactId>javafx-graphics</artifactId>
            <classifier>linux</classifier>
        </dependency>
        <dependency>
            <groupId>org.openjfx</groupId>
            <artifactId>javafx-fxml</artifactId>
            <classifier>linux</classifier>
        </dependency>
        <dependency>
            <groupId>org.openjfx</groupId>
            <artifactId>javafx-web</artifactId>
            <classifier>linux</classifier>
        </dependency>
        <dependency>
            <groupId>org.openjfx</groupId>
            <artifactId>javafx-graphics</artifactId>
            <classifier>win</classifier>
        </dependency>
        <dependency>
            <groupId>org.openjfx</groupId>
            <artifactId>javafx-fxml</artifactId>
            <classifier>win</classifier>
        </dependency>
        <dependency>
            <groupId>org.openjfx</groupId>
            <artifactId>javafx-web</artifactId>
            <classifier>win</classifier>
        </dependency>
        <dependency>
            <groupId>junit</groupId>
            <artifactId>junit</artifactId>
            <scope>test</scope>
        </dependency>
    </dependencies>
    <build>
        <plugins>
            <plugin>
                <groupId>org.codehaus.mojo</groupId>
                <artifactId>versions-maven-plugin</artifactId>
                <version>2.7</version>
                <configuration>
                    <generateBackupPoms>false</generateBackupPoms>
                </configuration>
            </plugin>
            <plugin>
                <groupId>org.openjfx</groupId>
                <artifactId>javafx-maven-plugin</artifactId>
                <version>0.0.4</version>
                <configuration>
                    <mainClass>org.nmrfx.processor.gui.MainApp</mainClass>
                    <options>
                        <option>--add-opens</option>
                        <option>javafx.graphics/com.sun.javafx.scene.traversal=org.controlsfx.controls</option>
                        <option>--add-opens</option>
                        <option>javafx.graphics/com.sun.javafx.css=org.controlsfx.controls</option>
                        <option>--add-opens</option>
                        <option>javafx.controls/com.sun.javafx.scene.control=org.controlsfx.controls</option>
                        <option>--add-opens</option>
                        <option>javafx.controls/com.sun.javafx.scene.control.behavior=org.controlsfx.controls</option>
                        <option>--add-opens</option>
                        <option>javafx.controls/com.sun.javafx.scene.control.inputmap=org.controlsfx.controls</option>
                        <option>--add-opens</option>
                        <option>javafx.graphics/com.sun.javafx.css=org.controlsfx.controls</option>
                    </options>
                </configuration>
            </plugin>
            <plugin>
                <groupId>org.apache.maven.plugins</groupId>
                <artifactId>maven-dependency-plugin</artifactId>
                <executions>
                    <execution>
                        <id>assembly:package</id>
                        <phase>package</phase>
                        <goals>
                            <goal>build-classpath</goal>
                        </goals>
                        <configuration>
                            <outputFilterFile>true</outputFilterFile>
                            <excludeScope>system</excludeScope>
                            <excludeGroupIds>junit,org.mockito,org.hamcrest</excludeGroupIds>
                            <outputFile>target/myFilter.properties</outputFile>
                            <prefix>.</prefix>
                        </configuration>
                    </execution>
                </executions>
            </plugin>

            <plugin>
                <groupId>org.codehaus.mojo</groupId>
                <artifactId>exec-maven-plugin</artifactId>
                <version>1.2.1</version>
                <executions>
                    <execution>
                        <id>fixFilters</id>
                        <phase>package</phase>
                        <goals>
                            <goal>exec</goal>
                        </goals>
                        <configuration>
                            <executable>java</executable>
                            <classpathScope>compile</classpathScope>
                            <arguments>
                                <argument>-classpath</argument>
                                <classpath/>
                                <argument>org.python.util.jython</argument>
                                <argument>src/main/scripts/filter.py</argument>
                            </arguments>
                        </configuration>
                    </execution>
                    <execution>
                        <id>maniJar</id>
                        <phase>package</phase>
                        <goals>
                            <goal>exec</goal>
                        </goals>
                        <configuration>
                            <executable>jar</executable>
                            <arguments>
                                <argument>cfm</argument>
                                <argument>target/Manifest.jar</argument>
                                <argument>target/Manifest.txt</argument>
                            </arguments>
                        </configuration>
                    </execution>
                </executions>
            </plugin>
            <plugin>
                <groupId>org.apache.maven.plugins</groupId>
                <artifactId>maven-assembly-plugin</artifactId>
                <version>3.3.0</version>
                <!-- Required for https://issues.apache.org/jira/browse/MASSEMBLY-289 -->
                <executions>
                    <execution>
                        <id>assembly:package</id>
                        <phase>package</phase>
                        <goals>
                            <!--
                              Work around for http://jira.codehaus.org/browse/MASSEMBLY-97
                              as the goal should be attached.
                            -->
                            <goal>single</goal>
                        </goals>
                        <configuration>
                            <descriptors>
                                <descriptor>src/main/assembly/bin.xml</descriptor>
                            </descriptors>
                        </configuration>
                    </execution>
                    <execution>
                        <id>assembly:package:noattach</id>
                        <phase>package</phase>
                        <goals>
                            <!--
                              Work around for http://jira.codehaus.org/browse/MASSEMBLY-97
                              as the goal should be attached.
                            -->
                            <goal>single</goal>
                        </goals>
                        <configuration>
                            <descriptors>
                                <descriptor>src/main/assembly/bin-dir.xml</descriptor>
                            </descriptors>
                            <attach>false</attach>
                        </configuration>
                    </execution>
                </executions>
            </plugin>
            <plugin>
                <groupId>org.apache.maven.plugins</groupId>
                <artifactId>maven-site-plugin</artifactId>
                <version>3.7.1</version>
            </plugin>
            <plugin>
                <groupId>org.apache.maven.plugins</groupId>
                <artifactId>maven-project-info-reports-plugin</artifactId>
                <version>3.0.0</version>
            </plugin>
        </plugins>
    </build>

</project><|MERGE_RESOLUTION|>--- conflicted
+++ resolved
@@ -6,11 +6,7 @@
     <parent>
         <groupId>org.nmrfx</groupId>
         <artifactId>nmrfx</artifactId>
-<<<<<<< HEAD
-        <version>11.3.2</version>
-=======
         <version>11.3.3-SNAPSHOT</version>
->>>>>>> 6bc137d0
         <relativePath>../pom.xml</relativePath>
     </parent>
 
@@ -27,11 +23,7 @@
             <dependency>
                 <groupId>org.nmrfx</groupId>
                 <artifactId>nmrfx-bom</artifactId>
-<<<<<<< HEAD
-                <version>11.3.2</version>
-=======
                 <version>11.3.3-SNAPSHOT</version>
->>>>>>> 6bc137d0
                 <type>pom</type>
                 <scope>import</scope>
             </dependency>
@@ -42,29 +34,18 @@
         <dependency>
             <groupId>org.nmrfx</groupId>
             <artifactId>nmrfx-processor-gui</artifactId>
-<<<<<<< HEAD
             <version>11.3.2</version>
-=======
             <version>11.3.3-SNAPSHOT</version>
->>>>>>> 6bc137d0
         </dependency>
         <dependency>
             <groupId>org.nmrfx</groupId>
             <artifactId>nmrfx-analyst</artifactId>
-<<<<<<< HEAD
-            <version>11.3.2</version>
-=======
             <version>11.3.3-SNAPSHOT</version>
->>>>>>> 6bc137d0
         </dependency>
         <dependency>
             <groupId>org.nmrfx</groupId>
             <artifactId>nmrfx-plugin-api</artifactId>
-<<<<<<< HEAD
-            <version>11.3.2</version>
-=======
             <version>11.3.3-SNAPSHOT</version>
->>>>>>> 6bc137d0
         </dependency>
         <dependency>
             <groupId>org.openjfx</groupId>
