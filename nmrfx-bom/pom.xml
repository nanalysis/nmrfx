<project xmlns="http://maven.apache.org/POM/4.0.0" xmlns:xsi="http://www.w3.org/2001/XMLSchema-instance"
         xsi:schemaLocation="http://maven.apache.org/POM/4.0.0 http://maven.apache.org/xsd/maven-4.0.0.xsd">
    <modelVersion>4.0.0</modelVersion>

    <parent>
        <groupId>org.nmrfx</groupId>
        <artifactId>nmrfx</artifactId>
        <version>11.4.14-SNAPSHOT</version>
        <relativePath>../pom.xml</relativePath>
    </parent>

    <artifactId>nmrfx-bom</artifactId>
    <packaging>pom</packaging>

    <properties>
        <javafx.version>17.0.2</javafx.version>
    </properties>

    <dependencyManagement>
        <dependencies>
            <dependency>
                <groupId>com.nanalysis</groupId>
                <artifactId>spinlab-dataset</artifactId>
                <version>1.2.3</version>
                <!-- license: GPLv3 + Nanalysis internal license -->
            </dependency>
            <dependency>
                <groupId>com.nanalysis</groupId>
                <artifactId>jcamp-parser</artifactId>
                <version>1.0.6</version>
                <!-- license: GPLv3 + Nanalysis internal license -->
            </dependency>
            <dependency>
                <groupId>org.slf4j</groupId>
                <artifactId>slf4j-api</artifactId>
                <version>1.7.35</version>
                <!-- license: MIT -->
            </dependency>
            <dependency>
                <groupId>ch.qos.logback</groupId>
                <artifactId>logback-classic</artifactId>
                <version>1.2.6</version>
                <!-- license: Eclipse Public License 1.0 / LGPLv2.1 -->
            </dependency>
            <dependency>
                <groupId>org.apache.commons</groupId>
                <artifactId>commons-math3</artifactId>
                <version>3.6</version>
                <!-- license: Apache License, Version 2.0 -->
            </dependency>
            <dependency>
                <groupId>javax.vecmath</groupId>
                <artifactId>vecmath</artifactId>
                <version>1.5.2</version>
                <!-- license: GPLv2 license, includes the CLASSPATH exception -->
            </dependency>
            <dependency>
                <groupId>org.python</groupId>
                <artifactId>jython-slim</artifactId>
                <version>2.7.2</version>
                <!-- license: Jython license -->
            </dependency>
            <dependency>
                <groupId>org.tensorflow</groupId>
                <artifactId>tensorflow-core-platform</artifactId>
                <version>1.0.0-rc.1</version>
            </dependency>
            <dependency>
                <groupId>com.google.guava</groupId>
                <artifactId>guava</artifactId>
                <version>28.2-jre</version>
                <!-- license: Apache License, Version 2.0 -->
            </dependency>
            <dependency>
                <groupId>org.apache.commons</groupId>
                <artifactId>commons-lang3</artifactId>
                <version>3.9</version>
                <!-- license: Apache License, Version 2.0 -->
            </dependency>
            <dependency>
                <groupId>org.apache.commons</groupId>
                <artifactId>commons-collections4</artifactId>
                <version>4.4</version>
                <!-- license: Apache License, Version 2.0 -->
            </dependency>
            <dependency>
                <groupId>com.github.jnr</groupId>
                <artifactId>jnr-posix</artifactId>
                <version>3.0.54</version>
                <!-- license: EPL2.0 / GPL2.0 / LGPL 2.1 -->
            </dependency>
            <dependency>
                <groupId>com.hierynomus</groupId>
                <artifactId>sshj</artifactId>
                <version>0.32.0</version>
                <!-- license: Apache License, Version 2.0 -->
            </dependency>
            <dependency>
                <groupId>com.google.code.gson</groupId>
                <artifactId>gson</artifactId>
                <version>2.8.6</version>
                <!-- license: Apache License, Version 2.0 -->
            </dependency>
            <dependency>
                <groupId>junit</groupId>
                <artifactId>junit</artifactId>
                <version>4.13.1</version>
                <!-- license: Eclipse Public License 1.0 -->
            </dependency>
            <dependency>
                <groupId>org.mockito</groupId>
                <artifactId>mockito-core</artifactId>
                <version>4.6.0</version>
                <!-- license: MIT -->
            </dependency>
            <dependency>
                <groupId>org.controlsfx</groupId>
                <artifactId>controlsfx</artifactId>
                <version>11.1.2</version>
                <!-- license: BSD (3 clause) -->
            </dependency>
            <dependency>
                <groupId>de.jensd</groupId>
                <artifactId>fontawesomefx</artifactId>
                <version>8.9</version>
                <!-- license: Apache License, Version 2.0 -->
            </dependency>
            <dependency>
                <groupId>org.kordamp.ikonli</groupId>
                <artifactId>ikonli-javafx</artifactId>
                <version>12.3.1</version>
            </dependency>
            <dependency>
                <groupId>org.kordamp.ikonli</groupId>
                <artifactId>ikonli-materialdesign2-pack</artifactId>
                <version>12.3.1</version>
            </dependency>
            <dependency>
                <groupId>org.kordamp.ikonli</groupId>
                <artifactId>ikonli-material2-pack</artifactId>
                <version>12.3.1</version>
            </dependency>
            <dependency>
                <groupId>org.apache.pdfbox</groupId>
                <artifactId>pdfbox</artifactId>
                <version>2.0.15</version>
                <!-- license: Apache License, Version 2.0 -->
            </dependency>
            <dependency>
                <groupId>org.openjfx</groupId>
                <artifactId>javafx-graphics</artifactId>
                <version>${javafx.version}</version>
                <!-- license: GPLv2 license, includes the CLASSPATH exception -->
            </dependency>
            <dependency>
                <groupId>org.openjfx</groupId>
                <artifactId>javafx-graphics</artifactId>
                <version>${javafx.version}</version>
                <classifier>win</classifier>
                <!-- license: GPLv2 license, includes the CLASSPATH exception -->
            </dependency>
            <dependency>
                <groupId>org.openjfx</groupId>
                <artifactId>javafx-graphics</artifactId>
                <version>${javafx.version}</version>
                <classifier>mac</classifier>
                <!-- license: GPLv2 license, includes the CLASSPATH exception -->
            </dependency>
            <dependency>
                <groupId>org.openjfx</groupId>
                <artifactId>javafx-graphics</artifactId>
                <version>${javafx.version}</version>
                <classifier>linux</classifier>
                <!-- license: GPLv2 license, includes the CLASSPATH exception -->
            </dependency>
            <dependency>
                <groupId>org.openjfx</groupId>
                <artifactId>javafx-fxml</artifactId>
                <version>${javafx.version}</version>
                <!-- license: GPLv2 license, includes the CLASSPATH exception -->
            </dependency>
            <dependency>
                <groupId>org.openjfx</groupId>
                <artifactId>javafx-fxml</artifactId>
                <version>${javafx.version}</version>
                <classifier>win</classifier>
                <!-- license: GPLv2 license, includes the CLASSPATH exception -->
            </dependency>
            <dependency>
                <groupId>org.openjfx</groupId>
                <artifactId>javafx-fxml</artifactId>
                <version>${javafx.version}</version>
                <classifier>mac</classifier>
                <!-- license: GPLv2 license, includes the CLASSPATH exception -->
            </dependency>
            <dependency>
                <groupId>org.openjfx</groupId>
                <artifactId>javafx-fxml</artifactId>
                <version>${javafx.version}</version>
                <classifier>linux</classifier>
                <!-- license: GPLv2 license, includes the CLASSPATH exception -->
            </dependency>
            <dependency>
                <groupId>org.openjfx</groupId>
                <artifactId>javafx-web</artifactId>
                <version>${javafx.version}</version>
                <!-- license: GPLv2 license, includes the CLASSPATH exception -->
            </dependency>
            <dependency>
                <groupId>org.openjfx</groupId>
                <artifactId>javafx-web</artifactId>
                <version>${javafx.version}</version>
                <classifier>win</classifier>
                <!-- license: GPLv2 license, includes the CLASSPATH exception -->
            </dependency>
            <dependency>
                <groupId>org.openjfx</groupId>
                <artifactId>javafx-web</artifactId>
                <version>${javafx.version}</version>
                <classifier>mac</classifier>
                <!-- license: GPLv2 license, includes the CLASSPATH exception -->
            </dependency>
            <dependency>
                <groupId>org.openjfx</groupId>
                <artifactId>javafx-web</artifactId>
                <version>${javafx.version}</version>
                <classifier>linux</classifier>
                <!-- license: GPLv2 license, includes the CLASSPATH exception -->
            </dependency>
            <dependency>
                <groupId>org.openjfx</groupId>
                <artifactId>javafx-swing</artifactId>
                <version>${javafx.version}</version>
                <!-- license: GPLv2 license, includes the CLASSPATH exception -->
            </dependency>
            <dependency>
                <groupId>org.openjfx</groupId>
                <artifactId>javafx-controls</artifactId>
                <version>${javafx.version}</version>
                <!-- license: GPLv2 license, includes the CLASSPATH exception -->
            </dependency>
            <dependency>
                <groupId>org.openjfx</groupId>
                <artifactId>javafx-base</artifactId>
                <version>${javafx.version}</version>
                <!-- license: GPLv2 license, includes the CLASSPATH exception -->
            </dependency>
            <dependency>
                <groupId>org.yaml</groupId>
                <artifactId>snakeyaml</artifactId>
                <version>1.25</version>
                <!-- license: Apache License, Version 2.0 -->
            </dependency>
            <dependency>
                <groupId>org.codehaus.janino</groupId>
                <artifactId>janino</artifactId>
                <version>3.0.8</version>
                <!-- license: BSD (3 clause) -->
            </dependency>
            <dependency>
                <groupId>org.bytedeco</groupId>
                <artifactId>javacpp</artifactId>
                <version>1.5.8</version>
                <!-- license: Apache 2 / GPLv2 with ClassPath exception -->
            </dependency>
            <dependency>
                <groupId>org.bytedeco</groupId>
                <artifactId>openblas-platform</artifactId>
                <version>0.3.21-1.5.8</version>
                <!-- license: Apache 2 / GPLv2 with ClassPath exception -->
            </dependency>
            <dependency>
                <groupId>tw.edu.ntu.csie</groupId>
                <artifactId>libsvm</artifactId>
                <version>3.24</version>
                <!-- license: BSD (3 clause) -->
            </dependency>
            <dependency>
                <groupId>commons-httpclient</groupId>
                <artifactId>commons-httpclient</artifactId>
                <version>3.1</version>
                <!-- license: Apache License, Version 2.0 -->
            </dependency>
            <dependency>
                <groupId>org.biojava</groupId>
                <artifactId>biojava-core</artifactId>
                <version>6.0.3</version>
                <exclusions>
                    <!-- avoid log4j implementation of slf4j -->
                    <exclusion>
                        <groupId>org.apache.logging.log4j</groupId>
                        <artifactId>log4j-slf4j-impl</artifactId>
                    </exclusion>
                </exclusions>
                <!-- license: LGPL 2.1 -->
            </dependency>
            <dependency>
                <groupId>org.biojava</groupId>
                <artifactId>biojava-alignment</artifactId>
                <version>6.0.2</version>
                <exclusions>
                    <!-- avoid log4j implementation of slf4j -->
                    <exclusion>
                        <groupId>org.apache.logging.log4j</groupId>
                        <artifactId>log4j-slf4j-impl</artifactId>
                    </exclusion>
                </exclusions>
                <!-- license: LGPL 2.1 -->
            </dependency>
            <dependency>
                <groupId>org.apache.commons</groupId>
                <artifactId>commons-text</artifactId>
                <version>1.9</version>
                <!-- license: Apache License, Version 2.0 -->
            </dependency>
            <dependency>
                <groupId>commons-io</groupId>
                <artifactId>commons-io</artifactId>
                <version>2.13.0</version>
                <!-- license: Apache License, Version 2.0 -->
            </dependency>
            <dependency>
                <groupId>org.ejml</groupId>
                <artifactId>ejml-all</artifactId>
                <version>0.40</version>
                <!-- license: Apache License, Version 2.0 -->
            </dependency>
            <dependency>
                <groupId>org.fxmisc.richtext</groupId>
                <artifactId>richtextfx</artifactId>
                <version>0.10.5</version>
                <!-- license: BSD (2 clause) / GPLv2 with ClassPath exception -->
            </dependency>
            <dependency>
                <groupId>org.eclipse.jgit</groupId>
                <artifactId>org.eclipse.jgit</artifactId>
                <version>6.4.0.202211300538-r</version>
                <exclusions>
                    <!-- nmrfx includes a more recent version of slf4j-api -->
                    <exclusion>
                        <groupId>org.slf4j</groupId>
                        <artifactId>slf4j-api</artifactId>
                    </exclusion>
                </exclusions>
                <!-- license: Eclipse Distribution License (similar to BSD) -->
            </dependency>
            <dependency>
                <groupId>de.jangassen</groupId>
                <artifactId>nsmenufx</artifactId>
                <version>3.1.0</version>
                <!-- license: BSD (3 clause) -->
            </dependency>
            <dependency>
                <groupId>org.greenrobot</groupId>
                <artifactId>eventbus-java</artifactId>
                <version>3.3.1</version>
                <!-- license: Apache License, Version 2.0 -->
            </dependency>
        <dependency>
            <groupId>org.ojalgo</groupId>
            <artifactId>ojalgo</artifactId>
            <version>47.2.0</version>
        </dependency>
        <dependency>
            <groupId>com.actelion.research</groupId>
            <artifactId>openchemlib</artifactId>
            <version>2023.3.3</version>
        </dependency>
<<<<<<< HEAD
        <dependency>
            <groupId>io.jenetics</groupId>
            <artifactId>jenetics</artifactId>
            <version>7.2.0</version>
        </dependency>

=======
            <dependency>
                <groupId>org.apache.httpcomponents.client5</groupId>
                <artifactId>httpclient5</artifactId>
                <version>5.3.1</version>
            </dependency>
            <dependency>
                <groupId>berlin.yuna</groupId>
                <artifactId>type-map</artifactId>
                <version>2.1.8</version>
            </dependency>
>>>>>>> 2e9561c4
        </dependencies>
    </dependencyManagement>
</project><|MERGE_RESOLUTION|>--- conflicted
+++ resolved
@@ -356,24 +356,21 @@
                 <version>3.3.1</version>
                 <!-- license: Apache License, Version 2.0 -->
             </dependency>
-        <dependency>
-            <groupId>org.ojalgo</groupId>
-            <artifactId>ojalgo</artifactId>
-            <version>47.2.0</version>
-        </dependency>
-        <dependency>
-            <groupId>com.actelion.research</groupId>
-            <artifactId>openchemlib</artifactId>
-            <version>2023.3.3</version>
-        </dependency>
-<<<<<<< HEAD
-        <dependency>
-            <groupId>io.jenetics</groupId>
-            <artifactId>jenetics</artifactId>
-            <version>7.2.0</version>
-        </dependency>
-
-=======
+            <dependency>
+                <groupId>org.ojalgo</groupId>
+                <artifactId>ojalgo</artifactId>
+                <version>47.2.0</version>
+            </dependency>
+            <dependency>
+                <groupId>com.actelion.research</groupId>
+                <artifactId>openchemlib</artifactId>
+                <version>2023.3.3</version>
+            </dependency>
+            <dependency>
+                <groupId>io.jenetics</groupId>
+                <artifactId>jenetics</artifactId>
+                <version>7.2.0</version>
+            </dependency>
             <dependency>
                 <groupId>org.apache.httpcomponents.client5</groupId>
                 <artifactId>httpclient5</artifactId>
@@ -384,7 +381,6 @@
                 <artifactId>type-map</artifactId>
                 <version>2.1.8</version>
             </dependency>
->>>>>>> 2e9561c4
         </dependencies>
     </dependencyManagement>
 </project>