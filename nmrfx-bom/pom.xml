--- conflicted
+++ resolved
@@ -5,11 +5,7 @@
     <parent>
         <groupId>org.nmrfx</groupId>
         <artifactId>nmrfx</artifactId>
-<<<<<<< HEAD
-        <version>11.4.28</version>
-=======
         <version>11.4.29-SNAPSHOT</version>
->>>>>>> 83e242e3
         <relativePath>../pom.xml</relativePath>
     </parent>
 
