--- conflicted
+++ resolved
@@ -366,13 +366,6 @@
             <artifactId>openchemlib</artifactId>
             <version>2023.3.3</version>
         </dependency>
-<<<<<<< HEAD
-        <dependency>
-            <groupId>berlin.yuna</groupId>
-            <artifactId>type-map</artifactId>
-            <version>2.1.2</version>
-        </dependency>
-=======
             <dependency>
                 <groupId>org.apache.httpcomponents.client5</groupId>
                 <artifactId>httpclient5</artifactId>
@@ -383,7 +376,6 @@
                 <artifactId>type-map</artifactId>
                 <version>2.1.8</version>
             </dependency>
->>>>>>> 3751d5ed
         </dependencies>
     </dependencyManagement>
 </project>