--- conflicted
+++ resolved
@@ -387,7 +387,6 @@
                 <version>3.3.1</version>
                 <!-- license: Apache License, Version 2.0 -->
             </dependency>
-<<<<<<< HEAD
         <dependency>
             <groupId>org.ojalgo</groupId>
             <artifactId>ojalgo</artifactId>
@@ -398,13 +397,6 @@
             <artifactId>openchemlib</artifactId>
             <version>2023.3.3</version>
         </dependency>
-=======
-            <dependency>
-                <groupId>org.ojalgo</groupId>
-                <artifactId>ojalgo</artifactId>
-                <version>47.2.0</version>
-            </dependency>
->>>>>>> b45c4d08
         </dependencies>
     </dependencyManagement>
 </project>