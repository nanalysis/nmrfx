<project xmlns="http://maven.apache.org/POM/4.0.0" xmlns:xsi="http://www.w3.org/2001/XMLSchema-instance"
         xsi:schemaLocation="http://maven.apache.org/POM/4.0.0 http://maven.apache.org/xsd/maven-4.0.0.xsd">
    <modelVersion>4.0.0</modelVersion>

    <parent>
        <groupId>org.nmrfx</groupId>
        <artifactId>nmrfx</artifactId>
        <version>11.4.20-SNAPSHOT</version>
        <relativePath>../pom.xml</relativePath>
    </parent>

    <artifactId>nmrfx-bom</artifactId>
    <packaging>pom</packaging>

    <properties>
        <javafx.version>21.0.5</javafx.version>
    </properties>

    <dependencyManagement>
        <dependencies>
            <dependency>
                <groupId>com.nanalysis</groupId>
                <artifactId>spinlab-dataset</artifactId>
                <version>1.2.3</version>
                <!-- license: GPLv3 + Nanalysis internal license -->
            </dependency>
            <dependency>
                <groupId>com.nanalysis</groupId>
                <artifactId>jcamp-parser</artifactId>
                <version>1.0.6</version>
                <!-- license: GPLv3 + Nanalysis internal license -->
            </dependency>
            <dependency>
                <groupId>org.slf4j</groupId>
                <artifactId>slf4j-api</artifactId>
                <version>1.7.35</version>
                <!-- license: MIT -->
            </dependency>
            <dependency>
                <groupId>ch.qos.logback</groupId>
                <artifactId>logback-classic</artifactId>
                <version>1.2.6</version>
                <!-- license: Eclipse Public License 1.0 / LGPLv2.1 -->
            </dependency>
            <dependency>
                <groupId>org.apache.commons</groupId>
                <artifactId>commons-math3</artifactId>
                <version>3.6</version>
                <!-- license: Apache License, Version 2.0 -->
            </dependency>
            <dependency>
                <groupId>javax.vecmath</groupId>
                <artifactId>vecmath</artifactId>
                <version>1.5.2</version>
                <!-- license: GPLv2 license, includes the CLASSPATH exception -->
            </dependency>
            <dependency>
                <groupId>org.python</groupId>
                <artifactId>jython-slim</artifactId>
                <version>2.7.2</version>
                <!-- license: Jython license -->
            </dependency>
            <dependency>
                <groupId>org.tensorflow</groupId>
                <artifactId>tensorflow-core-platform</artifactId>
                <version>1.0.0-rc.1</version>
            </dependency>
            <dependency>
                <groupId>com.google.guava</groupId>
                <artifactId>guava</artifactId>
                <version>28.2-jre</version>
                <!-- license: Apache License, Version 2.0 -->
            </dependency>
            <dependency>
                <groupId>org.apache.commons</groupId>
                <artifactId>commons-lang3</artifactId>
                <version>3.9</version>
                <!-- license: Apache License, Version 2.0 -->
            </dependency>
            <dependency>
                <groupId>org.apache.commons</groupId>
                <artifactId>commons-collections4</artifactId>
                <version>4.4</version>
                <!-- license: Apache License, Version 2.0 -->
            </dependency>
            <dependency>
                <groupId>com.github.jnr</groupId>
                <artifactId>jnr-posix</artifactId>
                <version>3.0.54</version>
                <!-- license: EPL2.0 / GPL2.0 / LGPL 2.1 -->
            </dependency>
            <dependency>
                <groupId>com.hierynomus</groupId>
                <artifactId>sshj</artifactId>
                <version>0.32.0</version>
                <!-- license: Apache License, Version 2.0 -->
            </dependency>
            <dependency>
                <groupId>com.google.code.gson</groupId>
                <artifactId>gson</artifactId>
                <version>2.8.6</version>
                <!-- license: Apache License, Version 2.0 -->
            </dependency>
            <dependency>
                <groupId>junit</groupId>
                <artifactId>junit</artifactId>
                <version>4.13.1</version>
                <!-- license: Eclipse Public License 1.0 -->
            </dependency>
            <dependency>
                <groupId>org.mockito</groupId>
                <artifactId>mockito-core</artifactId>
                <version>4.6.0</version>
                <!-- license: MIT -->
            </dependency>
            <dependency>
                <groupId>org.controlsfx</groupId>
                <artifactId>controlsfx</artifactId>
                <version>11.1.2</version>
                <!-- license: BSD (3 clause) -->
            </dependency>
            <dependency>
                <groupId>de.jensd</groupId>
                <artifactId>fontawesomefx</artifactId>
                <version>8.9</version>
                <!-- license: Apache License, Version 2.0 -->
            </dependency>
            <dependency>
                <groupId>org.kordamp.ikonli</groupId>
                <artifactId>ikonli-javafx</artifactId>
                <version>12.3.1</version>
            </dependency>
            <dependency>
                <groupId>org.kordamp.ikonli</groupId>
                <artifactId>ikonli-materialdesign2-pack</artifactId>
                <version>12.3.1</version>
            </dependency>
            <dependency>
                <groupId>org.kordamp.ikonli</groupId>
                <artifactId>ikonli-material2-pack</artifactId>
                <version>12.3.1</version>
            </dependency>
            <dependency>
                <groupId>org.apache.pdfbox</groupId>
                <artifactId>pdfbox</artifactId>
                <version>2.0.15</version>
                <!-- license: Apache License, Version 2.0 -->
            </dependency>
            <dependency>
                <groupId>org.openjfx</groupId>
                <artifactId>javafx-graphics</artifactId>
                <version>${javafx.version}</version>
                <!-- license: GPLv2 license, includes the CLASSPATH exception -->
            </dependency>
            <dependency>
                <groupId>org.openjfx</groupId>
                <artifactId>javafx-graphics</artifactId>
                <version>${javafx.version}</version>
                <classifier>win</classifier>
                <!-- license: GPLv2 license, includes the CLASSPATH exception -->
            </dependency>
            <dependency>
                <groupId>org.openjfx</groupId>
                <artifactId>javafx-graphics</artifactId>
                <version>${javafx.version}</version>
                <classifier>mac</classifier>
                <!-- license: GPLv2 license, includes the CLASSPATH exception -->
            </dependency>
            <dependency>
                <groupId>org.openjfx</groupId>
                <artifactId>javafx-graphics</artifactId>
                <version>${javafx.version}</version>
                <classifier>linux</classifier>
                <!-- license: GPLv2 license, includes the CLASSPATH exception -->
            </dependency>
            <dependency>
                <groupId>org.openjfx</groupId>
                <artifactId>javafx-fxml</artifactId>
                <version>${javafx.version}</version>
                <!-- license: GPLv2 license, includes the CLASSPATH exception -->
            </dependency>
            <dependency>
                <groupId>org.openjfx</groupId>
                <artifactId>javafx-fxml</artifactId>
                <version>${javafx.version}</version>
                <classifier>win</classifier>
                <!-- license: GPLv2 license, includes the CLASSPATH exception -->
            </dependency>
            <dependency>
                <groupId>org.openjfx</groupId>
                <artifactId>javafx-fxml</artifactId>
                <version>${javafx.version}</version>
                <classifier>mac</classifier>
                <!-- license: GPLv2 license, includes the CLASSPATH exception -->
            </dependency>
            <dependency>
                <groupId>org.openjfx</groupId>
                <artifactId>javafx-fxml</artifactId>
                <version>${javafx.version}</version>
                <classifier>linux</classifier>
                <!-- license: GPLv2 license, includes the CLASSPATH exception -->
            </dependency>
            <dependency>
                <groupId>org.openjfx</groupId>
                <artifactId>javafx-web</artifactId>
                <version>${javafx.version}</version>
                <!-- license: GPLv2 license, includes the CLASSPATH exception -->
            </dependency>
            <dependency>
                <groupId>org.openjfx</groupId>
                <artifactId>javafx-web</artifactId>
                <version>${javafx.version}</version>
                <classifier>win</classifier>
                <!-- license: GPLv2 license, includes the CLASSPATH exception -->
            </dependency>
            <dependency>
                <groupId>org.openjfx</groupId>
                <artifactId>javafx-web</artifactId>
                <version>${javafx.version}</version>
                <classifier>mac</classifier>
                <!-- license: GPLv2 license, includes the CLASSPATH exception -->
            </dependency>
            <dependency>
                <groupId>org.openjfx</groupId>
                <artifactId>javafx-web</artifactId>
                <version>${javafx.version}</version>
                <classifier>linux</classifier>
                <!-- license: GPLv2 license, includes the CLASSPATH exception -->
            </dependency>
            <dependency>
                <groupId>org.openjfx</groupId>
                <artifactId>javafx-swing</artifactId>
                <version>${javafx.version}</version>
                <!-- license: GPLv2 license, includes the CLASSPATH exception -->
            </dependency>
            <dependency>
                <groupId>org.openjfx</groupId>
                <artifactId>javafx-controls</artifactId>
                <version>${javafx.version}</version>
                <!-- license: GPLv2 license, includes the CLASSPATH exception -->
            </dependency>
            <dependency>
                <groupId>org.openjfx</groupId>
                <artifactId>javafx-base</artifactId>
                <version>${javafx.version}</version>
                <!-- license: GPLv2 license, includes the CLASSPATH exception -->
            </dependency>
            <dependency>
                <groupId>org.yaml</groupId>
                <artifactId>snakeyaml</artifactId>
                <version>1.25</version>
                <!-- license: Apache License, Version 2.0 -->
            </dependency>
            <dependency>
                <groupId>org.codehaus.janino</groupId>
                <artifactId>janino</artifactId>
                <version>3.0.8</version>
                <!-- license: BSD (3 clause) -->
            </dependency>
            <dependency>
                <groupId>org.bytedeco</groupId>
                <artifactId>javacpp</artifactId>
                <version>1.5.8</version>
                <!-- license: Apache 2 / GPLv2 with ClassPath exception -->
            </dependency>
            <dependency>
                <groupId>org.bytedeco</groupId>
                <artifactId>openblas-platform</artifactId>
                <version>0.3.21-1.5.8</version>
                <!-- license: Apache 2 / GPLv2 with ClassPath exception -->
            </dependency>
            <dependency>
                <groupId>tw.edu.ntu.csie</groupId>
                <artifactId>libsvm</artifactId>
                <version>3.24</version>
                <!-- license: BSD (3 clause) -->
            </dependency>
            <dependency>
                <groupId>commons-httpclient</groupId>
                <artifactId>commons-httpclient</artifactId>
                <version>3.1</version>
                <!-- license: Apache License, Version 2.0 -->
            </dependency>
            <dependency>
                <groupId>org.biojava</groupId>
                <artifactId>biojava-core</artifactId>
                <version>6.0.3</version>
                <exclusions>
                    <!-- avoid log4j implementation of slf4j -->
                    <exclusion>
                        <groupId>org.apache.logging.log4j</groupId>
                        <artifactId>log4j-slf4j-impl</artifactId>
                    </exclusion>
                </exclusions>
                <!-- license: LGPL 2.1 -->
            </dependency>
            <dependency>
                <groupId>org.biojava</groupId>
                <artifactId>biojava-alignment</artifactId>
                <version>6.0.2</version>
                <exclusions>
                    <!-- avoid log4j implementation of slf4j -->
                    <exclusion>
                        <groupId>org.apache.logging.log4j</groupId>
                        <artifactId>log4j-slf4j-impl</artifactId>
                    </exclusion>
                </exclusions>
                <!-- license: LGPL 2.1 -->
            </dependency>
            <dependency>
                <groupId>org.apache.commons</groupId>
                <artifactId>commons-text</artifactId>
                <version>1.9</version>
                <!-- license: Apache License, Version 2.0 -->
            </dependency>
            <dependency>
                <groupId>commons-io</groupId>
                <artifactId>commons-io</artifactId>
                <version>2.13.0</version>
                <!-- license: Apache License, Version 2.0 -->
            </dependency>
            <dependency>
                <groupId>org.ejml</groupId>
                <artifactId>ejml-all</artifactId>
                <version>0.40</version>
                <!-- license: Apache License, Version 2.0 -->
            </dependency>
            <dependency>
                <groupId>org.fxmisc.richtext</groupId>
                <artifactId>richtextfx</artifactId>
                <version>0.10.5</version>
                <!-- license: BSD (2 clause) / GPLv2 with ClassPath exception -->
            </dependency>
            <dependency>
                <groupId>org.eclipse.jgit</groupId>
                <artifactId>org.eclipse.jgit</artifactId>
                <version>6.4.0.202211300538-r</version>
                <exclusions>
                    <!-- nmrfx includes a more recent version of slf4j-api -->
                    <exclusion>
                        <groupId>org.slf4j</groupId>
                        <artifactId>slf4j-api</artifactId>
                    </exclusion>
                </exclusions>
                <!-- license: Eclipse Distribution License (similar to BSD) -->
            </dependency>
            <dependency>
                <groupId>de.jangassen</groupId>
                <artifactId>nsmenufx</artifactId>
                <version>3.1.0</version>
                <!-- license: BSD (3 clause) -->
            </dependency>
            <dependency>
                <groupId>org.greenrobot</groupId>
                <artifactId>eventbus-java</artifactId>
                <version>3.3.1</version>
                <!-- license: Apache License, Version 2.0 -->
            </dependency>
<<<<<<< HEAD
        <dependency>
            <groupId>org.ojalgo</groupId>
            <artifactId>ojalgo</artifactId>
            <version>47.2.0</version>
        </dependency>
        <dependency>
            <groupId>com.actelion.research</groupId>
            <artifactId>openchemlib</artifactId>
            <version>2023.3.3</version>
        </dependency>
        <dependency>
            <groupId>org.tribuo</groupId>
            <artifactId>tribuo-core</artifactId>
            <version>4.3.1</version>
        </dependency>
        <dependency>
            <groupId>org.tribuo</groupId>
            <artifactId>tribuo-regression-slm</artifactId>
            <version>4.3.1</version>
        </dependency>
        <dependency>
            <groupId>org.tribuo</groupId>
            <artifactId>tribuo-data</artifactId>
            <version>4.3.1</version>
        </dependency>
=======
            <dependency>
                <groupId>org.ojalgo</groupId>
                <artifactId>ojalgo</artifactId>
                <version>47.2.0</version>
            </dependency>
            <dependency>
                <groupId>com.actelion.research</groupId>
                <artifactId>openchemlib</artifactId>
                <version>2023.3.3</version>
            </dependency>
            <dependency>
                <groupId>io.jenetics</groupId>
                <artifactId>jenetics</artifactId>
                <version>7.2.0</version>
            </dependency>
            <dependency>
                <groupId>org.apache.httpcomponents.client5</groupId>
                <artifactId>httpclient5</artifactId>
                <version>5.3.1</version>
            </dependency>
            <dependency>
                <groupId>berlin.yuna</groupId>
                <artifactId>type-map</artifactId>
                <version>2.1.8</version>
            </dependency>
            <dependency>
                <groupId>org.jgrapht</groupId>
                <artifactId>jgrapht-core</artifactId>
                <version>1.5.2</version>
            </dependency>
>>>>>>> 16d58e3d
        </dependencies>
    </dependencyManagement>
</project><|MERGE_RESOLUTION|>--- conflicted
+++ resolved
@@ -356,17 +356,6 @@
                 <version>3.3.1</version>
                 <!-- license: Apache License, Version 2.0 -->
             </dependency>
-<<<<<<< HEAD
-        <dependency>
-            <groupId>org.ojalgo</groupId>
-            <artifactId>ojalgo</artifactId>
-            <version>47.2.0</version>
-        </dependency>
-        <dependency>
-            <groupId>com.actelion.research</groupId>
-            <artifactId>openchemlib</artifactId>
-            <version>2023.3.3</version>
-        </dependency>
         <dependency>
             <groupId>org.tribuo</groupId>
             <artifactId>tribuo-core</artifactId>
@@ -382,7 +371,6 @@
             <artifactId>tribuo-data</artifactId>
             <version>4.3.1</version>
         </dependency>
-=======
             <dependency>
                 <groupId>org.ojalgo</groupId>
                 <artifactId>ojalgo</artifactId>
@@ -413,7 +401,6 @@
                 <artifactId>jgrapht-core</artifactId>
                 <version>1.5.2</version>
             </dependency>
->>>>>>> 16d58e3d
         </dependencies>
     </dependencyManagement>
 </project>