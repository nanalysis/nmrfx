--- conflicted
+++ resolved
@@ -237,11 +237,7 @@
         return column;
     }
 
-<<<<<<< HEAD
-    public List<String> getColumnAsList(String tag, String defaultValue) throws ParseException {
-=======
     public List<String> getColumnAsList(String tag, String defaultValue) {
->>>>>>> 3d14d25d
         ArrayList<String> column = loopTags.get(tag);
         if (column == null) {
             column = new ArrayList<>();
