/*
 * To change this license header, choose License Headers in Project Properties.
 * To change this template file, choose Tools | Templates
 * and open the template in the editor.
 */
package org.nmrfx.project;

import org.nmrfx.datasets.*;
import org.nmrfx.peaks.InvalidPeakException;
import org.nmrfx.peaks.PeakPaths;
import org.nmrfx.peaks.io.PeakReader;
import org.nmrfx.peaks.io.PeakWriter;
import org.nmrfx.peaks.PeakList;

import java.beans.PropertyChangeEvent;
import java.beans.PropertyChangeListener;
import java.beans.PropertyChangeSupport;
import java.io.File;
import java.io.FileWriter;
import java.io.IOException;
import java.io.Writer;
import java.lang.reflect.Constructor;
import java.lang.reflect.InvocationTargetException;
import java.nio.file.*;
import java.util.*;
import java.util.function.Predicate;
import java.util.regex.Matcher;
import java.util.regex.Pattern;
import java.util.stream.Collectors;
import java.util.stream.Stream;

import org.nmrfx.chemistry.Compound;
import org.nmrfx.star.*;
import org.slf4j.Logger;
import org.slf4j.LoggerFactory;

import static java.util.Objects.requireNonNullElse;

/**
 *
 * @author brucejohnson
 */
public class ProjectBase {
    private static final Logger log = LoggerFactory.getLogger(ProjectBase.class);

    public static final Pattern INDEX_PATTERN = Pattern.compile("^([0-9]+)_.*");
    public static final Pattern INDEX2_PATTERN = Pattern.compile("^.*_([0-9]+).*");
    private static final Map<String, SaveframeProcessor> saveframeProcessors = new HashMap<>();
    final String name;
    protected Path projectDir = null;
    public Map<String, PeakPaths> peakPaths;
    public Map<String, Compound> compoundMap = new HashMap<>();

    public static ProjectBase getNewProject(String name) {
        ProjectBase projectBase;
        try {
            Class<?> c = Class.forName("org.nmrfx.processor.gui.project.GUIProject");
            Class[] parameterTypes = {String.class};
            Constructor constructor = c.getDeclaredConstructor(parameterTypes);
            projectBase = (ProjectBase) constructor.newInstance(name);
        } catch (ClassNotFoundException | InstantiationException | IllegalAccessException | IllegalArgumentException | InvocationTargetException | NoSuchMethodException | SecurityException ex) {
            projectBase = new ProjectBase(name);
        }
        return projectBase;
    }

    protected Map<String, DatasetBase> datasetMap = new HashMap<>();
    protected List<DatasetBase> datasets = new ArrayList<>();
    protected Map<String, PeakList> peakLists = new HashMap<>();
    protected List<SaveframeWriter> extraSaveframes = new ArrayList<>();
    static ProjectBase activeProject = null;
    public static PropertyChangeSupport pcs = null;

    protected ProjectBase(String name) {
        this.name = name;
        peakPaths = new HashMap<>();
    }

    public static ProjectBase getActive() {
        ProjectBase project = activeProject;
        if (project == null) {
            project = getNewProject("Untitled 1");
        }
        activeProject = project;
        return project;
    }

    public static void setPCS(PropertyChangeSupport newPCS) {
        pcs = newPCS;
    }

    static String getName(String s) {
        Matcher matcher = INDEX_PATTERN.matcher(s);
        String name;
        if (matcher.matches()) {
            name = matcher.group(1);
        } else {
            name = s;
        }
        return name;
    }

    public static Optional<Integer> getIndex(String s) {
        Optional<Integer> fileNum = Optional.empty();
        Matcher matcher = INDEX_PATTERN.matcher(s);
        Matcher matcher2 = INDEX2_PATTERN.matcher(s);
        if (matcher.matches()) {
            fileNum = Optional.of(Integer.parseInt(matcher.group(1)));
        } else if (matcher2.matches()) {
            fileNum = Optional.of(Integer.parseInt(matcher2.group(1)));
        }
        return fileNum;
    }

    public final void setActive() {
        PropertyChangeEvent event = new PropertyChangeEvent(this, "project", null, this);
        activeProject = this;
        if (pcs != null) {
            pcs.firePropertyChange(event);
        }
    }

    public String getName() {
        return name;
    }

    public Map<String, Compound> getCompoundMap() {
        return compoundMap;
    }

    public boolean removeDataset(String datasetName) {
        boolean result = datasetMap.remove(datasetName) != null;
        refreshDatasetList();
        return result;
    }

    public Map<String, DatasetBase> getDatasetMap() {
        return datasetMap;
    }

    List<DatasetBase> getDatasetList() {
        return datasetMap.values().stream().sorted(Comparator.comparing(DatasetBase::getName)).collect(Collectors.toList());
    }

    public List<DatasetBase> getDatasetsWithFile(File file) {
        try {
            String testPath = requireNonNullElse(file.getCanonicalPath(), "");
            return datasetMap.values().stream().filter(dataset -> (testPath.equals(dataset.getCanonicalFile()))).collect(Collectors.toList());
        } catch (IOException ex) {
            return Collections.emptyList();
        }
    }

    public DatasetBase getDataset(String name) {
        return datasetMap.get(name);
    }

    public List<String> getDatasetNames() {
        return datasetMap.keySet().stream().sorted().collect(Collectors.toList());
    }

    public List<DatasetBase> getDatasets() {
        return datasets;
    }

    public void addSaveframe(SaveframeWriter saveframeWriter) {
        extraSaveframes.add(saveframeWriter);
    }

    public void copySaveFrames(ProjectBase newProject) {
        for (var saveFramewriter : extraSaveframes) {
            newProject.addSaveframe(saveFramewriter);
        }
    }

    public static void addSaveframeProcessor(String category, SaveframeProcessor saveframeProcessor) {
        saveframeProcessors.put(category, saveframeProcessor);
    }

    public void writeSaveframes(Writer chan) throws ParseException, IOException {
        for (SaveframeWriter saveframeWriter :extraSaveframes) {
            saveframeWriter.write(chan);
        }
    }

    public static void processExtraSaveFrames(STAR3 star3) throws ParseException {
        for (Saveframe saveframe: star3.getSaveFrames().values()) {
            if (saveframeProcessors.containsKey(saveframe.getCategoryName())) {
                try {
                    saveframeProcessors.get(saveframe.getCategoryName()).process(saveframe);
                } catch (IOException e) {
                    throw new ParseException(e.getMessage());
                }
            }
        }
    }

    public void addDataset(DatasetBase dataset, String datasetName) {
        datasetMap.put(datasetName, dataset);
        refreshDatasetList();
    }

    public boolean isDatasetPresent(File file) {
        return !getDatasetsWithFile(file).isEmpty();
    }

    public boolean isDatasetPresent(String name) {
        return datasetMap.containsKey(name);
    }

    public void refreshDatasetList() {
        datasets.clear();
        datasets.addAll(datasetMap.values());
    }

    public void addPeakList(PeakList peakList, String name) {
        peakLists.put(name, peakList);
    }

    public Collection<PeakList> getPeakLists() {
        return peakLists.values();
    }

    public Map<String, PeakList> getPeakListMap() {
        return peakLists;
    }

    public List<String> getPeakListNames() {
        return peakLists.keySet().stream().sorted().collect(Collectors.toList());
    }

    public PeakList getPeakList(String name) {
        return peakLists.get(name);
    }

    /**
     * Returns an Optional containing the PeakList that has the specified id
     * number or empty value if no PeakList with that id exists.
     *
     * @param listID the id of the peak list
     * @return the Optional containing the PeaKlist or an empty value if no
     * PeakList with that id exists
     */
    public Optional<PeakList> getPeakList(int listID) {
        return peakLists.values().stream().
                filter(p -> (p.getId() == listID)).findFirst();
    }

    /**
     * Return an Optional containing the PeakList with lowest id number or an
     * empty value if no PeakLists are present.
     *
     * @return Optional containing first peakList if any peak lists present or
     * empty if no peak lists.
     */
    public Optional<PeakList> getFirstPeakList() {
        Optional<PeakList> peakListOpt = peakLists.values().stream().
                sorted((o1, o2) -> Integer.compare(o1.getId(), o2.getId())).findFirst();
        return peakListOpt;
    }

    public void putPeakList(PeakList peakList) {
        peakLists.put(peakList.getName(), peakList);
    }

    public void removePeakList(String name) {
        peakLists.remove(name);
    }

    public void clearAllPeakLists() {
        peakLists.clear();
    }

    public boolean hasDirectory() {
        return projectDir != null;
    }

    public Path getDirectory() {
        return projectDir;
    }

    public boolean isDatasetPresent(DatasetBase dataset) {
        return datasetMap.containsValue(dataset);
    }

    public void clearAllDatasets() {
        List<DatasetBase> removeDatasets = new ArrayList<>();
        removeDatasets.addAll(datasets);
        for (DatasetBase datasetBase : removeDatasets) {
            datasetBase.close();
        }
        datasetMap.clear();
        datasets.clear();
    }

    public void setProjectDir(Path projectDir) {
        this.projectDir = projectDir;
        if (pcs != null ) {
            pcs.firePropertyChange(new PropertyChangeEvent(this, "project", null, this));
        }
    }

    public Path getProjectDir() {
        return this.projectDir;
    }

    // used in subclasses
    public void addPeakListListener(Object mapChangeListener) {
    }

    // used in subclasses
    public void addDatasetListListener(Object mapChangeListener) {
    }

    public void loadProject(Path projectDir) throws IOException, IllegalStateException {

        String[] subDirTypes = {"datasets", "peaks"};
        for (String subDir : subDirTypes) {
            loadProject(projectDir, subDir);
        }

    }

    public void loadProject(Path projectDir, String subDir) throws IOException, IllegalStateException {
        ProjectBase currentProject = getActive();
        setActive();
        boolean mpk2Mode = false;
        if (subDir.equals("mpk2")) {
            subDir = "peaks";
            mpk2Mode = true;
        }
        FileSystem fileSystem = FileSystems.getDefault();
        if (projectDir != null) {
            Path subDirectory = fileSystem.getPath(projectDir.toString(), subDir);
            if (Files.exists(subDirectory) && Files.isDirectory(subDirectory) && Files.isReadable(subDirectory)) {
                switch (subDir) {
                    case "datasets":
                        loadDatasets(subDirectory);
                        break;
                    case "peaks":
                        if (mpk2Mode) {
                            loadMPKs(subDirectory);
                        } else {
                            loadPeaks(subDirectory);
                        }
                        break;
                    default:
                        throw new IllegalStateException("Invalid subdir type");
                }
            }

        }
        setProjectDir(projectDir);
        currentProject.setActive();
    }

    public void saveProject() throws IOException {
        ProjectBase currentProject = getActive();
        setActive();
        if (getDirectory() == null) {
            throw new IllegalArgumentException("Project directory not set");
        }
        savePeakLists();
        saveDatasets();
        currentProject.setActive();
    }

    void loadPeaks(Path directory) throws IOException {
        FileSystem fileSystem = FileSystems.getDefault();
        if (Files.isDirectory(directory)) {
            PeakReader peakReader = new PeakReader(true);
            try (DirectoryStream<Path> fileStream = Files.newDirectoryStream(directory, "*.xpk2")) {
                for (Path f : fileStream) {
                    String filePath = f.toString();
                    PeakList peakList = peakReader.readXPK2Peaks(f.toString());
                    String mpk2File = filePath.substring(0, filePath.length() - 4) + "mpk2";
                    Path mpk2Path = fileSystem.getPath(mpk2File);
                    if (Files.exists(mpk2Path)) {
                        peakReader.readMPK2(peakList, mpk2Path.toString());
                    }

                }
            } catch (DirectoryIteratorException | IOException ex) {
                throw new IOException(ex.getMessage());
            }
            peakReader.linkResonances();
        }
    }

    void loadMPKs(Path directory) throws IOException {
        if (Files.isDirectory(directory)) {
            PeakReader peakReader = new PeakReader(true);
            try (DirectoryStream<Path> fileStream = Files.newDirectoryStream(directory, "*.mpk2")) {
                for (var f : fileStream) {

                    String fileName = f.toFile().getName();
                    String peakListName = fileName.substring(0, fileName.length() - 5);
                    PeakList peakList = PeakList.get(peakListName);
                    if ((peakList != null) && Files.exists(f)) {
                        peakReader.readMPK2(peakList, f.toString());
                    }
                }
            } catch (DirectoryIteratorException | IOException ex) {
                throw new IOException(ex.getMessage());
            }
        }
    }

    void savePeakLists() throws IOException {
        FileSystem fileSystem = FileSystems.getDefault();

        if (getDirectory() == null) {
            throw new IllegalArgumentException("Project directory not set");
        }
        Path projDir = this.getDirectory();
        Path peakDirPath = Paths.get(projDir.toString(), "peaks");
        try (Stream<Path> files = Files.list(peakDirPath)) {
            files.forEach(path -> {
                String fileName = path.getFileName().toString();
                if (fileName.endsWith(".xpk2") || fileName.endsWith(".mpk2")) {
                    String listName = fileName.substring(0, fileName.length() - 5);
                    if (PeakList.get(listName) == null) {
                        try {
                            Files.delete(path);
                        } catch (IOException ex) {
                            log.error(ex.getMessage(), ex);
                        }
                    }

                }
            });
        }

        peakLists.values().stream().forEach(peakListObj -> {
            Path peakFilePath = fileSystem.getPath(projDir.toString(), "peaks", peakListObj.getName() + ".xpk2");
            Path measureFilePath = fileSystem.getPath(projDir.toString(), "peaks", peakListObj.getName() + ".mpk2");
            // fixme should only write if file doesn't already exist or peaklist changed since read
            try {
                try (FileWriter writer = new FileWriter(peakFilePath.toFile())) {
                    PeakWriter peakWriter = new PeakWriter();
                    peakWriter.writePeaksXPK2(writer, peakListObj);
                }
                if (peakListObj.hasMeasures()) {
                    try (FileWriter writer = new FileWriter(measureFilePath.toFile())) {
                        PeakWriter peakWriter = new PeakWriter();
                        peakWriter.writePeakMeasures(writer, peakListObj);
                    }
                }
            } catch (IOException | InvalidPeakException ioE) {
                log.warn(ioE.getMessage(), ioE);
            }
        });
    }

    public void loadDatasets(Path directory) throws IOException {
        Pattern pattern = Pattern.compile("\\.(nv|ucsf|nvlnk)$");
        Predicate<String> predicate = pattern.asPredicate();
        if (Files.isDirectory(directory)) {
            try (Stream<Path> files = Files.list(directory)) {
                files.sequential().filter(path -> predicate.test(path.getFileName().toString())).
                        forEach(path -> {
                            String pathName = path.toString();
                            String fileName = path.getFileName().toString();
                            boolean isLinkFile = fileName.endsWith(".nvlnk");
                            DatasetBase dataset;
                            try {
                                if (isLinkFile) {
                                    dataset = DatasetFactory.newLinkDataset(fileName.substring(0, fileName.length() - 6), pathName);
                                } else {
                                    dataset = DatasetFactory.newDataset(pathName, fileName, false, false);
                                }
                                // The link files have no way of saving the integral norm, so recalculate from the regions file.
                                loadRegions(path.toString(), dataset, isLinkFile);
                            } catch (IOException ex) {
                                log.error(ex.getMessage(), ex);
                            }
                        });
            }
        }
        refreshDatasetList();
    }

    /**
     * Loads the regions from the provided filename and sets them in the dataset. If resetNorm is true, the
     * integral norm is calculated from the regions and set in the dataset.
     * @param regionFileStr The string path of the region file.
     * @param dataset The dataset to set the regions for.
     * @param resetNorm Whether to reset the integral norm.
     * @throws IOException if there is problem loading the regions.
     */
    private void loadRegions(String regionFileStr, DatasetBase dataset, boolean resetNorm) throws IOException {
        File regionFile = DatasetRegion.getRegionFile(regionFileStr);
        if (regionFile.canRead()) {
            List<DatasetRegion> regions = DatasetRegion.loadRegions(regionFile);
            if (!DatasetRegion.isLongRegionFile(regionFile)) {
                for (DatasetRegion region: regions) {
                    region.measure(dataset);
                }
            }
            dataset.setRegions(regions);
            if (resetNorm) {
                dataset.setNormFromRegions(regions);
            }
        }
    }

    public void saveDatasets() throws IOException {
        if (projectDir == null) {
            throw new IllegalArgumentException("Project directory not set");
        }
        Path datasetDir = projectDir.resolve("datasets");

        for (DatasetBase datasetBase : datasetMap.values()) {
            File datasetFile = datasetBase.getFile();
            if (datasetFile == null) {
                // Save any extracted projection datasets that are vec matrix based
                if (datasetBase.getFileName().contains(DatasetBase.DATASET_PROJECTION_TAG) && datasetBase.getVec() != null) {
                    File newFile = new File(datasetDir.toFile(), datasetBase.getName());
                    datasetBase.writeVecMat(newFile);
                }
                continue;
            }
            Path currentPath = datasetFile.toPath();
            Path fileNameAsPath = currentPath.getFileName();
            String fileName = fileNameAsPath.toString();
            Path pathInProject;

            if (fileName.endsWith(".nv") || fileName.endsWith(".ucsf")) {
                pathInProject = datasetDir.resolve(fileNameAsPath);
                if (!Files.exists(pathInProject)) {
                    try {
                        Files.createLink(pathInProject, currentPath);
                    } catch (IOException | UnsupportedOperationException | SecurityException ex) {
                        Files.createSymbolicLink(pathInProject, currentPath);
                    }
                }
<<<<<<< HEAD
                String parFilePath = DatasetParameterFile.getParameterFileName(pathInProject.toString());
                datasetBase.writeParFile(parFilePath);
                List<DatasetRegion> regions = datasetBase.getReadOnlyRegions();
                File regionFile = DatasetRegion.getRegionFile(pathInProject.toString());
                DatasetRegion.saveRegions(regionFile, regions);
=======
            } else {
                String fileLinkName = datasetBase.getName() + ".nvlnk";
                pathInProject = datasetDir.resolve(fileLinkName);
                Files.writeString(pathInProject, datasetFile.getAbsolutePath());
>>>>>>> 4574577c
            }
            String parFilePath = DatasetParameterFile.getParameterFileName(pathInProject.toString());
            datasetBase.writeParFile(parFilePath);
            TreeSet<DatasetRegion> regions = datasetBase.getRegions();
            File regionFile = DatasetRegion.getRegionFile(pathInProject.toString());
            DatasetRegion.saveRegions(regionFile, regions);
        }
    }

    public static class FileComparator implements Comparator<Path> {

        @Override
        public int compare(Path p1, Path p2) {
            String s1 = p1.getFileName().toString();
            String s2 = p2.getFileName().toString();
            int result;
            Optional<Integer> f1 = getIndex(s1);
            Optional<Integer> f2 = getIndex(s2);
            if (f1.isPresent() && f2.isEmpty()) {
                result = 1;
            } else if (f1.isEmpty() && f2.isPresent()) {
                result = -1;
            } else if (f1.isPresent()) {
                int i1 = f1.get();
                int i2 = f2.get();
                result = Integer.compare(i1, i2);
            } else {
                if (s1.endsWith(".seq") && !s2.endsWith(".seq")) {
                    result = 1;
                } else if (!s1.endsWith(".seq") && s2.endsWith(".seq")) {
                    result = -1;
                } else if (s1.endsWith(".pdb") && !s2.endsWith(".pdb")) {
                    result = 1;
                } else if (!s1.endsWith(".pdb") && s2.endsWith(".pdb")) {
                    result = -1;
                } else {
                    result = s1.compareTo(s2);
                }

            }
            return result;
        }

    }

    /**
     * Add a PropertyChangeListener to the listener list. The listener is
     * registered for all properties. The same listener object may be added more
     * than once, and will be called as many times as it is added. If listener
     * is null, no exception is thrown and no action is taken.
     */
    public static void addPropertyChangeListener(PropertyChangeListener listener) {
        if (pcs != null) {
            pcs.addPropertyChangeListener(listener);
        }
    }

    /**
     * Remove a PropertyChangeListener from the listener list. This removes a
     * PropertyChangeListener that was registered for all properties. If
     * listener was added more than once to the same event source, it will be
     * notified one less time after being removed. If listener is null, or was
     * never added, no exception is thrown and no action is taken.
     */
    public static void removePropertyChangeListener(PropertyChangeListener listener) {
        if (pcs != null) {
            pcs.removePropertyChangeListener(listener);
        }
    }

    /**
     * Returns an array of all the listeners that were added to the
     * PropertyChangeSupport object with addPropertyChangeListener().
     */
    public static PropertyChangeListener[] getPropertyChangeListeners() {
        if (pcs == null) {
            return null;
        } else {
            return pcs.getPropertyChangeListeners();
        }
    }
}<|MERGE_RESOLUTION|>--- conflicted
+++ resolved
@@ -534,22 +534,14 @@
                         Files.createSymbolicLink(pathInProject, currentPath);
                     }
                 }
-<<<<<<< HEAD
-                String parFilePath = DatasetParameterFile.getParameterFileName(pathInProject.toString());
-                datasetBase.writeParFile(parFilePath);
-                List<DatasetRegion> regions = datasetBase.getReadOnlyRegions();
-                File regionFile = DatasetRegion.getRegionFile(pathInProject.toString());
-                DatasetRegion.saveRegions(regionFile, regions);
-=======
             } else {
                 String fileLinkName = datasetBase.getName() + ".nvlnk";
                 pathInProject = datasetDir.resolve(fileLinkName);
                 Files.writeString(pathInProject, datasetFile.getAbsolutePath());
->>>>>>> 4574577c
             }
             String parFilePath = DatasetParameterFile.getParameterFileName(pathInProject.toString());
             datasetBase.writeParFile(parFilePath);
-            TreeSet<DatasetRegion> regions = datasetBase.getRegions();
+            List<DatasetRegion> regions = datasetBase.getReadOnlyRegions();
             File regionFile = DatasetRegion.getRegionFile(pathInProject.toString());
             DatasetRegion.saveRegions(regionFile, regions);
         }
