/*
 * NMRFx Structure : A Program for Calculating Structures
 * Copyright (C) 2004-2017 One Moon Scientific, Inc., Westfield, N.J., USA
 *
 * This program is free software: you can redistribute it and/or modify
 * it under the terms of the GNU General Public License as published by
 * the Free Software Foundation, either version 3 of the License, or
 * (at your option) any later version.
 *
 * This program is distributed in the hope that it will be useful,
 * but WITHOUT ANY WARRANTY; without even the implied warranty of
 * MERCHANTABILITY or FITNESS FOR A PARTICULAR PURPOSE.  See the
 * GNU General Public License for more details.
 *
 * You should have received a copy of the GNU General Public License
 * along with this program.  If not, see <http://www.gnu.org/licenses/>.
 */
package org.nmrfx.chemistry.io;

import org.nmrfx.annotations.PluginAPI;
import org.nmrfx.chemistry.*;
import org.nmrfx.project.ProjectBase;
import org.slf4j.Logger;
import org.slf4j.LoggerFactory;

import javax.vecmath.Vector3d;
import java.io.*;
import java.nio.file.DirectoryStream;
import java.nio.file.Files;
import java.nio.file.Path;
import java.util.*;
import java.util.regex.Matcher;
import java.util.regex.Pattern;

@PluginAPI("ring")
public class PDBFile {
    private static final Logger log = LoggerFactory.getLogger(PDBFile.class);

    private static final boolean ALLOW_SEQUENCE_DIFF = true;
    private static final Map<String, String> reslibMap = new HashMap<>();
    private static boolean iupacMode = true;
    private static String localReslibDir = "";

    static {
        reslibMap.put("IUPAC", "resource:/reslib_iu");
        reslibMap.put("XPLOR", "resource:/reslib");
    }

    Atom connectAtom = null;

    public PDBFile() {
    }

    public static boolean isIUPACMode() {
        return iupacMode;
    }

    public static void setIUPACMode(final boolean newValue) {
        iupacMode = newValue;
    }

    /**
     * setLocalResLibDir is used to specify a directory of user generated
     * residues.
     *
     * @param dirName provides a path to the directory
     *                 <p>
     *                 When specifying a sequence, if the residue name is not found within the
     *                 standard library, this path will be parsed for the necessary file.
     */
    public static void setLocalResLibDir(final String dirName) {
        localReslibDir = dirName;
    }

    public static String getLocalReslibDir() {
        return localReslibDir;
    }

    public static void putReslibDir(final String name, final String dirName) {
        reslibMap.put(name, dirName);
    }

    public static String getReslibDir(final String name) {
        if ((name == null) || name.isEmpty()) {
            return getReslibDir();
        } else {
            return reslibMap.get(name);
        }
    }

    public static String getReslibDir() {
        if (iupacMode) {
            return reslibMap.get("IUPAC");
        } else {
            return reslibMap.get("XPLOR");
        }
    }

    public MoleculeBase read(String fileName) throws MoleculeIOException {
        return read(null, fileName, false);
    }

    private void addAtom(Compound compound, AtomParser atomParse, int structureNumber) {
        Atom atom = new Atom(atomParse);
        atom.setEnergyProp();
        atom.setPointValidity(structureNumber, true);
        Point3 pt = new Point3(atomParse.x, atomParse.y, atomParse.z);
        atom.setPoint(structureNumber, pt);
        atom.setOccupancy((float) atomParse.occupancy);
        atom.setBFactor((float) atomParse.bfactor);
        atom.entity = compound;
        compound.addAtom(atom);
    }
    private boolean newChain(CompoundState compoundState, AtomParser atomParser) {
        String thisChain;
        if (atomParser.segment.equals("")) {
            thisChain = atomParser.chainID;
        } else {
            thisChain = atomParser.segment;
        }
        return !thisChain.equals(compoundState.lastChain);
    }

    private void checkChain(CompoundState cs, AtomParser atomParse, Compound compound) {
        String thisChain;
        if (atomParse.segment.equals("")) {
            thisChain = atomParse.chainID;
        } else {
            thisChain = atomParse.segment;
        }
        cs.compound = compound;
        if (!thisChain.equals(cs.lastChain)) {
            cs.lastChain = thisChain;

            String polymerName;
            if (cs.lastChain.trim().equals("")) {
                cs.coordSetName = cs.molName;
                polymerName = cs.molName;
            } else {
                cs.coordSetName = cs.lastChain;
                polymerName = cs.lastChain;
            }
            if (compound instanceof Residue residue) {
                cs.polymer = new Polymer(polymerName);
                cs.polymer.assemblyID = cs.molecule.entityLabels.size() + 1;
                cs.polymer.molecule = cs.molecule;
                cs.molecule.addEntity(cs.polymer, cs.coordSetName);
            } else {
                compound.molecule = cs.molecule;
                compound.assemblyID = cs.molecule.entityLabels.size() + 1;
                cs.molecule.addEntity(compound);
            }
        }
        if (compound instanceof Residue residue) {
            residue.molecule = cs.molecule;
            cs.polymer.addResidue(residue);
        }
    }

    static class CompoundState {
        MoleculeBase molecule;
        String molName;
        Polymer polymer = null;
        Compound compound = null;
        String lastChain = null;
        String lastRes = "";
        String coordSetName = "";
        CompoundState(MoleculeBase molecule, String molName) {
            this.molecule = molecule;
            this.molName = molName;
        }

    }
    public MoleculeBase read(MoleculeBase molecule, String fileName, boolean strictMode)
            throws MoleculeIOException {
        String string;
        File file = new File(fileName);
        int dotPos = file.getName().lastIndexOf('.');
        int structureNumber = 0;
        String molName;

        if (dotPos >= 0) {
            molName = file.getName().substring(0, dotPos);
        } else {
            molName = file.getName();
        }

        if (molecule == null) {
            molecule = MoleculeFactory.newMolecule(molName);
        }

        Compound compound = null;
        CompoundState compoundState = new CompoundState(molecule, molName);

        try (
                BufferedReader bf = new BufferedReader(new FileReader(fileName));
                LineNumberReader lineReader = new LineNumberReader(bf)
        ) {
            while (true) {
                string = lineReader.readLine();

                if ((string == null) || string.startsWith("ENDMDL")) {
                    molecule.updateAtomArray();
                    molecule.structures.add(structureNumber);
                    molecule.calcAllBonds();
                    molecule.getAtomTypes();
                    ProjectBase.getActive().putMolecule(molecule);
                    return molecule;
                }

                if (string.startsWith("ATOM  ") || string.startsWith("HETATM")) {
                    PDBAtomParser atomParse = new PDBAtomParser(string);

<<<<<<< HEAD
                    if (!lastRes.equals(atomParse.resNum)) {
                        lastRes = atomParse.resNum;
                        residue = new Residue(atomParse.resNum,
                                atomParse.resName);

                        String thisChain;

                        if (atomParse.segment.isEmpty()) {
                            thisChain = atomParse.chainID;
                        } else {
                            thisChain = atomParse.segment;
                        }

                        if (!thisChain.equals(lastChain)) {
                            lastChain = thisChain;

                            if (lastChain.trim().isEmpty()) {
                                coordSetName = molName;
                                polymer = new Polymer(molName);
                            } else {
                                coordSetName = lastChain;
                                polymer = new Polymer(lastChain);
                            }
                            polymer.molecule = molecule;
                            molecule.addEntity(polymer, coordSetName);
                        }

                        if (polymer == null) {
                            throw new MoleculeIOException("didn't form polymer");
                        }

                        polymer.addResidue(residue);
                    }

                    Atom atom = new Atom(atomParse);
                    atom.setPointValidity(structureNumber, true);
                    atom.entity = residue;
                    atom.setEnergyProp();
                    pt = atom.getPoint(structureNumber);
                    pt = new Point3(atomParse.x, atomParse.y, atomParse.z);
                    atom.setPoint(structureNumber, pt);
                    atom.setOccupancy((float) atomParse.occupancy);
                    atom.setBFactor((float) atomParse.bfactor);
                    residue.addAtom(atom);
                } else if (string.startsWith("HETATM")) {
                    PDBAtomParser atomParse = new PDBAtomParser(string);

                    if (!lastRes.equals(atomParse.resNum)) {
                        lastRes = atomParse.resNum;
                        compound = new Compound(atomParse.resNum,
                                atomParse.resName);

                        String thisChain;

                        if (atomParse.segment.isEmpty()) {
                            thisChain = atomParse.chainID;
=======
                    if (!compoundState.lastRes.equals(atomParse.resNum)) {
                        boolean compoundMode = false;
                        if (string.startsWith("HETATM")  && newChain(compoundState, atomParse)) {
                            compoundMode = true;
                        }

                        compoundState.lastRes = atomParse.resNum;
                        if (!compoundMode) {
                            compound = new Residue(atomParse.resNum, atomParse.resName);
>>>>>>> e6f0d404
                        } else {
                            compound = new Compound(atomParse.resNum, atomParse.resName);
                        }
                        checkChain(compoundState, atomParse, compound);
                    }
                    addAtom(compound, atomParse, structureNumber);
                }
            }
        } catch (FileNotFoundException fnf) {
            throw new MoleculeIOException(fnf.getMessage());
        } catch (Exception e) {
            log.warn(e.getMessage(), e);
            return molecule;
        }
    }

    // fixme change capping atom names to new PDB standard H,H2  O,OXT,HXT
    public static void capPolymer(Polymer polymer) {
        polymer.getFirstResidue().capFirstResidue("");
        polymer.getLastResidue().capLastResidue("");

    }

    public MoleculeBase readSequence(String fileName, int structureNum)
            throws MoleculeIOException {
        String lastRes = "";
        File file = new File(fileName);
        int dotPos = file.getName().lastIndexOf('.');
        String molName = file.getName().substring(0, dotPos);
        MoleculeBase moleculeBase;

        String string;
        String polymerName;
        String lastChain = null;
        ArrayList<String> residueList = new ArrayList<>();
        residueList.add("-molecule " + molName);
        try (
                BufferedReader bf = new BufferedReader(new FileReader(fileName));
                LineNumberReader lineReader = new LineNumberReader(bf)
        ) {
            while (true) {
                string = lineReader.readLine();

                if (string == null) {
                    break;
                }

                if (string.startsWith("ATOM  ") || string.startsWith("HETATM ")) {
                    PDBAtomParser atomParse = new PDBAtomParser(string);

                    if (string.startsWith("HETATM ") && !atomParse.resName.equals("MSE")) {
                        continue;
                    }

                    String thisChain;
                    if (atomParse.segment.trim().isEmpty()) {
                        thisChain = atomParse.chainID.trim();
                    } else {
                        thisChain = atomParse.segment.trim();
                    }
                    if (!thisChain.equals(lastChain)) {
                        lastChain = thisChain;

                        if (lastChain.trim().isEmpty()) {
                            polymerName = molName;
                        } else {
                            polymerName = lastChain;
                        }
                        residueList.add("-polymer " + polymerName);
                        residueList.add("-coordset " + polymerName);
                    }

                    if (!lastRes.equals(atomParse.resNum)) {
                        lastRes = atomParse.resNum;
                        atomParse.resName = atomParse.resName.toLowerCase();
                        residueList.add(atomParse.resName + " " + atomParse.resNum);
                    }
                    // fixme should we do anything here with MODEL
                } else if (string.startsWith("ENDMDL")) {
                    break;
                }
            }
            Sequence sequence = new Sequence();
            moleculeBase = sequence.read(molName, residueList, null);
            readCoordinates(moleculeBase, fileName, structureNum, true, true);

        } catch (FileNotFoundException ioe) {
            throw new MoleculeIOException(ioe.getMessage());
        } catch (IOException e) {
            log.warn(e.getMessage(), e);

            return null;
        }
        return moleculeBase;
    }

    double chiralVolume(Vector3d v1, Vector3d v2, Vector3d v3, Vector3d v4) {
        Vector3d vc = new Vector3d();
        v2.sub(v1);
        v3.sub(v1);
        v4.sub(v1);
        vc.cross(v2, v3);
        return v4.dot(vc);
    }

    public int checkPDBType(String fileName) throws MoleculeIOException {
        String lastRes = "";
        HashMap<String, Vector3d> atomMap = new HashMap<>();
        try (
                BufferedReader bf = new BufferedReader(new FileReader(fileName));
                LineNumberReader lineReader = new LineNumberReader(bf)
        ) {
            while (true) {
                String string = lineReader.readLine();

                if (string == null) {
                    break;
                }

                if (string.startsWith("ATOM  ")) {
                    PDBAtomParser atomParse = new PDBAtomParser(string);
                    String resName = atomParse.resName;
                    if (resName.equals("ALA")) {
                        continue;
                    }
                    if (resName.equals("GLY")) {
                        continue;
                    }
                    String aName = atomParse.atomName;
                    String resNum = atomParse.resNum;
                    Vector3d vector3 = new Vector3d(atomParse.x, atomParse.y, atomParse.z);
                    atomMap.put(aName, vector3);
                    if (!resNum.equals(lastRes)) {
                        if (atomMap.containsKey("CA") && atomMap.containsKey("CG")) {
                            if (atomMap.containsKey("HB1") && atomMap.containsKey("HB2")) {
                                return 1;
                            } else if (atomMap.containsKey("HB2") && atomMap.containsKey("HB3")) {

                                return 2;
                            }
                        }
                        lastRes = resNum;
                        atomMap.clear();
                    }
                }
            }

        } catch (FileNotFoundException ioe) {
            throw new MoleculeIOException(ioe.getMessage());
        } catch (Exception exc) {
            log.warn(exc.getMessage(), exc);
            return -1;
        }
        return 0;

    }

    public void readMultipleCoordinateFiles(File dir, final boolean noComplain) throws MoleculeIOException, IOException {
        MoleculeBase molecule = MoleculeFactory.getActive();
        boolean readMolSeq = false;
        if (molecule == null) {
            readMolSeq = true;
        } else {
            molecule.structures.clear();
        }
        Pattern pdbPattern = Pattern.compile(".+([0-9]+)\\.pdb");
        Path dirPath = dir.toPath();

        try (DirectoryStream<Path> stream = Files.newDirectoryStream(dirPath)) {
            int iStruct = 0;
            for (Path entry : stream) {
                Matcher matcher = pdbPattern.matcher(entry.toString());
                if (matcher.matches()) {
                    if (readMolSeq) {
                        readSequence(entry.toString(), 0);
                        molecule = MoleculeFactory.getActive();
                        molecule.structures.clear();
                        readMolSeq = false;
                    }
                    readCoordinates(molecule, entry.toString(), iStruct++, noComplain, true);
                }
            }
        }
    }

    public void readMultipleCoordinateFiles(List<File> files, final boolean noComplain) throws MoleculeIOException, IOException {
        MoleculeBase molecule = MoleculeFactory.getActive();
        boolean readMolSeq = false;
        if (molecule == null) {
            readMolSeq = true;
        } else {
            molecule.structures.clear();
        }
        int iStruct = 0;
        for (File entry : files) {
            if (readMolSeq) {
                readSequence(entry.toString(), 0);
                molecule = MoleculeFactory.getActive();
                molecule.structures.clear();
                readMolSeq = false;
            }
            readCoordinates(molecule, entry.toString(), iStruct++, noComplain, true);
        }
    }

    public void readCoordinates(MoleculeBase molecule, String fileName, int structureNumber, final boolean noComplain, boolean genCoords)
            throws MoleculeIOException {
        String lastChain = "";

        String molName = molecule.getName();
        int type = checkPDBType(fileName);
        boolean coordsGen = false;
        TreeSet<Integer> selSet = new TreeSet<>();
        try (BufferedReader bf = new BufferedReader(new FileReader(fileName));
             LineNumberReader lineReader = new LineNumberReader(bf)) {
            boolean swap = (molecule.checkType() == 2) && (type == 1);
            boolean readJustOne = true;

            if (structureNumber < 0) {
                readJustOne = false;
                structureNumber = molecule.getActiveStructures().length > 0 ? molecule.getActiveStructureList().getLast() + 1 : 0;
            }

            if (readJustOne) {
                molecule.structures.add(structureNumber);
            }

            String polymerName;

            Iterator<CoordSet> e = molecule.coordSets.values().iterator();

            CoordSet coordSet;

            while (e.hasNext()) {
                coordSet = e.next();

                for (Entity entity : coordSet.getEntities().values()) {
                    for (Atom atom : entity.getAtoms()) {
                        atom.setPointValidity(structureNumber,
                                false);
                    }
                }
            }

            Polymer polymer;
            Residue residue;
            Point3 pt;
            String string;
            String coordSetName = "";

            while (true) {
                string = lineReader.readLine();

                if (string == null) {
                    break;
                }
                boolean hetAtom = false;
                if (string.startsWith("ATOM  ") || string.startsWith("HETATM")) {
                    PDBAtomParser atomParse = new PDBAtomParser(string, swap);
                    Entity compoundEntity = molecule.getEntity(atomParse.resName);
                    // fixme not propertly supporting insertCode
                    if (!atomParse.insertCode.equals(" ")) {
                        continue;
                    }
                    // PDB standard says all non-standard residue atoms should be HETATM
                    //   but some software makes everything an atom
                    //   so check to see if we've made an entity with residue name
                    //     if so we treat it as HETATM
                    if (string.startsWith("HETATM") || (compoundEntity instanceof Compound)) {
                        hetAtom = true;
                    }
                    if (compoundEntity == null) {
                        hetAtom = false;
                    }
                    Atom atom;
                    String thisChain;

                    if (atomParse.segment.isEmpty()) {
                        thisChain = atomParse.chainID;
                    } else {
                        thisChain = atomParse.segment.toLowerCase();
                    }
                    if (!thisChain.equals(lastChain)) {
                        lastChain = thisChain;
                    }

                    if (!hetAtom) {

                        if (lastChain.trim().isEmpty()) {
                            polymerName = molName;
                        } else {
                            polymerName = lastChain;
                        }

                        polymer = (Polymer) molecule.getEntity(polymerName);

                        if (polymer == null) {
                            polymer = (Polymer) molecule.getChain(polymerName);
                        }
                        if (polymer == null) {
                            log.warn("null polymer {} for line {}", polymerName, string);

                            continue;
                        }

                        if (!molecule.coordSetExists(coordSetName)) {
                            coordSetName = molecule.getFirstCoordSet().getName();
                        }

                        residue = polymer.getResidue(atomParse.resNum);

                        if (residue == null) {
                            continue;
                        }
                        if (!AtomParser.isResNameConsistant(residue.getName(), atomParse.resName)) {
                            String msg = "Residue " + polymerName + ":" + residue.getName() + " at " + atomParse.resNum + " is not same as in file " + atomParse.resName;
                            if (ALLOW_SEQUENCE_DIFF) {
                                log.warn(msg);
                                log.warn(string);
                                continue;
                            } else {
                                throw new MoleculeIOException(msg);
                            }
                        }
                        atom = residue.getAtomLoose(atomParse.atomName);

                        if (atom == null) {
                            continue;
                        }

                    } else {
                        coordSetName = thisChain;

                        if (compoundEntity == null) {
                            if (!noComplain) {
                                log.warn("no such compound as  {} in file line {}", atomParse.resName, string);
                            }
                            continue;
                        }
                        Compound compound = (Compound) compoundEntity;
                        atom = compound.getAtom(atomParse.atomName);

                        if (atom == null) {
                            if (!noComplain) {
                                log.warn("no such atom as {} in file line {}", atomParse.atomName, string);
                            }
                            continue;
                        }
                    }
                    atom.setPointValidity(structureNumber, true);
                    pt = new Point3(atomParse.x, atomParse.y, atomParse.z);
                    atom.setPoint(structureNumber, pt);
                    atom.setOccupancy((float) atomParse.occupancy);
                    atom.setBFactor((float) atomParse.bfactor);

                } else if (string.startsWith("MODEL ")) {
                    if (readJustOne) {
                        String modString = string.substring(6).trim();
                        if (!modString.isEmpty()) {
                            structureNumber = Integer.parseInt(modString);
                        }
                    }
                    if (!molecule.structures.contains(structureNumber)) {
                        Integer intStructure = structureNumber;
                        selSet.add(intStructure);
                        molecule.structures.add(intStructure);
                    }

                    for (Entity entity : molecule.entities.values()) {
                        for (Atom atom : entity.getAtoms()) {
                            atom.setPointValidity(structureNumber, false);
                        }
                    }
                } else if (string.startsWith("ENDMDL")) {
                    if (genCoords) {
                        molecule.genCoords(structureNumber, true);
                        coordsGen = true;
                    }
                    if (readJustOne) {
                        break;
                    }

                    structureNumber++;
                }
            }
        } catch (FileNotFoundException ioe) {
            throw new MoleculeIOException(ioe.getMessage());
        } catch (MoleculeIOException psE) {
            throw psE;
        } catch (Exception exc) {
            log.warn(exc.getMessage(), exc);
            return;
        }
        if (genCoords && !coordsGen) {
            molecule.genCoords(structureNumber, true);
        }
        molecule.setActiveStructures(selSet);

    }

    public BufferedReader getLocalResidueReader(final String fileName) {
        File file = new File(fileName);
        String reslibDir = getLocalReslibDir();
        BufferedReader bf = null;
        if (!reslibDir.isEmpty()) {
            try {
                bf = new BufferedReader(new FileReader(reslibDir + '/' + file.getName()));
            } catch (IOException ignored) {
            }
        }
        return bf;
    }

    public boolean addResidue(String fileName, Residue residue, String coordSetName, boolean throwTclException) throws MoleculeIOException {
        StreamTokenizer tokenizer;
        String newState;
        String currentState = null;
        Atom atom = null;
        Atom parent = null;
        Atom refAtom = null;
        int iArgs = 0;
        BufferedReader bf;
        try {
            if (fileName.startsWith("/reslib")) {
                InputStream inputStream = this.getClass().getResourceAsStream(fileName);
                assert inputStream != null;
                bf = new BufferedReader(new InputStreamReader(inputStream));
            } else {
                bf = new BufferedReader(new FileReader(fileName));
            }
            tokenizer = new StreamTokenizer(bf);
        } catch (IOException ioe) {
            bf = getLocalResidueReader(fileName);
            if (bf == null) {
                if (throwTclException) {
                    throw new MoleculeIOException("the Cannot open the file " + fileName);
                } else {
                    return false;
                }
            }
            tokenizer = new StreamTokenizer(bf);
        }

        tokenizer.resetSyntax();
        tokenizer.wordChars('a', 'z');
        tokenizer.wordChars('A', 'Z');
        tokenizer.wordChars('0', '9');
        tokenizer.wordChars('\'', '\'');
        tokenizer.wordChars('-', '-');
        tokenizer.wordChars('+', '+');
        tokenizer.whitespaceChars(0000, 32);
        Atom angleAtom = null;
        String pseudoAtomName = null;
        ArrayList<String> pseudoArray = new ArrayList<>();
        try {
            while (tokenizer.nextToken() != StreamTokenizer.TT_EOF) {
                if (tokenizer.ttype == StreamTokenizer.TT_WORD) {

                    newState = switch (tokenizer.sval) {
                        case "ATOM" -> "ATOM";
                        case "FAMILY" -> "FAMILY";
                        case "ANGLE" -> "ANGLE";
                        case "PSEUDO" -> "PSEUDO";
                        case "CRAD" -> "CRAD";
                        default -> null;
                    };
                } else if (tokenizer.ttype == StreamTokenizer.TT_NUMBER) {
                    newState = null;
                } else if (tokenizer.ttype == '-') {
                    newState = null;
                } else if (tokenizer.ttype == '+') {
                    newState = null;
                } else {
                    continue;
                }

                if (currentState == null) {
                    currentState = newState;
                    iArgs = 0;

                } else if (currentState.equals("ATOM")) {
                    if ((newState != null)) {
                        if (iArgs < 5) {
                            throw new MoleculeIOException("too few arguments for ATOM");
                        } else {
                            tokenizer.resetSyntax();
                            tokenizer.wordChars('a', 'z');
                            tokenizer.wordChars('A', 'Z');
                            tokenizer.wordChars('\'', '\'');
                            tokenizer.wordChars('-', '-');
                            tokenizer.wordChars('+', '+');
                            tokenizer.wordChars('0', '9');
                            tokenizer.whitespaceChars(0000, 32);
                            currentState = newState;
                            iArgs = 0;

                        }
                    } else {
                        if (iArgs == 0) {
                            atom = Atom.genAtomWithElement("CA", "C");
                            atom.setPointValidity(0, true);
                            atom.entity = residue;
                            atom.name = tokenizer.sval;
                            residue.addAtom(atom);
                        } else if (iArgs == 1) {
                            if (atom != null) {
                                atom.setType(tokenizer.sval);
                            }

                            if (atom != null && tokenizer.sval.charAt(0) == 'M'
                                    && atom.name.startsWith("H")) {
                                atom.setAtomicNumber("H");
                            }

                            tokenizer.parseNumbers();
                        } else if (iArgs == 2) {
                            // bondLength
                            if (atom != null) {
                                atom.bondLength = (float) tokenizer.nval;
                            }
                        } else if (iArgs == 3) {
                            // valance angle
                            if (atom != null) {
                                atom.valanceAngle = (float) (tokenizer.nval * Math.PI / 180.0);
                            }
                        } else if (iArgs == 4) {
                            // dihedral angle
                            if (atom != null) {
                                atom.dihedralAngle = (float) (tokenizer.nval * Math.PI / 180.0);
                            }
                        }

                        iArgs++;
                    }
                } else if (currentState.equals("FAMILY")) {
                    if ((newState != null)) {
                        if (iArgs < 2) {
                            throw new MoleculeIOException("too few arguments for FAMILY");
                        } else {
                            currentState = newState;
                            iArgs = 0;

                        }
                    } else {
                        if (iArgs == 0) {
                            if (tokenizer.sval.equals("-")) {
                                if (connectAtom != null) {
                                    parent = connectAtom;

                                } else {
                                    parent = null;
                                }
                            } else {
                                parent = residue.getAtom(tokenizer.sval);
                            }

                            iArgs++;

                            continue;
                        }

                        Bond bond;

                        if (iArgs == 1) {
                            refAtom = residue.getAtom(tokenizer.sval);

                            if (parent != null) {
                                bond = new Bond(refAtom, parent);
                                refAtom.parent = parent;
                                refAtom.addBond(bond);

                                if (parent.entity == residue) {
                                    iArgs++;

                                    continue;
                                } else {
                                    Bond bond2 = new Bond(parent, refAtom);
                                    parent.addBond(bond2);
                                }
                            } else {
                                iArgs++;

                                continue;
                            }
                        } else if (tokenizer.sval.equals("+")) {
                            connectAtom = refAtom;
                            iArgs++;

                            continue;
                        } else {
                            Atom daughterAtom;
                            boolean ringClosure = false;
                            if (tokenizer.sval.startsWith("r")) { // close ring
                                daughterAtom = residue.getAtom(tokenizer.sval.substring(1));
                                ringClosure = true;
                            } else if (tokenizer.sval.startsWith("-")) { // close ring
                                daughterAtom = residue.getAtom(tokenizer.sval.substring(1));
                                ringClosure = true;
                            } else {
                                daughterAtom = residue.getAtom(tokenizer.sval);
                            }
                            if (daughterAtom == null) {
                                throw new MoleculeIOException("Can't find atom \"" + tokenizer.sval + "\"");
                            }

                            if (daughterAtom.getName().startsWith("H")) {
                                bond = new Bond(daughterAtom, refAtom);
                                daughterAtom.addBond(bond);
                                daughterAtom.parent = refAtom;
                            }

                            bond = new Bond(refAtom, daughterAtom);
                            if (refAtom != null) {
                                refAtom.addBond(bond);
                            }
                            if (!ringClosure) {
                                daughterAtom.parent = refAtom;
                            }
                        }
                        residue.addBond(bond);
                        iArgs++;
                    }
                } else if (currentState.equals("ANGLE")) {
                    if ((newState != null)) {
                        if (iArgs < 2) {
                            throw new MoleculeIOException("too few arguments for ANGLE");
                        } else {
                            currentState = newState;
                            iArgs = 0;

                        }
                    } else {
                        if (iArgs == 0) {
                            angleAtom = residue.getAtom(tokenizer.sval);
                            tokenizer.parseNumbers();
                            // angleAtom.
                            iArgs++;
                            continue;
                        }
                        if (iArgs == 2) {
                            if (angleAtom != null) {
                                angleAtom.irpIndex = (int) (tokenizer.nval + 0.5);
                            }
                        }
                        iArgs++;
                    }
                } else if (currentState.equals("PSEUDO")) {
                    if ((newState != null)) {
                        if (iArgs < 3) {
                            throw new MoleculeIOException("too few arguments for PSEUDO");
                        } else {
                            currentState = newState;
                            iArgs = 0;
                            residue.addPseudoAtoms(pseudoAtomName, pseudoArray);
                        }
                    } else {
                        if (iArgs == 0) {
                            pseudoAtomName = tokenizer.sval;
                            pseudoArray.clear();
                            iArgs++;
                            continue;
                        } else {
                            pseudoArray.add(tokenizer.sval);
                        }
                        iArgs++;
                    }
                }
            }

            bf.close();
            return true;
        } catch (IOException e) {
            log.warn("Error reading \"{}\" : {}", fileName, e.getMessage(), e);
            return false;
        }
    }

    public static Compound readResidue(String fileName, String fileContent, MoleculeBase molecule, String coordSetName) throws MoleculeIOException {
        return readResidue(fileName, fileContent, molecule, coordSetName, null);
    }

    public static Compound readResidue(String fileName, String fileContent, MoleculeBase molecule, String coordSetName, Residue residue)
            throws MoleculeIOException {
        String molName;
        if (molecule == null) {
            coordSetName = coordSetName == null ? "mol" : coordSetName;
            molName = coordSetName;
            molecule = MoleculeFactory.newMolecule(molName);
        } else {
            molName = molecule.getName();
        }
<<<<<<< HEAD
        if (coordSetName == null) {
            // XXX
            coordSetName = molecule.coordSets.values().iterator().next().getName();
        }
=======
>>>>>>> e6f0d404
        int structureNumber = 0;
        String string;
        Compound compound = null;
        Map<String, Atom> atomMap = new HashMap<>();
        boolean calcBonds = true;

        try (Reader reader = fileContent == null ? new FileReader(fileName) : new StringReader(fileContent);
             BufferedReader bufReader = new BufferedReader(reader)) {
            while ((string = bufReader.readLine()) != null) {

                if (string.startsWith("ATOM  ") || string.startsWith("HETATM")) {
                    PDBAtomParser atomParse = new PDBAtomParser(string);
                    if (compound == null) {
                        compound = residue != null ? residue : new Compound(atomParse.resNum, atomParse.resName);
                        compound.molecule = molecule;
                        compound.assemblyID = molecule.entityLabels.size() + 1;
                        if (coordSetName == null) {
                            coordSetName = compound.getName();
                        }

                        if (residue == null) {
                            molecule.addEntity(compound, coordSetName);
                        }
                    }
                    String atomNum = atomParse.atomNum;
                    Atom atom = new Atom(atomParse);
                    atom.setEnergyProp();
                    atomMap.put(atomNum, atom);
                    atom.setPointValidity(structureNumber, true);

                    atom.entity = compound;
                    atom.getPoint(structureNumber);
                    Point3 pt = new Point3(atomParse.x, atomParse.y, atomParse.z);
                    atom.setPoint(structureNumber, pt);
                    atom.setOccupancy((float) atomParse.occupancy);
                    atom.setBFactor((float) atomParse.bfactor);
                    compound.addAtom(atom);
                }
                if (string.startsWith("CONECT")) {
                    calcBonds = false;
                    String[] arguments = string.split("\\s+");
                    Atom bondedAtom = atomMap.get(arguments[1]);
                    for (int i = 2; i < arguments.length; i++) {
                        Atom bondeeAtom = atomMap.get(arguments[i]);
                        if (!bondedAtom.isBonded(bondeeAtom)) {
                            // Prevent duplication of bonds
                            Bond bond = new Bond(bondedAtom, bondeeAtom);
                            if (residue != null) {
                                residue.addBond(bond);
                            } else if (compound != null) {
                                compound.addBond(bond);
                            }
                            bondedAtom.addBond(bond);
                            bondeeAtom.addBond(bond);
                        }
                    }
                }
            }
        } catch (FileNotFoundException ioe) {
            throw new MoleculeIOException(ioe.getMessage());
        } catch (IOException ioe) {
            log.warn(ioe.getMessage(), ioe);
            molecule.getAtomTypes();
            if (calcBonds && compound != null) {
                compound.calcAllBonds();
            }
            ProjectBase.getActive().putMolecule(molecule);
            return compound;
        }

        molecule.getAtomTypes();
        if (calcBonds && compound != null) {
            log.info("calculating bonds");
            compound.calcAllBonds();
        }
        return compound;
    }
}<|MERGE_RESOLUTION|>--- conflicted
+++ resolved
@@ -211,64 +211,6 @@
                 if (string.startsWith("ATOM  ") || string.startsWith("HETATM")) {
                     PDBAtomParser atomParse = new PDBAtomParser(string);
 
-<<<<<<< HEAD
-                    if (!lastRes.equals(atomParse.resNum)) {
-                        lastRes = atomParse.resNum;
-                        residue = new Residue(atomParse.resNum,
-                                atomParse.resName);
-
-                        String thisChain;
-
-                        if (atomParse.segment.isEmpty()) {
-                            thisChain = atomParse.chainID;
-                        } else {
-                            thisChain = atomParse.segment;
-                        }
-
-                        if (!thisChain.equals(lastChain)) {
-                            lastChain = thisChain;
-
-                            if (lastChain.trim().isEmpty()) {
-                                coordSetName = molName;
-                                polymer = new Polymer(molName);
-                            } else {
-                                coordSetName = lastChain;
-                                polymer = new Polymer(lastChain);
-                            }
-                            polymer.molecule = molecule;
-                            molecule.addEntity(polymer, coordSetName);
-                        }
-
-                        if (polymer == null) {
-                            throw new MoleculeIOException("didn't form polymer");
-                        }
-
-                        polymer.addResidue(residue);
-                    }
-
-                    Atom atom = new Atom(atomParse);
-                    atom.setPointValidity(structureNumber, true);
-                    atom.entity = residue;
-                    atom.setEnergyProp();
-                    pt = atom.getPoint(structureNumber);
-                    pt = new Point3(atomParse.x, atomParse.y, atomParse.z);
-                    atom.setPoint(structureNumber, pt);
-                    atom.setOccupancy((float) atomParse.occupancy);
-                    atom.setBFactor((float) atomParse.bfactor);
-                    residue.addAtom(atom);
-                } else if (string.startsWith("HETATM")) {
-                    PDBAtomParser atomParse = new PDBAtomParser(string);
-
-                    if (!lastRes.equals(atomParse.resNum)) {
-                        lastRes = atomParse.resNum;
-                        compound = new Compound(atomParse.resNum,
-                                atomParse.resName);
-
-                        String thisChain;
-
-                        if (atomParse.segment.isEmpty()) {
-                            thisChain = atomParse.chainID;
-=======
                     if (!compoundState.lastRes.equals(atomParse.resNum)) {
                         boolean compoundMode = false;
                         if (string.startsWith("HETATM")  && newChain(compoundState, atomParse)) {
@@ -278,7 +220,6 @@
                         compoundState.lastRes = atomParse.resNum;
                         if (!compoundMode) {
                             compound = new Residue(atomParse.resNum, atomParse.resName);
->>>>>>> e6f0d404
                         } else {
                             compound = new Compound(atomParse.resNum, atomParse.resName);
                         }
@@ -970,13 +911,6 @@
         } else {
             molName = molecule.getName();
         }
-<<<<<<< HEAD
-        if (coordSetName == null) {
-            // XXX
-            coordSetName = molecule.coordSets.values().iterator().next().getName();
-        }
-=======
->>>>>>> e6f0d404
         int structureNumber = 0;
         String string;
         Compound compound = null;
