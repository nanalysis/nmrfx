/*
 * NMRFx Structure : A Program for Calculating Structures 
 * Copyright (C) 2004-2017 One Moon Scientific, Inc., Westfield, N.J., USA
 *
 * This program is free software: you can redistribute it and/or modify
 * it under the terms of the GNU General Public License as published by
 * the Free Software Foundation, either version 3 of the License, or
 * (at your option) any later version.
 *
 * This program is distributed in the hope that it will be useful,
 * but WITHOUT ANY WARRANTY; without even the implied warranty of
 * MERCHANTABILITY or FITNESS FOR A PARTICULAR PURPOSE.  See the
 * GNU General Public License for more details.
 *
 * You should have received a copy of the GNU General Public License
 * along with this program.  If not, see <http://www.gnu.org/licenses/>.
 */
package org.nmrfx.chemistry;

import org.apache.commons.math3.geometry.euclidean.threed.Vector3D;
import org.apache.commons.math3.util.FastMath;

import java.util.*;

import static org.nmrfx.chemistry.io.PDBFile.isIUPACMode;

public class Residue extends Compound {

    static final double DELTA_V3 = 121.8084 * Math.PI / 180.0;

    public Residue previous = null;
    public Residue next = null;
    public Polymer polymer;
    private char oneLetter = 0;
    private boolean standard = false;
    static Map standardResSet = new TreeMap();
    Map<String, Atom[]> pseudoMap = new HashMap<>();
    private final static String[] compliantAminoAcid = {"C", "CA", "N"};
    private final static String[] compliantNucleicAcid = {"C5'", "O5'", "P"};
    private String lastBackBoneAtomName = null;
    private String firstBackBoneAtomName = null;
    public Residue pairedTo = null;
    public SecondaryStructure secStruct = null;
    public final static Map<String, String> PSEUDO_MAP = new HashMap<>();
    boolean libraryMode = false;

    static {
        String[] standardResidues = {
            "ala", "a", "arg", "r", "asn", "n", "asp", "d", "cys", "c", "gln", "q", "glu", "e",
            "gly", "g", "his", "h", "ile", "i", "leu", "l", "lys", "k", "met", "m", "phe", "f",
            "pro", "p", "ser", "s", "thr", "t", "trp", "w", "tyr", "y", "val", "v", "mse", "m",
            "dade", "a", "dcyt", "c", "dgua", "g", "dthy", "t",
            "da", "a", "dc", "c", "dg", "g", "dt", "t",
            "rade", "a", "rcyt", "c", "rgua", "g", "rura", "u",
            "ra", "a", "rc", "c", "rg", "g", "ru", "u",
            "a", "a", "c", "c", "g", "g", "u", "u"
        };
        for (int i = 0; i < standardResidues.length; i += 2) {
            standardResSet.put(standardResidues[i], standardResidues[i + 1]);
        }
        PSEUDO_MAP.put("ALA:QB", "MB");
        PSEUDO_MAP.put("ILE:QG2", "MG");
        PSEUDO_MAP.put("ILE:QD1", "MD");
        PSEUDO_MAP.put("ILE:QG1", "QG");
        PSEUDO_MAP.put("LEU:QD1", "MD1");
        PSEUDO_MAP.put("LEU:QD2", "MD2");
        PSEUDO_MAP.put("LEU:QQD", "QD");
        PSEUDO_MAP.put("MET:QE", "ME");
        PSEUDO_MAP.put("THR:QG2", "MG");
        PSEUDO_MAP.put("VAL:QG1", "MG1");
        PSEUDO_MAP.put("VAL:QG2", "MG2");
        PSEUDO_MAP.put("VAL:QQG", "QG");

    }

    public enum RES_POSITION {
        START,
        MIDDLE,
        END;
    }

    public Residue(String number, String name) {
        this.number = number;
        super.name = name;
        super.label = name;
        if (standardResSet.containsKey(name.toLowerCase())) {
            standard = true;
        }
        try {
            resNum = Integer.valueOf(number);
        } catch (NumberFormatException nfE) {
            System.out.println(number);
            resNum = null;
        }

        super.atomMap = new HashMap();
    }

    public Residue(String number, String name, String variant) {
        this.number = number;
        super.name = name;
        super.label = variant;
        if (standardResSet.containsKey(name.toLowerCase())) {
            standard = true;
        }
        try {
            resNum = Integer.valueOf(number);
        } catch (NumberFormatException nfE) {
            System.out.println(number);
            resNum = null;
        }

        super.atomMap = new HashMap();
    }

    @Override
    public void addAtom(final Atom atom) {
        addAtom(null, atom);
    }

    @Override
    public void addAtom(final Atom afterAtom, final Atom atom) {
        super.addAtom(afterAtom, atom);
        atom.entity = this;
        polymer.addAtom(afterAtom, atom);

        setHasEquivalentAtoms(false);
    }

    @Override
    public void removeAtom(final Atom atom) {
        super.removeAtom(atom);
        polymer.removeAtom(atom);
    }

    @Override
    public Atom getAtom(String name) {
        return ((Atom) atomMap.get(name.toLowerCase()));
    }

    @Override
    public Atom getAtomLoose(String name) {
        String lName = name.toLowerCase();
        Atom atom = (Atom) atomMap.get(lName);
        if (atom == null) {
            if (lName.charAt(0) == 'h') {
                if (polymer.isCapped() && (polymer.getFirstResidue() == this)) {
                    switch (lName) {
                        case "hn":
                            atom = (Atom) atomMap.get("h1");
                            break;
                        case "h":
                            atom = (Atom) atomMap.get("h1");
                            break;
                        case "ht1":
                            atom = (Atom) atomMap.get("h1");
                            break;
                        case "ht2":
                            atom = (Atom) atomMap.get("h2");
                            break;
                        case "ht3":
                            atom = (Atom) atomMap.get("h3");
                            break;
                        default:
                            break;
                    }
                } else if (lName.equals("hn")) {
                    atom = (Atom) atomMap.get("h");
                } else if (lName.equals("h")) {
                    atom = (Atom) atomMap.get("hn");
                }
            } else if (lName.charAt(0) == 'o') {
                if (polymer.isCapped() && (polymer.getLastResidue() == this)) {
                    switch (lName) {
                        case "o":
                            atom = (Atom) atomMap.get("o'");
                            break;
                        case "ot1":
                            atom = (Atom) atomMap.get("o'");
                            break;
                        case "o1":
                            atom = (Atom) atomMap.get("o'");
                            break;
                        case "ot2":
                            atom = (Atom) atomMap.get("o''");
                            break;
                        case "oxt":
                            atom = (Atom) atomMap.get("o''");
                            break;
                        case "o2":
                            atom = (Atom) atomMap.get("o''");
                            break;
                        default:
                            break;
                    }
                }
            }
        }
        return atom;
    }

    public void libraryMode(boolean value) {
        this.libraryMode = value;
    }

    public boolean libraryMode() {
        return libraryMode;
    }

    public boolean isStandard() {
        return standard;
    }

    public void setNonStandard() {
        standard = false;
    }

    public char getOneLetter() {
        if (oneLetter == 0) {
            if (standard) {
                oneLetter = ((String) standardResSet.get(name.toLowerCase())).toUpperCase().charAt(0);
            } else {
                oneLetter = 'X';
            }
        }
        return oneLetter;
    }

    public Polymer getPolymer() {
        return polymer;
    }

    public Residue getPrevious() {
        return previous;
    }

    public Residue getNext() {
        return next;
    }

    @Override
    public int getIDNum() {
        return iRes + 1;
    }

    public void addPseudoAtoms(String pseudoAtomName, ArrayList<String> atomGroup) {
        Atom[] pAtoms = new Atom[atomGroup.size()];
        int i = 0;
        for (String atomName : atomGroup) {
            pAtoms[i++] = getAtom(atomName);
        }
        pseudoMap.put(pseudoAtomName.toUpperCase(), pAtoms);
    }

    public Atom[] getPseudo(String pseudoName) {
        pseudoName = pseudoName.toUpperCase();
        if (!pseudoMap.containsKey(pseudoName)) {
            String testName = name.toUpperCase() + ":" + pseudoName;
            if (PSEUDO_MAP.containsKey(testName)) {
                pseudoName = PSEUDO_MAP.get(testName);
            }
        }
        return pseudoName != null ? pseudoMap.get(pseudoName) : null;
    }

    @Override
    public void addBond(final Bond bond) {
        super.addBond(bond);
        polymer.addBond(bond);
    }

    @Override
    public void removeBond(final Bond bond) {
        super.removeBond(bond);
        polymer.removeBond(bond);
    }

    public Double calcNu2() {
        return calcNu2(0);
    }

    public Double calcNu2(int structureNum) {
        Atom[] atoms = getNu2Atoms();
        try {
            return atoms != null ? Atom.calcDihedral(atoms, structureNum) : null;
        } catch (IllegalArgumentException iAE) {
            return null;
        }
    }

    public Atom[] getNu2Atoms() {
        if (name.equals("U") || name.equals("C") || name.equals("G") || name.equals("A")) {
            Atom[] atoms = new Atom[4];
            atoms[0] = getAtom("C1'");
            atoms[1] = getAtom("C2'");
            atoms[2] = getAtom("C3'");
            atoms[3] = getAtom("C4'");
            return atoms;
        } else {
            return null;
        }

    }

    public Double calcNu3() {
        return calcNu3(0);
    }

    public Double calcNu3(int structureNum) {
        Atom[] atoms = getNu3Atoms();
        try {
            return atoms != null ? Atom.calcDihedral(atoms, structureNum) - DELTA_V3 : null;
        } catch (IllegalArgumentException iAE) {
            return null;
        }
    }

    public Atom[] getNu3Atoms() {
        if (name.equals("U") || name.equals("C") || name.equals("G") || name.equals("A")) {
            Atom[] atoms = new Atom[4];
            atoms[0] = getAtom("C5'");
            atoms[1] = getAtom("C4'");
            atoms[2] = getAtom("C3'");
            atoms[3] = getAtom("O3'");
            return atoms;
        } else {
            return null;
        }

    }

    public Double calcChi() {
        return calcChi(0);
    }

    private Atom[] getAtoms(String... names) {
        Atom[] atoms = new Atom[names.length];
        for (int i = 0; i < names.length; i++) {
            atoms[i] = getAtom(names[i]);
        }
        return atoms;
    }

    public Atom[] getChiAtoms() {
        switch (name) {
            case "ALA":
            case "GLY":
                return null;
            case "U":
            case "C": {
<<<<<<< HEAD
                Atom[] atoms = new Atom[4];
                atoms[0] = getAtom("O4'");
                atoms[1] = getAtom("C1'");
                atoms[2] = getAtom("N1");
                atoms[3] = getAtom("C2");
                return atoms;
            }
            case "G":
            case "A": {
                Atom[] atoms = new Atom[4];
                atoms[0] = getAtom("O4'");
                atoms[1] = getAtom("C1'");
                atoms[2] = getAtom("N9");
                atoms[3] = getAtom("C4");
                return atoms;
=======
                return getAtoms("O4'", "C1'", "N1", "C2");
            }
            case "G":
            case "A": {
                return getAtoms("O4'", "C1'", "N9", "C4");
>>>>>>> 3d14d25d
            }
            default: {
                Atom[] atoms = new Atom[4];
                atoms[0] = getAtom("N");
                atoms[1] = getAtom("CA");
                atoms[2] = getAtom("CB");
                String atom3Name;
                if (name.equals("THR")) {
                    atom3Name = "OG1";
                } else if (name.equals("SER")) {
                    atom3Name = "OG";
                } else if (name.equals("CYS")) {
                    atom3Name = "SG";
                } else if (name.equals("ILE") || name.equals("VAL")) {
                    atom3Name = "CG1";
                } else {
                    atom3Name = "CG";
                }
                atoms[3] = getAtom(atom3Name);
                return atoms;
            }
        }
    }

    public Double calcChi(int structureNum) {
        Atom[] atoms = getChiAtoms();
        try {
            return atoms != null ? Atom.calcDihedral(atoms, structureNum) : null;
        } catch (IllegalArgumentException iAE) {
            return null;
        }
    }

    public Double calcChi2() {
        return calcChi2(0);
    }

    public Double calcChi2(int structureNum) {
        if (name.equals("ALA") || name.equals("GLY")) {
            return null;
        } else {
            Atom[] atoms = new Atom[4];
            switch (name) {
                case "PHE":
                case "TRP":
                case "TYR":
                    atoms[0] = getAtom("CA");
                    atoms[1] = getAtom("CB");
                    atoms[2] = getAtom("CG");
                    atoms[3] = getAtom("CD1");
                    break;
                case "HIS":
                    atoms[0] = getAtom("CA");
                    atoms[1] = getAtom("CB");
                    atoms[2] = getAtom("CG");
                    atoms[3] = getAtom("CD2");
                    break;
                case "MET":
                    atoms[0] = getAtom("CA");
                    atoms[1] = getAtom("CB");
                    atoms[2] = getAtom("CG");
                    atoms[3] = getAtom("SD");
                    break;
                case "ILE":
                    atoms[0] = getAtom("CA");
                    atoms[1] = getAtom("CB");
                    atoms[2] = getAtom("CG1");
                    atoms[3] = getAtom("CD1");
                    break;
                case "LEU":
                    atoms[0] = getAtom("CA");
                    atoms[1] = getAtom("CB");
                    atoms[2] = getAtom("CG");
                    atoms[3] = getAtom("CD1");
                    break;
                case "ASN":
                case "ASP":
                    atoms[0] = getAtom("CA");
                    atoms[1] = getAtom("CB");
                    atoms[2] = getAtom("CG");
                    atoms[3] = getAtom("OD1");
                    break;
                case "GLN":
                case "GLU":
                case "LYS":
                case "ARG":
                    atoms[0] = getAtom("CA");
                    atoms[1] = getAtom("CB");
                    atoms[2] = getAtom("CG");
                    atoms[3] = getAtom("CD");
                    break;
                default:
                    return null;
            }
            return Atom.calcDihedral(atoms, structureNum);
        }
    }

    public Double calcPhi() {
        return calcPhi(0);
    }

    public Double calcPhi(int structureNum) {
        Residue residueP = previous;
        Double dihedral = null;
        if (residueP != null) {
            Atom atoms[] = new Atom[4];
            atoms[0] = residueP.getAtom("C");
            atoms[1] = getAtom("N");
            atoms[2] = getAtom("CA");
            atoms[3] = getAtom("C");
            dihedral = Atom.calcDihedral(atoms, structureNum);
        }
        return dihedral;
    }

    public Double calcPsi() {
        return calcPsi(0);
    }

    public Double calcPsi(int structureNum) {
        Residue residueS = next;
        Double dihedral = null;
        if (residueS != null) {
            Atom atoms[] = new Atom[4];
            atoms[0] = getAtom("N");
            atoms[1] = getAtom("CA");
            atoms[2] = getAtom("C");
            atoms[3] = residueS.getAtom("N");
            dihedral = Atom.calcDihedral(atoms, structureNum);
        }
        return dihedral;
    }

    public void setFirstBackBoneAtom(String name) {
        firstBackBoneAtomName = name;
    }

    public void setLastBackBoneAtom(String name) {
        lastBackBoneAtomName = name;
    }

    public Atom getFirstBackBoneAtom() {
        if (firstBackBoneAtomName != null) {
            return this.getAtom(firstBackBoneAtomName);
        }
        String pType = polymer.getPolymerType(); // 'polypeptide' or 'nucleicacid'
        String searchString = pType.contains("polypeptide") ? "N" : "HO5'";

        Atom atom;
        if (pType.contains("polypeptide")) {
            atom = this.getAtom("N");
        } else {
            atom = this.getAtom("OP1");
            if (atom == null) {
                atom = this.getAtom("HO5'");
            }
        }
        return atom;
    }

    public Atom getLastBackBoneAtom() {
        if (lastBackBoneAtomName != null) {
            return this.getAtom(lastBackBoneAtomName);
        }
        String pType = polymer.getPolymerType();
        String searchString = pType.equals("polypeptide") ? "C" : "O3'";
        Atom atom = this.getAtom(searchString);
        return atom;
    }

    public void removeConnectors() {
        List<Atom> removeAtoms = new ArrayList<>();
        for (Atom atom : atoms) {
            if (atom.getName().endsWith("X")) {
                removeAtoms.add(atom);
            }
        }
        removeAtoms.forEach((atom) -> {
            List<IBond> rBonds = atom.getBonds();
            atom.removeBonds();
            rBonds.forEach((rBond) -> {
                removeBond((Bond) rBond);
            });
        });

        removeAtoms.forEach((atom) -> {
            removeAtom(atom);
        });
        molecule.updateBondArray();
    }

    public boolean isCompliant() {
        /**
         * isCompliant tests if a nonstandard residue has atoms needed to
         * automatically add in temporary previous atoms.
         */

        String pType = polymer.getPolymerType(); // 'polypeptide' or 'nucleicacid'
        String[] atomStrings = pType.equals("polypeptide") ? compliantAminoAcid : compliantNucleicAcid;
        for (String atomString : atomStrings) {
            Atom atom = this.getAtom(atomString);
            if (atom == null) {
                return false;
            }
        }
        return true;

    }

    Point3 getNBoundPoint() {
        boolean isProtein = this.polymer.getPolymerType().equals("polypeptide");
        Atom atom = this.getFirstBackBoneAtom();
        String preferedLookup = isProtein ? "H" : "OP1";
        String[] exclusionList = new String[2];
        exclusionList[0] = isProtein ? "CA" : "O5'";
        exclusionList[1] = isProtein ? "C" : "O3'";
        Vector3D vec = new Vector3D(0, 0, 0);
        Vector3D vec0 = atom.getPoint();

        List<Atom> cAtoms = atom.getConnected();
        int count = 0;
        for (Atom cAtom : cAtoms) {
            if (!cAtom.getName().equals(exclusionList[0]) && !cAtom.getName().equals(exclusionList[1])) {
                Vector3D vec1 = cAtom.getPoint();
                vec1 = vec1.subtract(vec0).normalize().add(vec0);
                vec = vec.add(vec1);
                count++;
            }
        }
        double scalarMultiplier = 1.0 / count;
        return new Point3(vec.scalarMultiply(scalarMultiplier));
    }

    public void addConnectors() {
        /**
         * addConnectors adds two temporary atoms, X and XX, to represent atoms
         * from the previous residue.
         *
         */
        boolean isProtein = this.polymer.getPolymerType().equals("polypeptide");
        String[] compliantArray = isProtein ? compliantAminoAcid : compliantNucleicAcid;
        Point3[] pts = new Point3[4];
        for (int i = 0; i < compliantArray.length; i++) {
            pts[i] = this.getAtom(compliantArray[i]).getPoint();
        }

        pts[3] = getNBoundPoint();

        float refAngle = isProtein ? 180.0f : -116.4f;
        refAngle = 180.0f;
        refAngle *= (Math.PI / 180.0);
        float dih = (float) (AtomGeometry.calcDihedral(pts[0], pts[1], pts[2], pts[3]) + refAngle);

        float val = isProtein ? 123.0f : 104.3845f;  // comes from prf for CA/O5'
        val *= (Math.PI / 180.0);
        float dis = isProtein ? 1.32f : 1.6006f; // comes from prf for N/P
        Atom aXX = this.getFirstBackBoneAtom().add("XX", "X", Order.SINGLE);
        aXX.bndCos = (float) (dis * FastMath.cos(Math.PI - val));
        aXX.bndSin = (float) (dis * FastMath.sin(Math.PI - val));
        aXX.bondLength = dis;
        Coordinates coords = new Coordinates(pts[0], pts[1], pts[2]);
        coords.setup();
        Point3 pt = coords.calculate(dih, aXX.bndCos, aXX.bndSin);

        aXX.setPoint(pt);
        aXX.bondLength = 1.53f; // comes from prf for C/

        //for 1st atom X, representing 2nd to last atom of backbone of previous residue
        dih = isProtein ? 180.0f : -71.584f; // comes from prf for CA/O5'
        val = isProtein ? 114.0f : 120.577f; // comes from prf for N/P
        dih *= (Math.PI / 180.0);
        val *= (Math.PI / 180.0);
        dis = isProtein ? 1.53f : 1.4113f; //comes from prf for C/O3'
        Atom aX = aXX.add("X", "X", Order.SINGLE);
        aX.bndCos = (float) (dis * FastMath.cos(Math.PI - val));
        aX.bndSin = (float) (dis * FastMath.sin(Math.PI - val));
        coords = new Coordinates(pts[1], pts[2], pt);
        coords.setup();
        pt = coords.calculate(dih, aX.bndCos, aX.bndSin);
        aX.setPoint(pt);

    }

    public void capFirstResidue(String resVariant) {
        List<Atom> firstResidueAtoms = getAtoms();
        if (firstResidueAtoms.size() > 2) {
            Atom firstAtom = getAtoms().get(0);
            Atom secondAtom = getAtoms().get(1);
            Atom thirdAtom = getAtoms().get(2);
            if (firstAtom.getName().equals("N") && (secondAtom.getName().equals("H") || secondAtom.getName().equals("HN"))) {
                secondAtom.remove();
                String newRoot = "H";
                if (!isIUPACMode()) {
                    newRoot = "HT";
                }
                thirdAtom.valanceAngle = (float) (120.0 * Math.PI / 180.0);
                thirdAtom.dihedralAngle = (float) (0.0 * Math.PI / 180.0);
                Atom newAtom = firstAtom.add(newRoot + "1", "H", Order.SINGLE);
                newAtom.setType("H");
                newAtom.bondLength = 1.08f;
                newAtom.dihedralAngle = (float) (109.0 * Math.PI / 180.0);
                newAtom.valanceAngle = (float) (60.0 * Math.PI / 180.0);
                newAtom = firstAtom.add(newRoot + "2", "H", Order.SINGLE);
                newAtom.setType("H");
                newAtom.bondLength = 1.08f;
                newAtom.dihedralAngle = (float) (109.0 * Math.PI / 180.0);
                newAtom.valanceAngle = (float) (60.0 * Math.PI / 180.0);
                if (!resVariant.contains("-H3")) {
                    newAtom = firstAtom.add(newRoot + "3", "H", Order.SINGLE);
                    newAtom.setType("H");
                    newAtom.bondLength = 1.08f;
                    newAtom.dihedralAngle = (float) (109.0 * Math.PI / 180.0);
                    newAtom.valanceAngle = (float) (60.0 * Math.PI / 180.0);
                }
            }
            if (firstResidueAtoms.size() > 4) {
                Atom fourthAtom = getAtoms().get(4);
                if (fourthAtom.getName().equals("O5'")) {
                    Atom newAtom = firstAtom.add("OP3", "O", Order.SINGLE);
                    newAtom.setType("O");
                    newAtom.bondLength = 1.48f;
                    newAtom.dihedralAngle = (float) (71.58 * Math.PI / 180.0);
                    newAtom.valanceAngle = (float) (0 * Math.PI / 180.0);
                }
            }
        }
    }

    public void capLastResidue(String resVariant) {
        List<Atom> lastResidueAtoms = getAtoms();
        if (!lastResidueAtoms.isEmpty() && lastResidueAtoms.size() > 1) {
            Atom lastAtom = lastResidueAtoms.get(lastResidueAtoms.size() - 1);
            Atom secondAtom = lastResidueAtoms.get(lastResidueAtoms.size() - 2);
            if (lastAtom.getName().equals("O")) {
                if ((secondAtom.getName().equals("C"))) {
                    lastAtom.remove();
                    String newRoot = "O";
                    if (!isIUPACMode()) {
                        newRoot = "OT";
                    }
                    Atom newAtom;
                    if (!isIUPACMode()) {
                        newAtom = secondAtom.add(newRoot + "2", "O", Order.DOUBLE);
                    } else {
                        newAtom = secondAtom.add(newRoot + "''", "O", Order.DOUBLE);
                    }
                    newAtom.bondLength = 1.24f;
                    newAtom.dihedralAngle = (float) (180.0 * Math.PI / 180.0);
                    newAtom.valanceAngle = (float) (120.0 * Math.PI / 180.0);
                    newAtom.setType("O");

                    if (!isIUPACMode()) {
                        newAtom = secondAtom.add(newRoot + "XT", "O", Order.SINGLE);
                    } else {
                        newAtom = secondAtom.add(newRoot + "'", "O", Order.SINGLE);
                    }
                    newAtom.bondLength = 1.24f;
                    newAtom.valanceAngle = (float) (120.0 * Math.PI / 180.0);
                    newAtom.dihedralAngle = (float) (180.0 * Math.PI / 180.0);
                    newAtom.setType("O");
                    if (resVariant.contains("+HXT")) {
                        Atom newAtomProt = newAtom.add("HXT", "H", Order.SINGLE);
                        newAtomProt.bondLength = 1.00f;
                        newAtomProt.valanceAngle = (float) (110.0 * Math.PI / 180.0);
                        newAtomProt.dihedralAngle = (float) (0.0 * Math.PI / 180.0);
                        newAtomProt.setType("H");
                    }
                }
            } else if (lastAtom.getName().equals("O3'")) {
                Atom newAtom = lastAtom.add("HO3'", "H", Order.SINGLE);
                newAtom.setType("H");
                newAtom.bondLength = 0.98f;
                newAtom.dihedralAngle = (float) (109.0 * Math.PI / 180.0);
                newAtom.valanceAngle = (float) (120.0 * Math.PI / 180.0);
            }
        } else {
            System.out.println("\nUnable to get atoms for " + name);
        }
    }

    public String getSSType() {
        String type;
        if (secStruct != null) {
            type = secStruct.getName();
        } else {
            type = "";
        }
        return type;
    }

    public void toDStereo() {
        Atom atomCB = getAtom("CB");
        Atom atomHA = getAtom("HA");
        if ((atomCB != null) && (atomHA != null)) {
            atomCB.setDihedral(-atomCB.getDihedral());
            atomHA.setDihedral(-atomHA.getDihedral());
        }
    }

    @Override
    public String toString() {
        return polymer.getName() + ":" + getName() + getNumber();
    }

    /**
     * Converts sequence information to a String in NEF format.
     *
     * @param idx int. The line index.
     * @param link String. Linkage (e.g. start, end, single).
     * @return String in NEF format.
     */
    @Override
    public String toNEFSequenceString(int idx, String link) {
        //chain ID
        char chainID = ' ';
        //sequence code
        int num = Integer.parseInt(this.getNumber());
        String polymerName = this.polymer.getName();
        chainID = polymerName.charAt(0);

        //residue name
        String resName = this.name;
        if (resName.length() > 3) {
            resName = resName.substring(0, 3);
        }

        //residue variant
        String resVar = this.label;

        return String.format("%8d %7s %7d %9s %-14s %-7s", idx, chainID, num, resName, link, resVar);
    }

    /**
     * Converts sequence information to a String in mmCIF format.
     *
     * @param pdb boolean. Whether to write lines in PDBX format.
     * @return String in mmCIF format.
     */
    public String toMMCifSequenceString(boolean pdb) {
        //chain ID
        String polymerName = this.polymer.getName();
        char chainID = polymerName.charAt(0);

        //entity ID
//        int entityIDNum = chainID - 'A' + 1;
        int entityIDNum = this.polymer.getIDNum();

        //seq ID
        int seqID = this.getIDNum();

        //residue name
        String resName = this.name;
        if (resName.length() > 3) {
            resName = resName.substring(0, 3);
        }

        //hetero
        String hetero = this.label;
        if (hetero.equals(this.name)) {
            hetero = "n";
        }
        if (hetero.length() > 1) {
            hetero = hetero.substring(0, 1);
        }

        if (pdb) {
            return String.format("%-2s %-2d %-3d %-4s %-3d %-3d %-3d %-4s %-4s %-2s %-2s %-2s", chainID, entityIDNum, seqID, resName, seqID, seqID, seqID, resName, resName, chainID, ".", hetero);
        } else {
            return String.format("%-2d %-3d %-4s %-2s", entityIDNum, seqID, resName, hetero);
        }
    }

    /**
     * Convert chemical composition information to String in mmCIF format.
     *
     * @param weightMap Map<String, Double>. Map of atom molecular weights.
     * @param fullResName String. The full residue name.
     * @return String in mmCIF format.
     */
    public String toMMCifChemCompString(Map<String, Double> weightMap, String fullResName) {
        //residue name
        String resName = this.name;
        if (resName.length() > 3) {
            resName = resName.substring(0, 3);
        }

        //type 
        String type = "\'L-peptide linking\'";
        if (this.name.equals("GLY")) {
            type = "\'peptide linking\'";
        }

        //flag #fixme should be read in from file
        String flag = "y";
        if (fullResName.equals("SELENOMETHIONINE")) {
            flag = "n";
        }

        //full res name
        if (fullResName.contains("ACID")) {
            fullResName = "\'" + fullResName + "\'";
        }

        //chem comp
        Map<String, Integer> aCount = new HashMap<>();
        List<Atom> aList = this.atoms;
        List<String> aSymList = new ArrayList<>();
        for (Atom atom : aList) {
            String aSym = atom.getSymbol();
            aSymList.add(aSym);
        }
        Set<String> aSymSet = new HashSet<>(aSymList);
        for (String aSym : aSymSet) {
            int nAType = Collections.frequency(aSymList, aSym);
            if (aSym.equals("O")) {
                nAType += 1;
            } else if (aSym.equals("H") && this.getIDNum() > 1) {
                nAType += 2;
                if (fullResName.contains("ACID")) {
                    nAType += 1;
                }
            }
            aCount.put(aSym, nAType);
        }
        String chemComp = "\'";
        SortedSet<String> keys = new TreeSet<>(aCount.keySet());
        for (String key : keys) {
            int nAType = aCount.get(key);
            if (nAType == 1) {
                chemComp += key + " ";
            } else {
                chemComp += key + String.valueOf(nAType) + " ";
            }
        }
        if (this.name.equals("ARG") || this.name.equals("HIS") || this.name.equals("LYS")) {
            chemComp += "1";
        }
        chemComp = chemComp.trim();
        chemComp += "\'";

        //molecular weight
        if (fullResName.equals("SELENOMETHIONINE")) {
            weightMap.put("Se", 78.95999);
        }
        double weight = 0.0;
        for (String key : aCount.keySet()) {
            int nAType = aCount.get(key);
            if (weightMap.containsKey(key)) {
                weight += nAType * weightMap.get(key);
            }
        }

        return String.format("%-4s %-19s %-2s %-17s %-2s %-16s %-4.3f", resName, type, flag, fullResName, "?", chemComp, weight);

    }

    /**
     * Convert structure configuration information to a String in mmCIF format.
     *
     * @param idx int. The line index.
     * @param lastRes Residue. The last residue in the sequence.
     * @return String in mmCIF format.
     */
    public String toMMCifStructConfString(int idx, Residue lastRes) {
        //type id
        String typeID = "HELX_P";

        //id
        String id = typeID + String.valueOf(idx);

        //first chain ID
        String polymerName = this.polymer.getName();
        char chainID = polymerName.charAt(0);

        //first entity ID
        int entityIDNum = chainID - 'A' + 1;

        //first seq ID
        int seqID = this.getIDNum();

        //first residue name
        String resName = this.name;
        if (resName.length() > 3) {
            resName = resName.substring(0, 3);
        }

        //last chain ID
        String polymerName1 = lastRes.polymer.getName();
        char chainID1 = polymerName1.charAt(0);

        //last seq ID
        int seqID1 = lastRes.getIDNum();

        //last residue name
        String resName1 = lastRes.name;
        if (resName1.length() > 3) {
            resName1 = resName1.substring(0, 3);
        }

        //first PDB ins code
        String insCode = "?";

        //last PDB ins code
        String insCode1 = "?";

        //details
        String details = "?";

        //length
        int length = seqID1 - seqID + 1;

        return String.format("%-6s %-6s %-1d %-3s %-1s %-2d %-1s %-3s %-1s %-2d %-1s %-3s %-1s %-2d %-3s %-1s %-2d %-1d %-1s %-2s", typeID, id, idx, resName, chainID, seqID, insCode, resName1, chainID1, seqID1, insCode1, resName, chainID, seqID, resName1, chainID1, seqID1, entityIDNum, details, length);
    }

    /**
     * Convert sheet information to a String in mmCIF format.
     *
     * @param idx int. The line index.
     * @param lastRes Residue. The last residue in the sequence.
     * @return
     */
    public String toMMCifSheetRangeString(int idx, Residue lastRes) {
        //first chain ID
        String polymerName = this.polymer.getName();
        char chainID = polymerName.charAt(0);

        //first entity ID
        int entityIDNum = chainID - 'A' + 1;

        //first seq ID
        int seqID = this.getIDNum();

        //first residue name
        String resName = this.name;
        if (resName.length() > 3) {
            resName = resName.substring(0, 3);
        }

        //last chain ID
        String polymerName1 = lastRes.polymer.getName();
        char chainID1 = polymerName1.charAt(0);

        //last seq ID
        int seqID1 = lastRes.getIDNum();

        //last residue name
        String resName1 = lastRes.name;
        if (resName1.length() > 3) {
            resName1 = resName1.substring(0, 3);
        }

        //first PDB ins code
        String insCode = "?";

        //last PDB ins code
        String insCode1 = "?";

        return String.format("%-2s %-1d %-3s %-1s %-2d %-1s %-3s %-1s %-2d %-1s %-3s %-1s %-2d %-3s %-1s %-2d", chainID, idx, resName, chainID, seqID, insCode, resName1, chainID1, seqID1, insCode1, resName, chainID, seqID, resName1, chainID1, seqID1);
    }

    /**
     * Convert torsion angle information to a String in mmCIF format.
     *
     * @param angles double[]. List of the torsion angles: [phi, psi].
     * @param idx int. The line index.
     * @param pdbModelNum int. The PDB model number.
     * @return String in mmCIF format.
     */
    public String toMMCifTorsionString(double[] angles, int idx, int pdbModelNum) {

        StringBuilder sBuilder = new StringBuilder();
        if (this != null) {

            //index
            sBuilder.append(String.format("%-4d", idx));

            //PDB model num
            sBuilder.append(String.format("%-4d", pdbModelNum));

            // residue name 
            String resName = this.name;
            sBuilder.append(String.format("%-6s", resName));

            // chain code 
            String polymerName = this.polymer.getName();
            char chainID = polymerName.charAt(0);
            sBuilder.append(String.format("%-4s", chainID));

            // sequence code 
            int seqCode = this.getIDNum();
            sBuilder.append(String.format("%-4d", seqCode));

            // PDB ins code
            String code = "?"; //fixme need to get from file, not hard-code
            sBuilder.append(String.format("%-2s", code));

            // label alt id
            String altID = "?"; //fixme need to get from file, not hard-code
            sBuilder.append(String.format("%-2s", altID));

            // phi
            double phi = angles[0];
            sBuilder.append(String.format("%-8.2f", Math.toDegrees(phi)));

            // psi
            double psi = angles[1];
            sBuilder.append(String.format("%-8.2f", Math.toDegrees(psi)));

        }

        return sBuilder.toString();
    }

    public void setBackboneRotationActive(boolean state) {
        List<Atom> atoms = this.getAtoms();
        for (Atom iAtom : atoms) {
            if (iAtom.isBackbone()) {
                iAtom.rotActive = state;
            }
        }
    }
}<|MERGE_RESOLUTION|>--- conflicted
+++ resolved
@@ -348,29 +348,11 @@
                 return null;
             case "U":
             case "C": {
-<<<<<<< HEAD
-                Atom[] atoms = new Atom[4];
-                atoms[0] = getAtom("O4'");
-                atoms[1] = getAtom("C1'");
-                atoms[2] = getAtom("N1");
-                atoms[3] = getAtom("C2");
-                return atoms;
-            }
-            case "G":
-            case "A": {
-                Atom[] atoms = new Atom[4];
-                atoms[0] = getAtom("O4'");
-                atoms[1] = getAtom("C1'");
-                atoms[2] = getAtom("N9");
-                atoms[3] = getAtom("C4");
-                return atoms;
-=======
                 return getAtoms("O4'", "C1'", "N1", "C2");
             }
             case "G":
             case "A": {
                 return getAtoms("O4'", "C1'", "N9", "C4");
->>>>>>> 3d14d25d
             }
             default: {
                 Atom[] atoms = new Atom[4];
