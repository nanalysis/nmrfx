--- conflicted
+++ resolved
@@ -168,12 +168,6 @@
 
     protected final void initialize(AtomParser atomParse) {
         name = atomParse.atomName;
-<<<<<<< HEAD
-
-        System.out.println(name + " " + atomParse.elemName);
-=======
-        
->>>>>>> 5668318e
         if (!atomParse.elemName.equals("")) {
             aNum = getElementNumber(atomParse.elemName);
         } else {
@@ -181,11 +175,9 @@
 
             while ((len > 0)
                     && ((aNum = getElementNumber(name.substring(0, len))) == 0)) {
-                System.out.println(name.substring(0, len) + " " + len + " " + aNum);
                 len--;
             }
         }
-        System.out.println("anum " + aNum);
 
         atomProperty = AtomProperty.get(aNum);
         radius = atomProperty.getRadius();
