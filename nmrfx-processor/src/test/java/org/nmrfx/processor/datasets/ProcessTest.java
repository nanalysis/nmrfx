package org.nmrfx.processor.datasets;

import org.junit.Assert;
import org.junit.BeforeClass;
import org.junit.ClassRule;
import org.junit.Test;
import org.junit.rules.TemporaryFolder;
import org.python.util.PythonInterpreter;

import java.io.File;
import java.io.FileNotFoundException;
import java.io.IOException;
import java.nio.file.FileSystems;
import java.nio.file.Path;

import static org.junit.Assert.assertEquals;
import static org.junit.Assume.assumeFalse;

public class ProcessTest {

    private static final String VALID_SUBMODULE_LOCATION = "nmrfx-test-data/valid";
    private static final String FID_SUBMODULE_LOCATION = "nmrfx-test-data/testfids/";
    private static final String ERR_MSG = "File doesn't exist: ";
    public static String scriptHome = "src/test/resources/process_scripts";
<<<<<<< HEAD
    public static String fidHome = "../../nmrfxp_tests/testfids/";
    public static String tmpHome = "../../nmrfxp_tests/tmp/";
    public static String validHome = "../../nmrfxp_tests/valid";
    final static long[] CORRECT = {0,0,0};
=======
    private static String fidHome;
    private static String tmpHome;
    private static String validHome;

    @ClassRule
    public static final TemporaryFolder tmpFolder = TemporaryFolder.builder()
            .parentFolder(new File(System.getProperty("user.dir")))
            .assureDeletion()
            .build();

    @BeforeClass
    public static void setup() {
        Path parent = FileSystems.getDefault()
                .getPath("")
                .toAbsolutePath()
                .getParent();
        // Python scripts expect path with / not \, so replace if present
        fidHome = parent.resolve(FID_SUBMODULE_LOCATION).toString().replace("\\", "/") + "/";
        validHome = parent.resolve(VALID_SUBMODULE_LOCATION).toString().replace("\\", "/") +"/";
        tmpHome = tmpFolder.getRoot().toString().replace("\\", "/") + "/";
    }
>>>>>>> c0aa128a

    public boolean executeScript(String fileName) {
        Path path = Path.of(scriptHome, fileName + ".py");
        PythonInterpreter interp = new PythonInterpreter();
        interp.exec("from pyproc import *");
        interp.exec("FIDHOME='" + fidHome + "'");
        interp.exec("TMPHOME='" + tmpHome + "'");
        interp.exec("useProcessor()");  // necessary to reset between processing multiple files
        interp.execfile(path.toString());
        return true;
    }

    boolean testFilesMissing(File testFile) throws FileNotFoundException {
        if (!testFile.exists()) {
            boolean isBuildEnv = Boolean.parseBoolean(System.getenv("BUILD_ENV"));;
            if (isBuildEnv) {
                throw new FileNotFoundException("Missing build environment requirement. " + ERR_MSG + testFile);
            }
            return true;
        } else {
            return false;
        }
    }

    public long[] runAndCompare(String fileName) throws IOException {
        File refFile;
        File testFile;
        if (fileName.contains("rs2d")) {
            refFile=Path.of(validHome, fileName, "Proc","1","data.dat").toFile();
            testFile = Path.of(tmpHome, "tst_" + fileName,"Proc","1","data.dat").toFile();
        } else if (fileName.contains("ucsf")) {
            refFile=Path.of(validHome,"ubiq_hsqc_sf.ucsf").toFile();
            testFile = Path.of(tmpHome, "tst_ubiq_hsqc_sf.ucsf").toFile();
        }
        else {
            refFile=Path.of(validHome, fileName + ".nv").toFile();
            testFile = Path.of(tmpHome, "tst_" + fileName + ".nv").toFile();
        }
        // someone running the tests may not have the test files as they take up a lot of disk space
        // so, currently,  if file doesn't exist a message is printed and the test passes
<<<<<<< HEAD
        if (!refFile.exists()) {
            System.out.println("File " + fileName + " doesn't exist, skipping test");
            return new long[]{0,0,0};
        } else {
            executeScript(fileName);
            long[] result = DatasetCompare.compare(refFile, testFile);
            return result;
        }
=======
        assumeFalse(ERR_MSG + refFile, testFilesMissing(refFile));
        executeScript(fileName);
        long result = DatasetCompare.compare(refFile, testFile);
        return result;
>>>>>>> c0aa128a
    }

    @Test
    public void test_gb1_tract1d() throws IOException {
<<<<<<< HEAD
        long[] result = runAndCompare("gb1_tract1d");
        Assert.assertArrayEquals(CORRECT, result);
=======
        long result = runAndCompare("gb1_tract1d");
        assertEquals(-1, result);
>>>>>>> c0aa128a
    }

    @Test
    public void test_hnconus_grins_zf() throws IOException {
<<<<<<< HEAD
        long[] result = runAndCompare("hnconus_grins_zf");
        Assert.assertArrayEquals(CORRECT, result);
=======
        long result = runAndCompare("hnconus_grins_zf");
        assertEquals(-1, result);
>>>>>>> c0aa128a
    }

    @Test
    public void test_hnconus_nesta() throws IOException {
<<<<<<< HEAD
        long[] result = runAndCompare("hnconus_nesta");
        Assert.assertArrayEquals(CORRECT, result);
=======
        long result = runAndCompare("hnconus_nesta");
        assertEquals(-1, result);
>>>>>>> c0aa128a
    }

    @Test
    public void test_jcamp_1d() throws IOException {
<<<<<<< HEAD
        long[] result = runAndCompare("jcamp_1d");
        Assert.assertArrayEquals(CORRECT, result);
=======
        long result = runAndCompare("jcamp_1d");
        assertEquals(-1, result);
>>>>>>> c0aa128a
    }

    @Test
    public void test_jeol_1d_1h() throws IOException {
<<<<<<< HEAD
        long[] result = runAndCompare("jeol_1d_1h");
        Assert.assertArrayEquals(CORRECT, result);
=======
        long result = runAndCompare("jeol_1d_1h");
        assertEquals(-1, result);
>>>>>>> c0aa128a
    }

    @Test
    public void test_jeol_hsqc() throws IOException {
<<<<<<< HEAD
        long[] result = runAndCompare("jeol_hsqc");
        Assert.assertArrayEquals(CORRECT, result);
=======
        long result = runAndCompare("jeol_hsqc");
        assertEquals(-1, result);
>>>>>>> c0aa128a
    }

    @Test
    public void test_ubiq_cnoesqc() throws IOException {
<<<<<<< HEAD
        long[] result = runAndCompare("ubiq_cnoesqc");
        Assert.assertArrayEquals(CORRECT, result);
=======
        long result = runAndCompare("ubiq_cnoesqc");
        assertEquals(-1, result);
>>>>>>> c0aa128a
    }

    @Test
    public void test_ubiq_hnca() throws IOException {
<<<<<<< HEAD
        long[] result = runAndCompare("ubiq_hnca");
        Assert.assertArrayEquals(CORRECT, result);
=======
        long result = runAndCompare("ubiq_hnca");
        assertEquals(-1, result);
>>>>>>> c0aa128a
    }

    @Test
    public void test_ubiq_hnco() throws IOException {
<<<<<<< HEAD
        long[] result = runAndCompare("ubiq_hnco");
        Assert.assertArrayEquals(CORRECT, result);
=======
        long result = runAndCompare("ubiq_hnco");
        assertEquals(-1, result);
>>>>>>> c0aa128a
    }

    @Test
    public void test_ubiq_hnco_lp() throws IOException {
<<<<<<< HEAD
        long[] result = runAndCompare("ubiq_hnco_lp");
        Assert.assertArrayEquals(CORRECT, result);
=======
        long result = runAndCompare("ubiq_hnco_lp");
        assertEquals(-1, result);
>>>>>>> c0aa128a
    }

    @Test
    public void test_ubiq_hnco_skip2() throws IOException {
<<<<<<< HEAD
        long[] result = runAndCompare("ubiq_hnco_skip2");
        Assert.assertArrayEquals(CORRECT, result);
=======
        long result = runAndCompare("ubiq_hnco_skip2");
        assertEquals(-1, result);
>>>>>>> c0aa128a
    }

    @Test
    public void test_ubiq_hnco_skip3() throws IOException {
<<<<<<< HEAD
        long[] result = runAndCompare("ubiq_hnco_skip3");
        Assert.assertArrayEquals(CORRECT, result);
=======
        long result = runAndCompare("ubiq_hnco_skip3");
        assertEquals(-1, result);
>>>>>>> c0aa128a
    }

    @Test
    public void test_ubiq_hsqc() throws IOException {
<<<<<<< HEAD
        long[] result = runAndCompare("ubiq_hsqc");
        Assert.assertArrayEquals(CORRECT, result);
=======
        long result = runAndCompare("ubiq_hsqc");
        assertEquals(-1, result);
>>>>>>> c0aa128a
    }

    @Test
    public void test_ubiq_hsqc_ucsf() throws IOException {
<<<<<<< HEAD
        long[] result = runAndCompare("ubiq_hsqc_ucsf");
        Assert.assertArrayEquals(CORRECT, result);
=======
        long result = runAndCompare("ubiq_hsqc_ucsf");
        assertEquals(-1, result);
>>>>>>> c0aa128a
    }

    @Test
    public void test_ubiq_noe() throws IOException {
<<<<<<< HEAD
        long[] result = runAndCompare("ubiq_noe");
        Assert.assertArrayEquals(CORRECT, result);
=======
        long result = runAndCompare("ubiq_noe");
        assertEquals(-1, result);
>>>>>>> c0aa128a
    }

    @Test
    public void test_ubiq_t1() throws IOException {
<<<<<<< HEAD
        long[] result = runAndCompare("ubiq_t1");
        Assert.assertArrayEquals(CORRECT, result);
=======
        long result = runAndCompare("ubiq_t1");
        assertEquals(-1, result);
>>>>>>> c0aa128a
    }

    @Test
    public void test_ubiq_t2() throws IOException {
<<<<<<< HEAD
        long[] result = runAndCompare("ubiq_t2");
        Assert.assertArrayEquals(CORRECT, result);
=======
        long result = runAndCompare("ubiq_t2");
        assertEquals(-1, result);
>>>>>>> c0aa128a
    }

    @Test
    public void test_rs2d_1d() throws IOException {
<<<<<<< HEAD
        long[] result = runAndCompare("rs2d_1dproton");
        Assert.assertArrayEquals(CORRECT, result);
=======
        long result = runAndCompare("rs2d_1dproton");
        assertEquals(-1, result);
>>>>>>> c0aa128a
    }

    @Test
    public void test_rs2d_2d() throws IOException {
<<<<<<< HEAD
        long[] result = runAndCompare("rs2d_2dhetero");
        Assert.assertArrayEquals(CORRECT, result);
=======
        long result = runAndCompare("rs2d_2dhetero");
        assertEquals(-1, result);
>>>>>>> c0aa128a
    }


}<|MERGE_RESOLUTION|>--- conflicted
+++ resolved
@@ -22,12 +22,6 @@
     private static final String FID_SUBMODULE_LOCATION = "nmrfx-test-data/testfids/";
     private static final String ERR_MSG = "File doesn't exist: ";
     public static String scriptHome = "src/test/resources/process_scripts";
-<<<<<<< HEAD
-    public static String fidHome = "../../nmrfxp_tests/testfids/";
-    public static String tmpHome = "../../nmrfxp_tests/tmp/";
-    public static String validHome = "../../nmrfxp_tests/valid";
-    final static long[] CORRECT = {0,0,0};
-=======
     private static String fidHome;
     private static String tmpHome;
     private static String validHome;
@@ -49,7 +43,6 @@
         validHome = parent.resolve(VALID_SUBMODULE_LOCATION).toString().replace("\\", "/") +"/";
         tmpHome = tmpFolder.getRoot().toString().replace("\\", "/") + "/";
     }
->>>>>>> c0aa128a
 
     public boolean executeScript(String fileName) {
         Path path = Path.of(scriptHome, fileName + ".py");
@@ -74,7 +67,7 @@
         }
     }
 
-    public long[] runAndCompare(String fileName) throws IOException {
+    public long runAndCompare(String fileName) throws IOException {
         File refFile;
         File testFile;
         if (fileName.contains("rs2d")) {
@@ -90,230 +83,124 @@
         }
         // someone running the tests may not have the test files as they take up a lot of disk space
         // so, currently,  if file doesn't exist a message is printed and the test passes
-<<<<<<< HEAD
-        if (!refFile.exists()) {
-            System.out.println("File " + fileName + " doesn't exist, skipping test");
-            return new long[]{0,0,0};
-        } else {
-            executeScript(fileName);
-            long[] result = DatasetCompare.compare(refFile, testFile);
-            return result;
-        }
-=======
         assumeFalse(ERR_MSG + refFile, testFilesMissing(refFile));
         executeScript(fileName);
         long result = DatasetCompare.compare(refFile, testFile);
         return result;
->>>>>>> c0aa128a
     }
 
     @Test
     public void test_gb1_tract1d() throws IOException {
-<<<<<<< HEAD
-        long[] result = runAndCompare("gb1_tract1d");
-        Assert.assertArrayEquals(CORRECT, result);
-=======
         long result = runAndCompare("gb1_tract1d");
         assertEquals(-1, result);
->>>>>>> c0aa128a
     }
 
     @Test
     public void test_hnconus_grins_zf() throws IOException {
-<<<<<<< HEAD
-        long[] result = runAndCompare("hnconus_grins_zf");
-        Assert.assertArrayEquals(CORRECT, result);
-=======
         long result = runAndCompare("hnconus_grins_zf");
         assertEquals(-1, result);
->>>>>>> c0aa128a
     }
 
     @Test
     public void test_hnconus_nesta() throws IOException {
-<<<<<<< HEAD
-        long[] result = runAndCompare("hnconus_nesta");
-        Assert.assertArrayEquals(CORRECT, result);
-=======
         long result = runAndCompare("hnconus_nesta");
         assertEquals(-1, result);
->>>>>>> c0aa128a
     }
 
     @Test
     public void test_jcamp_1d() throws IOException {
-<<<<<<< HEAD
-        long[] result = runAndCompare("jcamp_1d");
-        Assert.assertArrayEquals(CORRECT, result);
-=======
         long result = runAndCompare("jcamp_1d");
         assertEquals(-1, result);
->>>>>>> c0aa128a
     }
 
     @Test
     public void test_jeol_1d_1h() throws IOException {
-<<<<<<< HEAD
-        long[] result = runAndCompare("jeol_1d_1h");
-        Assert.assertArrayEquals(CORRECT, result);
-=======
         long result = runAndCompare("jeol_1d_1h");
         assertEquals(-1, result);
->>>>>>> c0aa128a
     }
 
     @Test
     public void test_jeol_hsqc() throws IOException {
-<<<<<<< HEAD
-        long[] result = runAndCompare("jeol_hsqc");
-        Assert.assertArrayEquals(CORRECT, result);
-=======
         long result = runAndCompare("jeol_hsqc");
         assertEquals(-1, result);
->>>>>>> c0aa128a
     }
 
     @Test
     public void test_ubiq_cnoesqc() throws IOException {
-<<<<<<< HEAD
-        long[] result = runAndCompare("ubiq_cnoesqc");
-        Assert.assertArrayEquals(CORRECT, result);
-=======
         long result = runAndCompare("ubiq_cnoesqc");
         assertEquals(-1, result);
->>>>>>> c0aa128a
     }
 
     @Test
     public void test_ubiq_hnca() throws IOException {
-<<<<<<< HEAD
-        long[] result = runAndCompare("ubiq_hnca");
-        Assert.assertArrayEquals(CORRECT, result);
-=======
         long result = runAndCompare("ubiq_hnca");
         assertEquals(-1, result);
->>>>>>> c0aa128a
     }
 
     @Test
     public void test_ubiq_hnco() throws IOException {
-<<<<<<< HEAD
-        long[] result = runAndCompare("ubiq_hnco");
-        Assert.assertArrayEquals(CORRECT, result);
-=======
         long result = runAndCompare("ubiq_hnco");
         assertEquals(-1, result);
->>>>>>> c0aa128a
     }
 
     @Test
     public void test_ubiq_hnco_lp() throws IOException {
-<<<<<<< HEAD
-        long[] result = runAndCompare("ubiq_hnco_lp");
-        Assert.assertArrayEquals(CORRECT, result);
-=======
         long result = runAndCompare("ubiq_hnco_lp");
         assertEquals(-1, result);
->>>>>>> c0aa128a
     }
 
     @Test
     public void test_ubiq_hnco_skip2() throws IOException {
-<<<<<<< HEAD
-        long[] result = runAndCompare("ubiq_hnco_skip2");
-        Assert.assertArrayEquals(CORRECT, result);
-=======
         long result = runAndCompare("ubiq_hnco_skip2");
         assertEquals(-1, result);
->>>>>>> c0aa128a
     }
 
     @Test
     public void test_ubiq_hnco_skip3() throws IOException {
-<<<<<<< HEAD
-        long[] result = runAndCompare("ubiq_hnco_skip3");
-        Assert.assertArrayEquals(CORRECT, result);
-=======
         long result = runAndCompare("ubiq_hnco_skip3");
         assertEquals(-1, result);
->>>>>>> c0aa128a
     }
 
     @Test
     public void test_ubiq_hsqc() throws IOException {
-<<<<<<< HEAD
-        long[] result = runAndCompare("ubiq_hsqc");
-        Assert.assertArrayEquals(CORRECT, result);
-=======
         long result = runAndCompare("ubiq_hsqc");
         assertEquals(-1, result);
->>>>>>> c0aa128a
     }
 
     @Test
     public void test_ubiq_hsqc_ucsf() throws IOException {
-<<<<<<< HEAD
-        long[] result = runAndCompare("ubiq_hsqc_ucsf");
-        Assert.assertArrayEquals(CORRECT, result);
-=======
         long result = runAndCompare("ubiq_hsqc_ucsf");
         assertEquals(-1, result);
->>>>>>> c0aa128a
     }
 
     @Test
     public void test_ubiq_noe() throws IOException {
-<<<<<<< HEAD
-        long[] result = runAndCompare("ubiq_noe");
-        Assert.assertArrayEquals(CORRECT, result);
-=======
         long result = runAndCompare("ubiq_noe");
         assertEquals(-1, result);
->>>>>>> c0aa128a
     }
 
     @Test
     public void test_ubiq_t1() throws IOException {
-<<<<<<< HEAD
-        long[] result = runAndCompare("ubiq_t1");
-        Assert.assertArrayEquals(CORRECT, result);
-=======
         long result = runAndCompare("ubiq_t1");
         assertEquals(-1, result);
->>>>>>> c0aa128a
     }
 
     @Test
     public void test_ubiq_t2() throws IOException {
-<<<<<<< HEAD
-        long[] result = runAndCompare("ubiq_t2");
-        Assert.assertArrayEquals(CORRECT, result);
-=======
         long result = runAndCompare("ubiq_t2");
         assertEquals(-1, result);
->>>>>>> c0aa128a
     }
 
     @Test
     public void test_rs2d_1d() throws IOException {
-<<<<<<< HEAD
-        long[] result = runAndCompare("rs2d_1dproton");
-        Assert.assertArrayEquals(CORRECT, result);
-=======
         long result = runAndCompare("rs2d_1dproton");
         assertEquals(-1, result);
->>>>>>> c0aa128a
     }
 
     @Test
     public void test_rs2d_2d() throws IOException {
-<<<<<<< HEAD
-        long[] result = runAndCompare("rs2d_2dhetero");
-        Assert.assertArrayEquals(CORRECT, result);
-=======
         long result = runAndCompare("rs2d_2dhetero");
         assertEquals(-1, result);
->>>>>>> c0aa128a
     }
 
 
