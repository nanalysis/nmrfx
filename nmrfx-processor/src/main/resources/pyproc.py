--- conflicted
+++ resolved
@@ -869,10 +869,7 @@
 
     if dataInfo.extra != 0:
         useSize.append(dataInfo.extra)
-<<<<<<< HEAD
-=======
         fidInfo.mapToDatasetList.append(len(useSize) - 1)
->>>>>>> 8d9e1858
 
     if not processor.isDatasetOpen():
         try:
