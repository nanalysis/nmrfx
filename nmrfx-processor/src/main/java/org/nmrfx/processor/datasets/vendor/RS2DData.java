--- conflicted
+++ resolved
@@ -211,13 +211,8 @@
             for (int i = 0; i < MAXDIM; i++) {
                 String nucleus = getPar("NUCLEUS_" + (i + 1));
                 if (nucleus.equals(obsNucleus)) {
-<<<<<<< HEAD
-                    obsFreq = getParDouble(BASE_FREQ_PAR + (i + 1));
+                    obsFreq = getParDouble(BASE_FREQ_PAR + (i + 1)) / 1.0e6;
                     baseSFName = BASE_FREQ_PAR + (i + 1);
-=======
-                    obsFreq = getParDouble("BASE_FREQ_" + (i + 1)) / 1.0e6;
-                    baseSFName = "BASE_FREQ_" + (i + 1);
->>>>>>> 19da6124
                     break;
                 }
             }
@@ -246,15 +241,9 @@
                     sfNames[i] = baseSFName;
                 } else {
                     System.out.println("nuclues is not obs " + nucleus);
-<<<<<<< HEAD
                     Double baseFreq = getParDouble(BASE_FREQ_PAR + (i + 1));
-                    Sf[i] = baseFreq;
+                    Sf[i] = baseFreq / 1.0e6;
                     sfNames[i] = BASE_FREQ_PAR + (i + 1);
-=======
-                    Double baseFreq = getParDouble("BASE_FREQ_" + (i + 1));
-                    Sf[i] = baseFreq / 1.0e6;
-                    sfNames[i] = "BASE_FREQ_" + (i + 1);
->>>>>>> 19da6124
                 }
                 tdsize[i] = dimSize;
                 if (dimSize > 1) {
@@ -532,14 +521,9 @@
             sf = Sf[iDim];
         } else {
             Double dpar;
-<<<<<<< HEAD
             if ((dpar = getParDouble(BASE_FREQ_PAR + (iDim + 1))) != null) {
-                sf = dpar;
-=======
-            if ((dpar = getParDouble("BASE_FREQ_" + (iDim + 1))) != null) {
                 sf = dpar / 1.0e6;
                 Sf[iDim] = sf;
->>>>>>> 19da6124
             }
         }
         return sf;
