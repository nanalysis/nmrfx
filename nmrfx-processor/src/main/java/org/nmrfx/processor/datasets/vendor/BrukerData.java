--- conflicted
+++ resolved
@@ -191,7 +191,6 @@
             Double offset = getParDouble("OFFSET," + (i + 1));
             if (sW != null) {
                 dataset.setSw(i, sW);
-<<<<<<< HEAD
             } else {
                 dataset.setSw(i, getSW(i));
             }
@@ -215,27 +214,6 @@
             ncProc = 0;
         }
         dataset.setScale(1.0e6 / Math.pow(2, ncProc));
-=======
-                if (offset != null) {
-                    dataset.setRefValue(i, offset);
-                    dataset.setRefPt(0, 0);
-                }
-            } else {
-                dataset.setSw(i, getSW(i));
-                dataset.setRefValue(i, getRef(i));
-                dataset.setRefPt(i, dataset.getSize(i) / 2.0);
-            }
-            dataset.setComplex(i, false);
-            dataset.setFreqDomain(i, true);
-            dataset.setNucleus(i, getTN(i));
-            Integer ncProc = getParInt("NC_proc,1");
-            if (ncProc == null) {
-                ncProc = 0;
-            }
-            dataset.setScale(1.0e6 / Math.pow(2, ncProc));
-            dataset.syncPars(i);
-        }
->>>>>>> 73693d63
         dataset.setDataType(1);
         return dataset;
     }
