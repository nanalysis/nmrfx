/*
 * NMRFx Processor : A Program for Processing NMR Data 
 * Copyright (C) 2004-2017 One Moon Scientific, Inc., Westfield, N.J., USA
 *
 * This program is free software: you can redistribute it and/or modify
 * it under the terms of the GNU General Public License as published by
 * the Free Software Foundation, either version 3 of the License, or
 * (at your option) any later version.
 *
 * This program is distributed in the hope that it will be useful,
 * but WITHOUT ANY WARRANTY; without even the implied warranty of
 * MERCHANTABILITY or FITNESS FOR A PARTICULAR PURPOSE.  See the
 * GNU General Public License for more details.
 *
 * You should have received a copy of the GNU General Public License
 * along with this program.  If not, see <http://www.gnu.org/licenses/>.
 */

 /*
 * To change this template, choose Tools | Templates
 * and open the template in the editor.
 */
package org.nmrfx.processor.datasets.peaks;

import org.nmrfx.peaks.*;
import org.nmrfx.processor.datasets.Dataset;
import org.nmrfx.processor.math.Vec;
import org.nmrfx.processor.optimization.Lmder_f77;
import org.nmrfx.processor.optimization.SineSignal;
import java.io.IOException;
import java.util.ArrayList;
import java.util.Arrays;
import static java.util.Comparator.comparing;
import java.util.List;
import java.util.logging.Level;
import java.util.logging.Logger;
import org.apache.commons.math3.exception.TooManyEvaluationsException;
import org.apache.commons.math3.optim.PointValuePair;
import org.nmrfx.processor.optimization.Fitter;

/**
 *
 * @author brucejohnson
 */
public class PeakFitter {

    int[][] splitCount;
    final Dataset theFile;
    boolean rootedPeaks;
    int fitMode;
    Double positionRestraint = null;
    Peak[] peaks;
    final int[][] p2;
    boolean fixWeakDoublet = true;
    boolean fitAmps = true;
    final int[] pdim;
    double BIC;

    public PeakFitter(final Dataset theFile, boolean rootedPeaks, int fitMode) {
        this.theFile = theFile;
        this.rootedPeaks = rootedPeaks;
        this.fitMode = fitMode;
        int dataDim = theFile.getNDim();
        p2 = new int[dataDim][2];
        pdim = new int[dataDim];
    }

    public double getBIC() {
        return BIC;
    }

    public void setup(String[] argv) {
        int nPeaks = argv.length;
        peaks = new Peak[nPeaks];
        for (int iArg = 0, iPeak = 0; iArg < argv.length;
                iArg++, iPeak++) {
            peaks[iPeak] = PeakList.getAPeak(argv[iArg]);

            if (peaks[iPeak] == null) {
                throw new IllegalArgumentException("Couln't find peak \"" + argv[iArg] + "\"");
            }
        }
    }

    public void setPositionRestraint(Double value) {
        positionRestraint = value == null ? null : Math.max(value, 0.01);
    }

    public void setup(List<Peak> peaksList) {
        peaks = new Peak[peaksList.size()];
        for (int i = 0; i < peaks.length; i++) {
            peaks[i] = peaksList.get(i);
        }
    }

    void getDims(Peak peak, int[] rows) {
        int dataDim = theFile.getNDim();
        PeakDim peakDim = peak.getPeakDim(0);
        //System.out.println("jfit " + peaks[iPeak].getName());
        if (dataDim < peak.peakList.nDim) {
            throw new IllegalArgumentException("Number of peak list dimensions greater than number of dataset dimensions");
        }

        for (int j = 0; j < peak.peakList.nDim; j++) {
            boolean ok = false;

            for (int i = 0; i < dataDim; i++) {
                if (peak.peakList.getSpectralDim(j).getDimName().equals(
                        theFile.getLabel(i))) {
                    pdim[j] = i;
                    ok = true;

                    break;
                }
            }

            if (!ok) {
                throw new IllegalArgumentException("Can't find match for peak dimension \""
                        + peak.peakList.getSpectralDim(j).getDimName() + "\"");
            }
        }
        int nextDim = peak.peakList.nDim;
        for (int i = 0; i < dataDim; i++) {
            boolean gotThisDim = false;
            for (int j = 0; j < pdim.length; j++) {
                if (pdim[j] == i) {
                    gotThisDim = true;
                    break;
                }
            }
            if (!gotThisDim) {
                pdim[nextDim] = i;
                p2[nextDim][0] = rows[i];
                p2[nextDim][1] = rows[i];
            }
        }

    }

    void updateEdge(int iPeak, int pEdge0, int pEdge1, int i0, int i1) {
        if (pEdge0 < i0) {
            pEdge0 = i0;
        }

        if (pEdge1 > i1) {
            pEdge1 = i1;
        }

        if (iPeak == 0) {
            p2[0][0] = pEdge0;
            p2[0][1] = pEdge1;
        } else {
            if (pEdge0 < p2[0][0]) {
                p2[0][0] = pEdge0;
            }

            if (pEdge1 > p2[0][1]) {
                p2[0][1] = pEdge1;
            }
        }

    }

    List<Double> getGuesses(int i0, int i1) {
        int dataDim = theFile.getNDim();
        int[][] p1 = new int[dataDim][2];
        int[] cpt = new int[dataDim];
        double[] width = new double[dataDim];
        int nPeaks = peaks.length;

        splitCount = new int[nPeaks][];
        List<Double> guessList = new ArrayList<>();
        for (int iPeak = 0; iPeak < nPeaks; iPeak++) {
            PeakDim peakDim = peaks[iPeak].getPeakDim(0);
            Multiplet multiplet = peakDim.getMultiplet();
            multiplet.getMultipletRegion(theFile, pdim, p1, cpt, width);
            double c = theFile.ppmToDPoint(0, multiplet.getCenter());

            double c1 = theFile.ppmToDPoint(0, multiplet.getCenter() + peakDim.getLineWidthValue());
            //System.out.println("lw "+c+" "+c1+" "+(c1-c));

            int pEdge0 = (int) (c - width[0] - 1);
            int pEdge1 = (int) (c + width[0] + 1);
            splitCount[iPeak] = new int[0];

            Coupling coupling = peaks[iPeak].peakDims[0].getMultiplet().getCoupling();
            if (coupling instanceof CouplingPattern) {  // multiplet with couplings
                guessList.add(Math.abs(c1 - c));  // linewidth in points
                if (fitAmps) {
                    guessList.add(multiplet.getIntensity());
                } // peak amplitude
                guessList.add(c);   // peak center in points
                CouplingPattern cPat = (CouplingPattern) coupling;
                int nCouplings = cPat.getNCouplingValues();
                splitCount[iPeak] = cPat.getNValues();

                for (int iCoup = 0; iCoup < nCouplings; iCoup++) {
                    double cVal = cPat.getValueAt(iCoup);
                    double slope = cPat.getSin2Theta(iCoup);
                    int nVal = cPat.getNValue(iCoup);
                    splitCount[iPeak][iCoup] = nVal;
                    pEdge0 -= (int) ((nVal * theFile.hzWidthToPoints(0, cVal)) / 2);
                    pEdge1 += (int) ((nVal * theFile.hzWidthToPoints(0, cVal)) / 2);
                    guessList.add(theFile.hzWidthToPoints(0, cVal));  // coupling in hz
                    guessList.add(slope);   // slope 
                }
            } else if (coupling instanceof ComplexCoupling) {  // generic multiplet (list of freqs)
                guessList.add(Math.abs(c1 - c));  // linewidth in points
                ComplexCoupling cCoup = (ComplexCoupling) coupling;
                int nFreqs = cCoup.getFrequencyCount();
                splitCount[iPeak] = new int[1];
                splitCount[iPeak][0] = -nFreqs;

                List<RelMultipletComponent> multipletComps = cCoup.getRelComponentList();

                double maxInt = Double.NEGATIVE_INFINITY;
                for (MultipletComponent comp : multipletComps) {
                    maxInt = Math.max(maxInt, comp.getIntensity());
                }
                for (MultipletComponent comp : multipletComps) {
                    double dw = theFile.hzWidthToPoints(0, comp.getOffset());
                    int cw0 = (int) ((c + dw) - Math.abs(width[0]) - 1);
                    int cw1 = (int) (c + dw + Math.abs(width[0]) + 1);

                    if (cw0 < pEdge0) {
                        pEdge0 = cw0;
                    }

                    if (cw1 > pEdge1) {
                        pEdge1 = cw1;
                    }
                    if (fitAmps) {
                        double intensity = comp.getIntensity();
                        if (intensity < maxInt / 10.0) {
                            intensity = maxInt / 10.0;  // fixme bad for doing rms
                        }
                        guessList.add(intensity);
                    }     // amplitude
                    guessList.add(c + dw);  // multiplet center plus individual peak offset
                }
            } else {  // singlet
                guessList.add(Math.abs(c1 - c));  // linewidth in points
                if (fitAmps) {
                    guessList.add(multiplet.getIntensity());
                }
                guessList.add(c);   // peak center in points
            }
            updateEdge(iPeak, pEdge0, pEdge1, i0, i1);
        }
        return guessList;
    }

    public double doJFit(int i0, int i1, int[] rows, boolean doFit)
            throws IllegalArgumentException {
        int nPeaks = peaks.length;
        int dataDim = theFile.getNDim();
        rootedPeaks = true;

        //int k=0;
        if (i0 > i1) {
            int hold = i0;
            i0 = i1;
            i1 = hold;
        }
        for (int i = 0; i < dataDim; i++) {
            pdim[i] = -1;
        }
        //System.out.println(" jfit " + peaks.length);
        getDims(peaks[0], rows);
        List<Double> guessList = getGuesses(i0, i1);
//        if (fitMode == PeakList.FIT_MAX_DEV) {
        if (p2[0][0] > i0) {
            p2[0][0] = i0;
        }
        if (p2[0][1] < i1) {
            p2[0][1] = i1;
        }

        if (p2[0][0] < 0) {
            p2[0][0] = 0;
        }
//        }

        if (p2[0][1] >= theFile.getSize(pdim[0])) {
            p2[0][1] = theFile.getSize(pdim[0]) - 1;
        }
//        for (double guess : guessList) {
//            System.out.println(guess);
//        }
        int size = p2[0][1] - p2[0][0] + 1;
        int iGuess = 0;
        double[] guesses = new double[guessList.size()];
        double[] lower = new double[guesses.length];
        double[] upper = new double[guesses.length];
        //            lw  f   j  d         lw  f  j d
        //double[] a =     {2,   15, 10,30, 2, 59, 10, 5000};

        for (int iPeak = 0; iPeak < nPeaks; iPeak++) {
            double lineWidth = Math.abs(((Double) guessList.get(iGuess)));
            guesses[iGuess] = lineWidth;  // guess for linewidth
            lower[iGuess] = guesses[iGuess] * 0.5;  // constraints on linewidth
            upper[iGuess] = guesses[iGuess] * 2.0;
            if (lower[iGuess] < 0.5) {
                lower[iGuess] = 0.5;
                if (guesses[iGuess] < lower[iGuess]) {
                    guesses[iGuess] = lower[iGuess] + 1;
                    if (guesses[iGuess] >= upper[iGuess]) {
                        upper[iGuess] = guesses[iGuess] + 1.0;
                    }
                }
            }
            iGuess++;

            if ((splitCount[iPeak].length == 1) && (splitCount[iPeak][0] < 0)) { // generic multiplet
                int nFreq = -splitCount[iPeak][0];
                int jGuess = iGuess;
                for (int iFreq = 0; iFreq < nFreq; iFreq++) {
                    if (fitAmps) {
                        guesses[iGuess] = guessList.get(iGuess);
                        if (guesses[iGuess] < 0.0) {
                            upper[iGuess] = 0.0;
                            lower[iGuess] = 5.0 * guesses[iGuess];
                        } else {
                            lower[iGuess] = 0.0;
                            upper[iGuess] = 5.0 * guesses[iGuess];
                        }
                        iGuess++;
                    }
                    guesses[iGuess] = (guessList.get(iGuess)) - p2[0][0];
                    iGuess++;
                }
                // set lower and upper bounds so component can't cross over
                // previous or following component
                int guessOffset = fitAmps ? 2 : 1;
                for (int iFreq = 0; iFreq < nFreq; iFreq++) {
                    if (fitAmps) {
                        jGuess++;
                    }
                    if (iFreq == 0) {
                        lower[jGuess] = guesses[jGuess] - lineWidth / 2.0;
                    } else {
                        lower[jGuess] = (guesses[jGuess] + guesses[jGuess - guessOffset]) / 2;
                    }
                    if (lower[jGuess] < 1) {
                        lower[jGuess] = 1;

                    }
                    if (iFreq == (nFreq - 1)) {
                        upper[jGuess] = guesses[jGuess] + lineWidth / 2.0;
                    } else {
                        upper[jGuess] = (guesses[jGuess] + guesses[jGuess + guessOffset]) / 2;
                    }
                    if (upper[jGuess] > size - 2) {
                        upper[jGuess] = size - 2;
                    }
                    if ((guesses[jGuess] <= lower[jGuess]) || (guesses[jGuess] >= upper[jGuess])) {
                        guesses[jGuess] = (lower[jGuess] + upper[jGuess]) / 2;
                    }
                    jGuess++;
                }
            } else {
                if (fitAmps) {
                    guesses[iGuess] = guessList.get(iGuess);
                    if (guesses[iGuess] < 0.0) {
                        upper[iGuess] = 0.0;
                        lower[iGuess] = 5.0 * guesses[iGuess];
                    } else {
                        lower[iGuess] = 0.0;
                        upper[iGuess] = 5.0 * guesses[iGuess];
                    }
                    iGuess++;
                }
                guesses[iGuess] = ((Double) guessList.get(iGuess))
                        - p2[0][0];
                lower[iGuess] = guesses[iGuess] - lineWidth;
                upper[iGuess] = guesses[iGuess] + lineWidth;
                iGuess++;

                int nCouplings = splitCount[iPeak].length;
                //System.out.println("pattern " + nCouplings);
                int[] couplingIndices = new int[nCouplings];
                for (int iCoupling = 0; iCoupling < nCouplings; iCoupling++) {
                    couplingIndices[iCoupling] = iGuess;
                    guesses[iGuess] = ((Double) guessList.get(iGuess));  // coupling
                    iGuess++;
                    guesses[iGuess] = ((Double) guessList.get(iGuess)); // slope
                    lower[iGuess] = -0.8;
                    upper[iGuess] = 0.8;
                    if ((lower[iGuess] > guesses[iGuess]) || (upper[iGuess] < guesses[iGuess])) {
                        guesses[iGuess] = (lower[iGuess] + upper[iGuess]) / 2.0;
                    }
                    iGuess++;
                }
                // setup bounds on couplings so that they can't change to more than half the distance
                //    to nearest one
                for (int couplingIndex : couplingIndices) {
                    double value = guesses[couplingIndex];
                    lower[couplingIndex] = value * 0.3;
                    upper[couplingIndex] = value * 2.0;
                    for (int couplingIndex2 : couplingIndices) {
                        if (couplingIndex == couplingIndex2) {
                            continue;
                        }
                        double value2 = guesses[couplingIndex2];
                        if (value2 < value) {
                            if (((value2 + value) / 2) > lower[couplingIndex]) {
                                lower[couplingIndex] = (value + value2) / 2;
                            }
                        }
                        if (value2 > value) {
                            if (((value2 + value) / 2) < upper[couplingIndex]) {
                                upper[couplingIndex] = (value + value2) / 2;
                            }
                        }
                    }
                }
            }
            List<Peak> linkedPeaks = PeakList.getLinks(peaks[iPeak], true);
            for (Peak lPeak : linkedPeaks) {
                if (lPeak.getFlag(5)) {
                    fixWeakDoublet = false;
                }
            }
        }

//        System.out.println(peaks[0].getName());
//        for (int i = 0; i < guesses.length; i++) {
//            System.out.printf("%10.4f %10.4f %10.4f\n", guesses[i], lower[i], upper[i]);
//        }
//
        double result = fitNow(guesses, lower, upper);
        return result;
    }

    void updateBIC(double rms, int size, int nDim) {
        double meanSq = rms * rms;
        BIC = size * Math.log(meanSq) + nDim * Math.log(size);
    }

    double fitNow(final double[] guesses, final double[] lower, final double[] upper) throws IllegalArgumentException {
        PeakFit peakFit = new PeakFit(fitAmps);

        int size = p2[0][1] - p2[0][0] + 1;
        if (size <= 0) {
            throw new IllegalArgumentException("Invalid point range in jfit");
        }

        Vec fitVec = new Vec(size);
        try {
            theFile.readVectorFromDatasetFile(p2, pdim, fitVec);
        } catch (IOException ioE) {
            throw new IllegalArgumentException(ioE.getMessage());
        }

        CouplingItem[][] cplItems = new CouplingItem[splitCount.length][];
        for (int iSplit = 0; iSplit < splitCount.length; iSplit++) {
            cplItems[iSplit] = new CouplingItem[splitCount[iSplit].length];
            for (int jSplit = 0; jSplit < splitCount[iSplit].length; jSplit++) {
                cplItems[iSplit][jSplit] = new CouplingItem(0.0, splitCount[iSplit][jSplit]);
            }
        }
        peakFit.setSignals(cplItems);

        int extra = 10;
        int nFitPoints = (size + (2 * extra));
        double[] xv = new double[nFitPoints];
        double[] yv = new double[nFitPoints];

        for (int j = 0; j < (size + (2 * extra)); j++) {
            xv[j] = j - extra;
        }

        for (int j = 0; j < (size + (2 * extra)); j++) {
            yv[j] = 0.0;
        }

        for (int j = 0; j < size; j++) {
            yv[j + extra] = fitVec.getReal(j);
            //  System.out.println(j + " " + xv[j + extra] + " " + yv[j + extra]);
        }
        peakFit.setXY(xv, yv);
        peakFit.setOffsets(guesses, lower, upper);
        double rms;
        double result;
        int nDim = guesses.length;
        BIC = 0.0;
        switch (fitMode) {
            case PeakListTools.FIT_RMS:
                rms = peakFit.rms(guesses);
                updateBIC(rms, size, nDim);
                result = rms;
                return result;
            case PeakListTools.FIT_AMPLITUDES:
                rms = peakFit.rms(guesses);
                break;
            case PeakListTools.FIT_MAX_DEV:
                int maxDev = peakFit.maxPosDev(guesses, 3);
                double maxDevFreq = theFile.pointToPPM(0, maxDev + p2[0][0]);
                result = maxDevFreq;
                return result;
            default:
                int nInterpolationPoints = 2 * nDim + 1;
                int nSteps = nInterpolationPoints * 10;
                if (nSteps > 400) {
                    nSteps = 400;
                }   //System.out.println(guesses.length + " " + nInterpolationPoints + " " + nSteps);
                long startTime = System.currentTimeMillis();
                try {
                    peakFit.optimizeCMAES(nSteps);
                } catch (TooManyEvaluationsException tmE) {
                } catch (Exception ex) {
                    Logger.getLogger(PeakFitter.class.getName()).log(Level.SEVERE, null, ex);
                }
                long duration = System.currentTimeMillis() - startTime;
                rms = peakFit.getBestValue();
                updateBIC(rms, size, nDim);

//                System.out.print(peakFit.getBestValue() + " " + BIC + " ");
//                double[] point = peakFit.getBestPoint();
//                for (double pValue : point) {
//                    System.out.printf("%9.3f ", pValue);
//                }
//                System.out.println(duration);
                break;
        }

        result = rms;

        List<List<SineSignal>> signalGroups = peakFit.getSignals();
        int nPeaks = peaks.length;
        for (int iPeak = 0; iPeak < nPeaks; iPeak++) {
            List<SineSignal> signals = signalGroups.get(iPeak);

            Multiplet multiplet = peaks[iPeak].peakDims[0].getMultiplet();
            if ((splitCount[iPeak].length == 1)
                    && (splitCount[iPeak][0] < 0)) { // generic multiplet
                int nFreqs = signals.size();
                double[] volumes = new double[nFreqs];
                double[] deltaPPMs = new double[nFreqs];
                double[] lineWidthPPMs = new double[nFreqs];
                double[] amplitudes = new double[nFreqs];
                double sumFreq = 0.0;
                for (SineSignal signal : signals) {
                    sumFreq += signal.getFreq();
                }
                double centerFreq = sumFreq / nFreqs;
                int iFreq = 0;
                for (SineSignal signal : signals) {
                    double sigWidth = signal.getWidth();
                    double sigWidthPPM = theFile.ptWidthToPPM(0, sigWidth);
                    double amplitude = signal.getAmplitude();
                    double delta = signal.getFreq() - centerFreq;
                    deltaPPMs[iFreq] = -theFile.ptWidthToPPM(0, delta);
                    volumes[iFreq] = amplitude * sigWidthPPM * (Math.PI / 2.0) / 1.05;
                    amplitudes[iFreq] = amplitude;
                    lineWidthPPMs[iFreq] = sigWidthPPM;
                    iFreq++;
                }

                double centerPPM = theFile.pointToPPM(0, centerFreq + p2[0][0]);
                multiplet.set(centerPPM, deltaPPMs, amplitudes, volumes, lineWidthPPMs[0]);
                peaks[iPeak].peakDims[0].setLineWidthValue((float) lineWidthPPMs[0]);
                peaks[iPeak].peakDims[0].setBoundsValue((float) lineWidthPPMs[0] * 3);

            } else {
                SineSignal signal = signals.get(0);
                double sigWidth = signal.getWidth();
                double sigWidthPPM = theFile.ptWidthToPPM(0, sigWidth);
                double centerPPM = theFile.pointToPPM(0, signal.getFreq() + p2[0][0]);

                CouplingItem[] cplItems2 = peakFit.getCouplings(iPeak);
                double[] couplings = new double[cplItems2.length];
                double[] sin2Thetas = new double[cplItems2.length];
                int nComp = 1;
                for (int iCoup = 0; iCoup < couplings.length; iCoup++) {
                    couplings[iCoup] = theFile.ptWidthToHz(0, cplItems2[iCoup].getCoupling());
                    sin2Thetas[iCoup] = cplItems2[iCoup].getSin2Theta();
//                        System.out.println(cplItems2[iCoup].getCoupling() + " " + couplings[iCoup] + " " + sin2Thetas[iCoup]);
                    nComp *= cplItems2[iCoup].getNSplits();
                }
                double amp = signal.getAmplitude();
                double volume = nComp * amp * sigWidthPPM * (Math.PI / 2.0) / 1.05;
                multiplet.getOrigin().setVolume1((float) volume);
                multiplet.set(centerPPM, couplings, amp, sin2Thetas);
                peaks[iPeak].peakDims[0].setLineWidthValue((float) sigWidthPPM);
                peaks[iPeak].peakDims[0].setBoundsValue((float) sigWidthPPM * 3);
            }
            peaks[iPeak].setFlag(4, true);

        }
        return result;
    }

    public double simpleFit(int i0, int i1, int[] rows, boolean doFit)
            throws IllegalArgumentException, Exception {
        int nPeaks = peaks.length;
        int dataDim = theFile.getNDim();
        Arrays.sort(peaks, comparing((p) -> -p.getPeakDim(0).getChemShiftValue()));

        //int k=0;
        if (i0 > i1) {
            int hold = i0;
            i0 = i1;
            i1 = hold;
        }
        for (int i = 0; i < dataDim; i++) {
            pdim[i] = -1;
        }
        //System.out.println(" jfit " + peaks.length);
        getDims(peaks[0], rows);
//        if (fitMode == PeakList.FIT_MAX_DEV) {
        p2[0][0] = i0;
        p2[0][1] = i1;
        if (p2[0][0] > i0) {
            p2[0][0] = i0;
        }
        if (p2[0][1] < i1) {
            p2[0][1] = i1;
        }

        if (p2[0][0] < 0) {
            p2[0][0] = 0;
        }
//        }

        if (p2[0][1] >= theFile.getSize(pdim[0])) {
            p2[0][1] = theFile.getSize(pdim[0]) - 1;
        }
//        for (double guess : guessList) {
//            System.out.println(guess);
//        }
        int extra = 5;
        if (fitMode == PeakListTools.FIT_RMS) {
            extra = 0;
        } else if (fitMode == PeakListTools.FIT_MAX_DEV) {
            extra = 0;
        }

        int size = p2[0][1] - p2[0][0] + 1;
        int nFitPoints = (size + (2 * extra));
        double[][] xv = new double[1][nFitPoints];
        double[] yv = new double[nFitPoints];
        double[] ev = new double[nFitPoints];
        double[] guesses = new double[nPeaks * 3];
        double[] lower = new double[guesses.length];
        double[] upper = new double[guesses.length];
        Vec fitVec = new Vec(size);
        try {
            theFile.readVectorFromDatasetFile(p2, pdim, fitVec);
        } catch (IOException ioE) {
            throw new IllegalArgumentException(ioE.getMessage());
        }
        for (int j = 0; j < (size + (2 * extra)); j++) {
            xv[0][j] = j - extra;
        }

        for (int j = 0; j < (size + (2 * extra)); j++) {
            yv[j] = 0.0;
            ev[j] = 1.0;
        }

        for (int j = 0; j < size; j++) {
            yv[j + extra] = fitVec.getReal(j);
            //  System.out.println(j + " " + xv[j + extra] + " " + yv[j + extra]);
        }
        //            lw  f   j  d         lw  f  j d
        //double[] a =     {2,   15, 10,30, 2, 59, 10, 5000};
        PeakList peakList = peaks[0].getPeakList();
        double minWidth = 2;
        double maxWidth = 0.0;
        if (peakList.size() > 4) {
            if (peakList.hasProperty("minWidth")) {
                double minWidthHz = Double.valueOf(peakList.getProperty("minWidth"));
                minWidth = theFile.hzWidthToPoints(0, minWidthHz);
            }
            if (peakList.hasProperty("maxWidth")) {
                double maxWidthHz = Double.valueOf(peakList.getProperty("maxWidth"));
                maxWidth = theFile.hzWidthToPoints(0, maxWidthHz);
            }
        }

        for (int iPeak = 0; iPeak < nPeaks; iPeak++) {
            PeakDim peakDim = peaks[iPeak].getPeakDim(0);
            double intensity = peaks[iPeak].getIntensity();
            double centerPPM = peakDim.getChemShiftValue();
            double lineWidthPPM = peakDim.getLineWidthValue();
            double c = theFile.ppmToDPoint(0, centerPPM);
            double c1 = theFile.ppmToDPoint(0, centerPPM + lineWidthPPM);
            double lineWidthPts = Math.abs(c1 - c);
            double useMaxWidth = maxWidth < 1.0 ? lineWidthPts * 3.0 : maxWidth;
            lineWidthPts = Math.max(minWidth * 1.1, lineWidthPts);
            lineWidthPts = Math.min(useMaxWidth * 0.9, lineWidthPts);

            guesses[iPeak * 3] = intensity;
            guesses[iPeak * 3 + 1] = c - p2[0][0];
            guesses[iPeak * 3 + 2] = lineWidthPts;

            int cPos = (int) Math.round(c - p2[0][0]);
            if (intensity > 0.0) {
                lower[iPeak * 3] = 0.0;
                upper[iPeak * 3] = yv[cPos + extra] * 1.2;
            } else {
                lower[iPeak * 3] = yv[cPos + extra] * 1.2;
                upper[iPeak * 3] = 0.0;
            }
            lower[iPeak * 3 + 2] = minWidth;
            upper[iPeak * 3 + 2] = useMaxWidth;
            if (positionRestraint != null) {
                double lineWidthRange = lineWidthPts * positionRestraint;
                lower[iPeak * 3 + 2] = Math.max(minWidth, lineWidthPts - lineWidthRange);
                upper[iPeak * 3 + 2] = Math.min(useMaxWidth, lineWidthPts + lineWidthRange);
            }
        }
        for (int iPeak = 0; iPeak < nPeaks; iPeak++) {
            double lineWidthPts = guesses[iPeak * 3 + 2];
            if (iPeak == 0) {
<<<<<<< HEAD
                lower[iPeak * 3 + 1] = Math.max(extra + 1, guesses[iPeak * 3 + 1] - lineWidthPts);
=======
                lower[iPeak * 3 + 1] = Math.max(extra + 1.0, guesses[iPeak * 3 + 1] - lineWidthPts);
>>>>>>> 3d14d25d
            } else {
                lower[iPeak * 3 + 1] = (guesses[iPeak * 3 + 1] + guesses[(iPeak - 1) * 3 + 1]) / 2.0;
            }
            if (iPeak == nPeaks - 1) {
<<<<<<< HEAD
                upper[iPeak * 3 + 1] = Math.min(size - extra - 1, guesses[iPeak * 3 + 1] + lineWidthPts);
=======
                upper[iPeak * 3 + 1] = Math.min(size - extra - 1.0, guesses[iPeak * 3 + 1] + lineWidthPts);
>>>>>>> 3d14d25d
            } else {
                upper[iPeak * 3 + 1] = (guesses[iPeak * 3 + 1] + guesses[(iPeak + 1) * 3 + 1]) / 2.0;
            }
            if (positionRestraint != null) {
                lower[iPeak * 3 + 1] = Math.max(lower[iPeak * 3 + 1], guesses[iPeak * 3 + 1] - lineWidthPts * positionRestraint);
                upper[iPeak * 3 + 1] = Math.min(upper[iPeak * 3 + 1], guesses[iPeak * 3 + 1] + lineWidthPts * positionRestraint);
            }
<<<<<<< HEAD
            if (positionRestraint != null) {
                lower[iPeak * 3 + 1] = Math.max(lower[iPeak * 3 + 1], guesses[iPeak * 3 + 1] - lineWidthPts * positionRestraint);
                upper[iPeak * 3 + 1] = Math.min(upper[iPeak * 3 + 1], guesses[iPeak * 3 + 1] + lineWidthPts * positionRestraint);
            }
=======
>>>>>>> 3d14d25d

        }
        System.out.println(peaks[0].getName());
        for (int i = 0; i < guesses.length; i++) {
            System.out.printf("%10.4f %10.4f %10.4f\n", guesses[i], lower[i], upper[i]);
        }

        PeakFit peakFit = new PeakFit(true);
        Fitter fitter = Fitter.getArrayFitter(peakFit::value);
        fitter.setXYE(xv, yv, ev);
        int nPars = guesses.length;
        double[] bestPars;
        double rms;
        if (fitMode == PeakListTools.FIT_RMS) {
            rms = fitter.rms(guesses);
            updateBIC(rms, size, nPars);
            return rms;
        } else if (fitMode == PeakListTools.FIT_MAX_DEV) {
            double[] yCalc = peakFit.sim(guesses, xv);
            int maxPos = fitter.maxDevLoc(yCalc, 3);
            System.out.println("maxPos " + extra + " " + maxPos);
            double centerPt = maxPos + p2[0][0];
            double centerPPM = theFile.pointToPPM(0, centerPt);
            return centerPPM;
        }

        try {
            PointValuePair result = fitter.fit(guesses, lower, upper, 10.0);
            bestPars = result.getPoint();
//            for (int i = 0; i < bestPars.length; i++) {
//                System.out.println(i + " " + bestPars[i]);
//            }
            rms = result.getValue();
            updateBIC(rms, size, nPars);
//            System.out.println("rms " + rms + " " + BIC);
        } catch (Exception ex) {

            System.out.println(ex.getMessage());
            ex.printStackTrace();
            return 0.0;
        }
        for (int iPeak = 0; iPeak < nPeaks; iPeak++) {
            Peak peak = peaks[iPeak];
            PeakDim peakDim = peak.getPeakDim(0);

            double intensity = bestPars[iPeak * 3];
            double centerPt = bestPars[iPeak * 3 + 1] + p2[0][0];
            double lineWithPts = bestPars[iPeak * 3 + 2];
            double lineWidthPPM = theFile.ptWidthToPPM(0, lineWithPts);
            double centerPPM = theFile.pointToPPM(0, centerPt);
            double volume = intensity * lineWidthPPM * Math.PI / 2 / 1.05;

            peak.setIntensity((float) intensity);
            peak.setVolume1((float) volume);
            peakDim.setLineWidthValue((float) lineWidthPPM);
            peakDim.setChemShiftValue((float) centerPPM);

        }
        return rms;
    }

    public double doFit(int i0, int i1, int[] rows, boolean doFit, boolean linearFit)
            throws IllegalArgumentException, IOException, PeakFitException {
        int dataDim = theFile.getNDim();
        int[][] p1 = new int[dataDim][2];
        int[][] pt = new int[dataDim][2];
        int[] cpt = new int[dataDim];
        double[] width = new double[dataDim];
        double result;

        //double guesses[] = new double[3*nPeaks];
        int nPeaks = peaks.length;

        if (i0 > i1) {
            int hold = i0;
            i0 = i1;
            i1 = hold;
        }
        //int k=0;
        int[] fitDim = new int[dataDim];
        List<AbsMultipletComponent> absComps = new ArrayList<>();
        for (int iPeak = 0; iPeak < nPeaks; iPeak++) {
            Peak peak = peaks[iPeak];
            for (int j = 0; j < peaks[iPeak].peakList.nDim; j++) {
                if (dataDim < peaks[iPeak].peakList.nDim) {
                    throw new IllegalArgumentException(
                            "Number of peak list dimensions greater than number of dataset dimensions");
                }
                boolean ok = false;

                for (int i = 0; i < dataDim; i++) {
                    if (peaks[iPeak].peakList.getSpectralDim(j).getDimName().equals(
                            theFile.getLabel(i))) {
                        fitDim[j] = i;
                        ok = true;

                        break;
                    }
                }

                if (!ok) {
                    throw new IllegalArgumentException(
                            "Can't find match for peak dimension \""
                            + peaks[iPeak].peakList.getSpectralDim(j).getDimName() + "\"");
                }
            }
            absComps.addAll(peak.getPeakDim(0).getMultiplet().getAbsComponentList());
        }
        double[] guesses = new double[(2 * absComps.size()) + 1];
        int nextDim = peaks[0].peakList.nDim;
        for (int i = 0; i < dataDim; i++) {
            boolean gotThisDim = false;
            for (int j = 0; j < fitDim.length; j++) {
                if (fitDim[j] == i) {
                    gotThisDim = true;
                    break;
                }
            }
            if (!gotThisDim) {
                fitDim[nextDim] = i;
                pt[nextDim][0] = rows[i];
                pt[nextDim][1] = rows[i];
            }
        }
        double sf = peaks[0].getPeakDim(0).getSpectralDimObj().getSf();
        boolean firstComp = true;
        int k = 1;
        int nComps = absComps.size();
        double lwSum = 0.0;
//        System.out.println(" do fit " + nPeaks + " " + nComps + " " + doFit + " " + linearFit + " " + peaks[0].getName() + " " + absComps.size());
        for (AbsMultipletComponent mulComp : absComps) {
            mulComp.getRegion(theFile, fitDim, p1, cpt, width);
            int cw0 = (int) (cpt[0] - Math.abs(width[0]) - 1);
            int cw1 = (int) (cpt[0] + Math.abs(width[0]) + 1);

            if (cw0 < 0) {
                cw0 = 0;
            }

            if (cw1 >= theFile.getSize(fitDim[0])) {
                cw1 = theFile.getSize(fitDim[0]) - 1;
            }

            if (firstComp) {
                pt[0][0] = cw0;
                pt[0][1] = cw1;
                firstComp = false;
            } else {
                if (cw0 < pt[0][0]) {
                    pt[0][0] = cw0;
                }

                if (cw1 > pt[0][1]) {
                    pt[0][1] = cw1;
                }
            }

            double c = theFile.ppmToDPoint(0, mulComp.getOffset());
            double c1 = theFile.ppmToDPoint(0, mulComp.getOffset()
                    + mulComp.getLineWidth());
            guesses[k++] = mulComp.getIntensity();
            guesses[k++] = c;
            lwSum += Math.abs(c1 - c);
        }
//System.out.println(p2[0][0]+" "+i0+" "+p2[0][1]+" "+i1);
        if (pt[0][0] < i0) {
            pt[0][0] = i0;
        }

        if (pt[0][1] > i1) {
            pt[0][1] = i1;
        }

        guesses[0] = lwSum / absComps.size();

        //k = 1;
        k = 2;
        for (int iPeak = 0; iPeak < nComps; iPeak++) {
            guesses[k] = guesses[k] - pt[0][0];

            //k += 3;
            k += 2;
        }
        //for (int i = 0; i < guesses.length; i++) {
        //System.out.printf("%10.4f ", guesses[i]);
        //}
        //System.out.println("");

        int size = pt[0][1] - pt[0][0] + 1;
        Vec fitVec = new Vec(size);
        theFile.readVectorFromDatasetFile(pt, fitDim, fitVec);

        //LmdifTest_f77  lmdifTest = new LmdifTest_f77();
        Lmder_f77 lmdifTest = new Lmder_f77();

        //int extra = size/2;
        int extra = 0;
        lmdifTest.setLengths(size + (2 * extra));
        double[] values = lmdifTest.getArray(0);

        for (int j = 0; j < (size + (2 * extra)); j++) {
            values[j] = j - extra;
        }

        values = lmdifTest.getArray(1);

        for (int j = 0; j < (size + (2 * extra)); j++) {
            values[j] = 0.0;
        }

        for (int j = 0; j < size; j++) {
            values[j + extra] = fitVec.getReal(j);
        }

        //lmdifTest.setFunc(8);
        lmdifTest.setFunc(11);
        lmdifTest.setN(guesses.length);

        //lmdifTest.initpt();
        lmdifTest.initpt0offset(guesses);

        if (!doFit) {
            double rms = lmdifTest.rms();
            result = rms;
        } else {
            int[] map = new int[nComps + 1];
            map[0] = 0;

            for (int j = 0; j < nComps; j++) {
                map[j + 1] = (2 * j) + 2;
            }

            lmdifTest.setMap(map);

            if (linearFit) {
                lmdifTest.doLinearNN();
            } else {
                lmdifTest.doMin();
            }

            double rms = lmdifTest.rms();
            result = rms;

            double[] pars = lmdifTest.getPars();
            //for (int i = 1; i < pars.length; i++) {
            //System.out.printf("%10.4f ", pars[i]);

            //}
            //System.out.println(" rms " + rms);
            //k=1;
            k = 2;
//            System.out.println("lin fit peaks " + nPeaks);
            for (int iPeak = 0; iPeak < nComps; iPeak++) {
                k++;

                double newC = pars[k++];

                if ((newC < 0.0) || (newC > size)) {
                    throw new PeakFitException("fit failed for comp "
                            + absComps.get(iPeak).getMultiplet().getPeakDim().getPeak().getName() + " " + iPeak + " "
                            + newC);
                }
            }

            k = 2;
            double w = Math.abs(pars[1]);

            for (int iPeak = 0; iPeak < nPeaks; iPeak++) {
                List<AbsMultipletComponent> comps = peaks[iPeak].getPeakDim(0).getMultiplet().getAbsComponentList();
                int nComp = comps.size();
                for (AbsMultipletComponent comp : comps) {
                    double intensity = pars[k++];
                    double newC = pars[k++];
                    double c = newC + pt[0][0];
                    double c1 = w + c;
                    double newPPM = theFile.pointToPPM(0, c);
                    double lineWidth = Math.abs(theFile.pointToPPM(0, c) - theFile.pointToPPM(0, c1));
                    double volume = intensity * lineWidth * Math.PI / 2 / 1.05;
                    //System.out.println(intensity + " " + volume);
                    comp.setOffset(newPPM);
                    comp.setLineWidth(lineWidth);
                    comp.setIntensity(intensity);
                    comp.setVolume(volume);
                }
                peaks[iPeak].getPeakDim(0).getMultiplet().updateCoupling(comps);
            }
        }
        return result;

    }
}<|MERGE_RESOLUTION|>--- conflicted
+++ resolved
@@ -714,20 +714,12 @@
         for (int iPeak = 0; iPeak < nPeaks; iPeak++) {
             double lineWidthPts = guesses[iPeak * 3 + 2];
             if (iPeak == 0) {
-<<<<<<< HEAD
-                lower[iPeak * 3 + 1] = Math.max(extra + 1, guesses[iPeak * 3 + 1] - lineWidthPts);
-=======
                 lower[iPeak * 3 + 1] = Math.max(extra + 1.0, guesses[iPeak * 3 + 1] - lineWidthPts);
->>>>>>> 3d14d25d
             } else {
                 lower[iPeak * 3 + 1] = (guesses[iPeak * 3 + 1] + guesses[(iPeak - 1) * 3 + 1]) / 2.0;
             }
             if (iPeak == nPeaks - 1) {
-<<<<<<< HEAD
-                upper[iPeak * 3 + 1] = Math.min(size - extra - 1, guesses[iPeak * 3 + 1] + lineWidthPts);
-=======
                 upper[iPeak * 3 + 1] = Math.min(size - extra - 1.0, guesses[iPeak * 3 + 1] + lineWidthPts);
->>>>>>> 3d14d25d
             } else {
                 upper[iPeak * 3 + 1] = (guesses[iPeak * 3 + 1] + guesses[(iPeak + 1) * 3 + 1]) / 2.0;
             }
@@ -735,13 +727,6 @@
                 lower[iPeak * 3 + 1] = Math.max(lower[iPeak * 3 + 1], guesses[iPeak * 3 + 1] - lineWidthPts * positionRestraint);
                 upper[iPeak * 3 + 1] = Math.min(upper[iPeak * 3 + 1], guesses[iPeak * 3 + 1] + lineWidthPts * positionRestraint);
             }
-<<<<<<< HEAD
-            if (positionRestraint != null) {
-                lower[iPeak * 3 + 1] = Math.max(lower[iPeak * 3 + 1], guesses[iPeak * 3 + 1] - lineWidthPts * positionRestraint);
-                upper[iPeak * 3 + 1] = Math.min(upper[iPeak * 3 + 1], guesses[iPeak * 3 + 1] + lineWidthPts * positionRestraint);
-            }
-=======
->>>>>>> 3d14d25d
 
         }
         System.out.println(peaks[0].getName());
