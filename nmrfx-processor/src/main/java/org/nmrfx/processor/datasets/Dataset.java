--- conflicted
+++ resolved
@@ -25,10 +25,6 @@
 import org.nmrfx.processor.operations.Util;
 import java.io.*;
 import java.nio.ByteOrder;
-<<<<<<< HEAD
-import java.nio.FloatBuffer;
-=======
->>>>>>> 5668318e
 import java.nio.file.Files;
 import java.util.*;
 import java.util.stream.Collectors;
@@ -139,20 +135,13 @@
      * @param fullName The full path to the file
      * @param name The short name (and initial title) to be used for the
      * dataset.
-<<<<<<< HEAD
-     * @param writable true if the file should be opened in a writable mode.
-=======
      * @param datasetLayout contains information about layout (sizes, blocksizes
      * etc. of dataset to be created)
->>>>>>> 5668318e
      * @param useCacheFile true if the file will use StorageCache rather than
      * memory mapping file. You should not use StorageCache if the file is to be
      * opened for drawing in NMRFx (as thread interrupts may cause it to be
      * closed)
-<<<<<<< HEAD
-=======
      * @param dataType
->>>>>>> 5668318e
      * @throws IOException if an I/O error occurs
      */
     public Dataset(String fullName, String name, DatasetLayout datasetLayout,
@@ -164,16 +153,7 @@
         RandomAccessFile raFile;
         this.layout = datasetLayout;
         raFile = new RandomAccessFile(file, "r");
-<<<<<<< HEAD
-        if (raFile == null) {
-            throw new IllegalArgumentException(
-                    "Couldn't open file \"" + fullName + "\"");
-        }
-
-        initialized = true;
-=======
-
->>>>>>> 5668318e
+
         title = fileName;
 
         scale = 1.0;
@@ -181,32 +161,12 @@
         posneg = 1;
         setDataType(dataType);
         setByteOrder(ByteOrder.LITTLE_ENDIAN);
-<<<<<<< HEAD
-        System.out.println(getByteOrder());
-=======
->>>>>>> 5668318e
         DatasetParameterFile parFile = new DatasetParameterFile(this, layout);
         parFile.readFile();
 
         if (layout != null) {
             setNDim(layout.nDim);
-<<<<<<< HEAD
-            if (useCacheFile) {
-                dataFile = new SubMatrixFile(this, file, layout, raFile, writable);
-            } else {
-                if (layout.getNDataBytes() > 512e6) {
-                    dataFile = new BigMappedMatrixFile(this, file, layout, raFile, writable);
-                } else {
-                    if (layout.isSubMatrix()) {
-                        dataFile = new MappedSubMatrixFile(this, file, layout, raFile, writable);
-                    } else {
-                        dataFile = new MappedMatrixFile(this, file, layout, raFile, writable);
-                    }
-                }
-            }
-=======
             createDataFile(raFile, writable);
->>>>>>> 5668318e
         }
         setStrides();
         addFile(fileName);
