--- conflicted
+++ resolved
@@ -523,11 +523,7 @@
                 }
                 itemsToRead = totalVecs;
             }
-<<<<<<< HEAD
-            System.out.println(" total vecs " + totalVecs + " " + tmult.getGroupSize() + " " + dataset.getLabel(1));
-=======
             log.info(" total vecs {} {} {}", totalVecs, tmult.getGroupSize(), nmrData.getNVectors());
->>>>>>> c0aa128a
             if (isNUS()) {
                 sampleSchedule = nmrData.getSampleSchedule();
                 sampleSchedule.setOutMult(complex, acqOrderToUse);
@@ -872,11 +868,7 @@
         this.acqSizesToUse = useSizes;  // fixme
         try {
             if (inMemory) {
-<<<<<<< HEAD
                 this.dataset = new Dataset(outputFile, nDimToUse);
-=======
-                this.dataset = new Dataset(outputFile, datasetSizes, false);
->>>>>>> c0aa128a
             } else {
                 //  this.dataset = Dataset.createDataset(outputFile, outputFile, datasetSizes, false);
             }
