/*
 * NMRFx Processor : A Program for Processing NMR Data 
 * Copyright (C) 2004-2017 One Moon Scientific, Inc., Westfield, N.J., USA
 *
 * This program is free software: you can redistribute it and/or modify
 * it under the terms of the GNU General Public License as published by
 * the Free Software Foundation, either version 3 of the License, or
 * (at your option) any later version.
 *
 * This program is distributed in the hope that it will be useful,
 * but WITHOUT ANY WARRANTY; without even the implied warranty of
 * MERCHANTABILITY or FITNESS FOR A PARTICULAR PURPOSE.  See the
 * GNU General Public License for more details.
 *
 * You should have received a copy of the GNU General Public License
 * along with this program.  If not, see <http://www.gnu.org/licenses/>.
 */
package org.nmrfx.processor.processing;

import org.greenrobot.eventbus.EventBus;
import org.nmrfx.datasets.DatasetBase;
import org.nmrfx.datasets.MatrixType;
import org.nmrfx.math.VecBase;
import org.nmrfx.processor.datasets.Dataset;
import org.nmrfx.processor.datasets.DatasetException;
import org.nmrfx.processor.datasets.MatrixTypeService;
import org.nmrfx.processor.datasets.ScanRegion;
import org.nmrfx.processor.datasets.vendor.bruker.BrukerData;
import org.nmrfx.processor.datasets.vendor.NMRData;
import org.nmrfx.processor.datasets.vendor.NMRDataUtil;
import org.nmrfx.processor.datasets.vendor.rs2d.RS2DData;
import org.nmrfx.processor.events.DatasetSavedEvent;
import org.nmrfx.processor.math.Matrix;
import org.nmrfx.processor.math.MatrixND;
import org.nmrfx.processor.math.Vec;
import org.nmrfx.processor.operations.Invertible;
import org.nmrfx.processor.operations.Operation;
import org.nmrfx.processor.processing.processes.IncompleteProcessException;
import org.nmrfx.processor.processing.processes.ProcessOps;
import org.nmrfx.utilities.ProgressUpdater;
import org.slf4j.Logger;
import org.slf4j.LoggerFactory;

import java.io.File;
import java.io.IOException;
import java.nio.file.Path;
import java.util.ArrayList;
import java.util.Collections;
import java.util.List;
import java.util.Map;
import java.util.concurrent.ExecutionException;
import java.util.concurrent.ExecutorService;
import java.util.concurrent.Executors;
import java.util.concurrent.Future;
import java.util.concurrent.atomic.AtomicBoolean;
import java.util.concurrent.atomic.AtomicInteger;
import java.util.concurrent.atomic.AtomicReference;

/**
 * The Processor contains all processes. It also contains the "current
 * ProcessOps", which is the process which operations will be added to if a
 * process is not specified.
 *
 * @author johnsonb
 */
public class Processor {
    private static final Logger log = LoggerFactory.getLogger(Processor.class);

    public static boolean showDebugInfo = false;
    private String fileName;
    private Dataset dataset;
    public ScanRegion scanregion;
    /**
     * The points to read Vectors from. Can be passed in as null.
     */
    private int[][] pt;
    /**
     * Dimension array for reading data.
     */
    private int[] dim;

    /**
     * Dimension array for mapping dataset dimension to FID dimension.
     */
    private int[] mapToFID;

    /**
     * Dimension array for mapping FID dimension to dataset dimension.
     */
    private int[] mapToDataset;
    /**
     * The total number of vector groups which will be read from file.
     */
    private int totalVecGroups = 0;
    /**
     * The number of vector groups which have been read.
     */
    private AtomicInteger vecGroupsRead = new AtomicInteger(0);
    /**
     * The number of vectors or matrices which have been written
     */
    private AtomicInteger mathObjectsWritten = new AtomicInteger(0);

    /**
     * The number of vectors which need to be written
     */
    private int itemsToWrite = 0;

    /**
     * The number of vectors which need to be read
     */
    private int itemsToRead = 0;
    /**
     * The maximum amount of vectors which will be given to each process.
     */
    private int maxVectorsPerProcess = 64;
    /**
     * The maximum amount of vectors which will be given to each process.
     */
    private int vectorsPerProcess = maxVectorsPerProcess;
    /**
     * The total number of matrices that will be read from file.
     */
    private AtomicInteger totalMatrices = new AtomicInteger(0);
    /**
     * The number of matrices that have been read.
     */
    private AtomicInteger matricesRead = new AtomicInteger(0);
    /**
     * The number of processes to create.
     */
    private static int numProcessors;
    /**
     * The size of each vector which will be read.
     */
    private int vectorSize;
    /**
     * True if the file has been completely read so that loading vectors will
     * stop.
     */
    private AtomicBoolean endOfFile = new AtomicBoolean(false);
    /**
     * If True then processes will stop querying for unprocessed vectors to
     * process.
     */
    public static boolean stopProcessing = false;
    /**
     * Processor is a singleton which is able to control and communicate with
     * processes.
     */
    private static Processor processor;
    /**
     * List of processes for thread pool.
     */
    private static ArrayList<Runnable> processes = null;
    private ExecutorService pool;
    /**
     * List of processes, one for each dimension. Used with runProcesses().
     */
    private static ArrayList<ProcessOps> dimProcesses = null;
    /**
     * The name of the current ProcessOps that Operations and Vec vector will
     * automatically be added to.
     */
    private static ProcessOps defaultProcess;

    /**
     * This flag is to test IOController / non-IOController IO for debugging.
     */
    public boolean useIOController = true;

    private AtomicBoolean processorError = new AtomicBoolean(false);
    private AtomicReference<String> errorMessage = new AtomicReference("");
    private AtomicBoolean matrixMode = new AtomicBoolean(false);

    private ArrayList<NMRData> nmrDataSets = new ArrayList<>();
    private boolean nvDataset = false;
    private boolean nvComplex;
    public boolean resizeFlag = false;
    private boolean keepDatasetOpen = false;
    /**
     * The number of dimensions in dataset.
     */
    public int nDim = 0;
    /**
     * The sizes of dataset to actually populate.
     */
    public int[] acqSizesToUse = null;
    /**
     * The sizes of time domain data.
     */
    public int[] acquiredTDSizes = null;
    /**
     * The complex nature of time domain data.
     */
    boolean[] complex = null;
    int[] adjustedTDSizes;
    boolean[] newComplex;
    String[] acqOrderToUse;

    /**
     * Acquisition order array.
     */
    private String[] acqOrder = null;
    /**
     * Sample Schedule for Non-Uniform Sampling.
     */
    private SampleSchedule sampleSchedule = null;
    /**
     * Flag that signifies if the processor is currently processing processes.
     */
    private Boolean isRunning = false;

    private AtomicBoolean doneWriting = new AtomicBoolean(false);

    private AtomicInteger vecReadCount = new AtomicInteger(0);

    AtomicInteger vectorsRead = new AtomicInteger(0);

    private MultiVecCounter tmult;

    private static ProgressUpdater progressUpdater;
    boolean modeND = true;
    private double elapsedTime = 0.0;

    MatrixTypeService datasetWriter;

    LineShapeCatalog simVecProcessor = null;

    private void resetVecReadCount() {
        vecReadCount.set(0);
    }

    private void printVecReadCount() {
        if (dim[0] < 1) {
            System.err.println("read FID vector count: " + vecReadCount.get());
        }
    }

    public static void setUpdater(ProgressUpdater updater) {
        progressUpdater = updater;
    }

    /**
     * @return the only processor
     */
    public static Processor getProcessor() {
        if (processor == null) {
            processor = new Processor();
            createDefaultProcess();
        }
        return processor;
    }

    /**
     * @create and return only processor
     */
    public void reset() {
        nvDataset = false;
        createDefaultProcess();
        dimProcesses.clear();
        processes.clear();
    }

    private static void createDefaultProcess() {
        if (processes == null) {
            processes = new ArrayList<>();
        }
        if (dimProcesses == null) {
            dimProcesses = new ArrayList<>();
        }
        defaultProcess = new ProcessOps();
    }

    private Processor() {
        processes = new ArrayList<>();
        defaultProcess = null;

        //force NvLiteShell to be created
        numProcessors = Runtime.getRuntime().availableProcessors() / 2;
        if (numProcessors < 1) {
            numProcessors = 1;
        }
    }

    public ProcessOps getCurrent() throws ProcessingException {
        return defaultProcess;
    }

    /**
     * Return the current (Active) process.
     *
     * @return The current process which will be updated by unnamed commands.
     */
    public ProcessOps getDefaultProcess() {
        return defaultProcess;
    }

    public ProcessOps createProcess() {
        ProcessOps temp = new ProcessOps();
        return temp;
    }

    /**
     * Creates process with name.
     *
     * @param name
     * @return
     */
    public ProcessOps createProcess(String name) {
        ProcessOps temp = new ProcessOps(name);
        return temp;
    }

    private void setDefaultProcess(ProcessOps p) {
        defaultProcess = p;
    }

    /**
     * Get the name of the current process which operations and vectors will be
     * added to by default.
     *
     * @return Name of the current default process.
     */
    public String getCurrentName() {
        return defaultProcess.getName();
    }

    public void clearDatasets() {
        nmrDataSets.clear();
        acqOrder = null;
    }

    /**
     * Open a NMRView or Varian file in read-only mode.
     *
     * @param fileName
     * @return
     */
    public boolean opendata(String fileName) {
        return opendata(fileName, true);
    }

    /**
     * Open a NMRView or Varian file, specifying writability.
     *
     * @param fileName
     * @param writeable
     * @return
     */
    public boolean opendata(String fileName, boolean writeable) {
        String filetype = getFileType(fileName);
        if ("nv".equals(filetype)) {
            return openNV(fileName, null, writeable);
        } //        else if ("fid".equals(filetype)) {
        //            return openFID(fileName, null);
        //        } 
        else {
            System.err.println("Do not recognize filetype " + filetype);
            return false;
        }
    }

    public boolean openNV(String fileName) {
        return openNV(fileName, null, true);
    }

    public boolean openNV(String fileName, int[][] pt) {
        return openNV(fileName, pt, true);
    }

    /**
     * Open a NMRView file, specifying the points to read from and writability.
     * If pt is null, read whole file.
     *
     * @param fileName
     * @param pt Points to read from, or null to read whole file
     * @param writeable
     * @return True if the file is opened
     */
    public boolean openNV(String fileName, int[][] pt, boolean writeable) {
        if (fileName == null || "".equals(fileName)) {
            return false;
        }
        this.fileName = fileName;
        nvDataset = true;

        String fileType = getFileType(fileName);
        if ("nv".equals(fileType)) {
            try {
                dataset = new Dataset(fileName, fileName, writeable, true);
            } catch (IOException ex) {
                log.warn("Could not create dataset. {}", ex.getMessage(), ex);
                return false;
            }
            mapToFID = new int[dataset.getNDim()];
            mapToDataset = new int[dataset.getNDim()];
            int j = 0;
            for (int i = 0; i < mapToDataset.length; i++) {
                mapToDataset[i] = -1;
                mapToDataset[i] = j;
                mapToFID[j] = i;
                j++;
            }
            return true;
        }

        return false;
    }

    public void adjustSizes() {
        NMRData nmrData = nmrDataSets.get(0);
        if (acqOrder == null) {
            acqOrder = nmrData.getAcqOrder();
        }
        int nDim = nmrData.getNDim();
        int nArray = 0;
        for (int i = 1; i < nDim; i++) {
            int arraySize = nmrData.getArraySize(i);
            if (arraySize != 0) {
                nArray++;
            }
        }

        if (nArray > 0) {
            adjustedTDSizes = new int[nDim + nArray];
            newComplex = new boolean[nDim + nArray];
            adjustedTDSizes[0] = acquiredTDSizes[0];
            newComplex[0] = complex[0];
            int j = 1;
            for (int i = 1; i < nDim; i++) {
                int arraySize = nmrData.getArraySize(i);
                if (arraySize != 0) {
                    adjustedTDSizes[j] = acquiredTDSizes[i];
                    if (nmrData instanceof BrukerData) {
                        adjustedTDSizes[j] /= arraySize;
                    }
                    adjustedTDSizes[j + 1] = arraySize;
                    newComplex[j] = complex[i];
                    newComplex[j + 1] = false;
                    j += 2;
                } else {
                    adjustedTDSizes[j++] = acquiredTDSizes[i];
                    newComplex[j - 1] = complex[i];
                }
            }
            acqOrderToUse = acqOrder;
            acqSizesToUse = adjustedTDSizes;
        } else {
            adjustedTDSizes = acquiredTDSizes;
            newComplex = complex;
            acqOrderToUse = acqOrder;
        }
        if (showDebugInfo) {
            for (int i = 0; i < (nDim + nArray); i++) {
                System.out.println("new td " + i + " " + adjustedTDSizes[i] + " " + newComplex[i] + " ");
            }
            for (int i = 0; i < acqOrderToUse.length; i++) {
                System.out.print(acqOrderToUse[i] + " ");
            }
            System.out.println("");
        }

        // tdSizes = new int[adjAcqSizes.length];
        acqSizesToUse = new int[adjustedTDSizes.length];
        // System.arraycopy(adjAcqSizes, 0, tdSizes, 0, tdSizes.length);
        System.arraycopy(adjustedTDSizes, 0, acqSizesToUse, 0, adjustedTDSizes.length);
    }

    public int[] getNewSizes() {
        NMRData nmrData = nmrDataSets.get(0);
        int nDim = nmrData.getNDim();
        int[] newSize = new int[nDim];
        System.arraycopy(adjustedTDSizes, 0, newSize, 0, newSize.length);
        return newSize;
    }

    void setupDirectDim() {
        int vectorsMultiDataMin = 1;
        NMRData nmrData = nmrDataSets.get(0);
        if (acqOrder == null) {
            acqOrder = nmrData.getAcqOrder();
        }
        if (nDim > 1) {
            if (acqSizesToUse == null) {
                System.out.println("use newTDSize without useSizes " + acqOrderToUse.length);
                tmult = new MultiVecCounter(adjustedTDSizes, newComplex, acqOrderToUse, dataset.getNDim());
            } else if (adjustedTDSizes == null) {
                System.out.println("call adjustSizes " + acqSizesToUse.length + " new acqorder " + acqOrderToUse.length);
                adjustSizes();
// fixme
                tmult = new MultiVecCounter(adjustedTDSizes, acqSizesToUse, newComplex, acqOrderToUse, dataset.getNDim());
            } else if (acqSizesToUse.length <= adjustedTDSizes.length) {
                System.out.println("useSizes <= than newTDSizes " + acqSizesToUse.length);
// fixme
                tmult = new MultiVecCounter(adjustedTDSizes, acqSizesToUse, newComplex, acqOrderToUse, dataset.getNDim());
            } else {
                // String[] acqOrder = {"d2", "p1", "d1", "p2"};
                //String[] acqOrder = {"p2", "d2", "p1", "d1"};
                System.out.println("use newTDSize with useSize length " + acqSizesToUse.length);
                tmult = new MultiVecCounter(adjustedTDSizes, newComplex, acqOrderToUse, acqSizesToUse.length);
            }
            int totalVecs = nmrData.getNVectors();
            if (acqSizesToUse != null) {
                totalVecs = 1;
                itemsToWrite = 1;
                for (int i = 1; i < acqSizesToUse.length; i++) {
                    if ((i >= mapToDataset.length) || (mapToDataset[i] != -1)) {
                        if ((i < newComplex.length) && newComplex[i]) {
                            itemsToWrite *= acqSizesToUse[i] * 2;
                        } else {
                            itemsToWrite *= acqSizesToUse[i];
                        }
                    }
                    if ((i < newComplex.length) && newComplex[i]) {
                        totalVecs *= acqSizesToUse[i] * 2;
                    } else {
                        totalVecs *= acqSizesToUse[i];
                    }
                }
                itemsToRead = totalVecs;
            }
            System.out.println(" total vecs " + totalVecs + " " + tmult.getGroupSize() + " " + dataset.getLabel(1));
            if (isNUS()) {
                sampleSchedule = nmrData.getSampleSchedule();
                sampleSchedule.setOutMult(complex, acqOrderToUse);
                itemsToWrite = sampleSchedule.getTotalSamples() * tmult.getGroupSize();
                itemsToRead = itemsToWrite;
            }

            totalVecGroups = totalVecs / tmult.getGroupSize();
            vectorsMultiDataMin = nmrDataSets.size() * tmult.getGroupSize();
        } else {
            totalVecGroups = nmrData.getNVectors();
            itemsToWrite = nmrData.getNVectors();
            itemsToRead = itemsToWrite;
        }
        vectorsPerProcess = totalVecGroups / numProcessors;
        System.out.println("totalVecGroups " + totalVecGroups + " vectorsPerProcess " + vectorsPerProcess + " vectin " + itemsToRead + " vectout " + itemsToWrite);
        if (vectorsPerProcess > maxVectorsPerProcess) {
            vectorsPerProcess = maxVectorsPerProcess;
        }
        if (vectorsPerProcess < Math.pow(2, nDim - 1)) {
            vectorsPerProcess = (int) Math.pow(2, nDim - 1);
        }
        if ((vectorsPerProcess % vectorsMultiDataMin) != 0) {
            vectorsPerProcess = vectorsMultiDataMin;
        }
    }

    /**
     * Set dataset dimension for already opened file
     *
     * @param iDim Dimensions corresponding to points, or null to read whole
     * file
     * @return True if the file is opened
     */
    public boolean setDim(int iDim) {
        return setDim(null, iDim);
    }

    /**
     * Set dataset dimension for already opened file.
     *
     * @param newPt Points to read from, or null to read whole file
     * @param iDim Dimensions corresponding to points, or null to read whole
     * file
     * @return True if the file is opened
     */
    public boolean setDim(int[][] newPt, int iDim) {
        if (processor.getProcessorError()) {
            System.err.println("proc error");
            return false;
        }
        // fixme remove + 1 when we convert nmrdata dim indexing to 0 start
        iDim = mapToDataset(iDim);
        if ((!nvDataset) && (iDim > 0)) {
            throw new ProcessingException("First DIM command must be DIM(1) not " + (iDim + 1));
        }
        this.dim = new int[dataset.getNDim()];
        dim[0] = iDim;
        // dim[0] is active dim, others in dim[1..len]
        int jDim = 0;
        for (int i = 1; i < dim.length; ++i) {
            if (jDim == iDim) {
                jDim++;
            }
            dim[i] = jDim;
            jDim++;
        }
        if ((!nvDataset) && (iDim < 1)) {
            setupDirectDim();
            return true;
        }

        // pt[i][0] pt[i][1] specify start/end points of vec in matrix
        if (newPt == null || newPt.length == 0) {
            this.pt = calcPt(dim);
        } else {
            this.pt = newPt.clone();
        }

        this.vectorSize = 1 + this.pt[0][1] - this.pt[0][0];

        if (dataset.getComplex_r(dim[0])) {
            this.vectorSize /= 2;
            nvComplex = true;
        } else {
            nvComplex = false;
        }

        // this is totalVecs for indirect dims, totalVecGroups for direct dim
        // not used in getVectorsFromFile if (nvDataset), not needed
        totalVecGroups = 1;
        for (int i = 1; i < this.pt.length; ++i) {
            totalVecGroups *= (this.pt[i][1] - this.pt[i][0] + 1);
        }
        System.out.println("complex " + nvComplex + " vecSize " + this.vectorSize + " nVectors " + totalVecGroups);
        itemsToWrite = totalVecGroups;
        itemsToRead = itemsToWrite;
        scanregion = new ScanRegion(this.pt, this.dim, dataset);

        vectorsPerProcess = totalVecGroups / numProcessors;
        if (vectorsPerProcess > maxVectorsPerProcess) {
            vectorsPerProcess = maxVectorsPerProcess;
        }

//        nvDataset = true;
        return true;
    }

    public int getNVectors() {
        return itemsToWrite;
    }

    public int[] getIndirectSizes() {
        return tmult != null ? tmult.getIndirectSizes() : new int[0];
    }

    public boolean setMatDims(int[] dims) {
        if (processor.getProcessorError()) {
            System.err.println("proc error");
            return false;
        }
        if (!nvDataset) {
            throw new ProcessingException("First process using DIM(1)");
        }
        if (dataset.getNDim() < 3 || dims.length < 2) {
            throw new ProcessingException("Number of dimensions must be greater than two.");
        }
        this.dim = new int[dataset.getNDim()];
        for (int i = 0; i < dims.length; ++i) {
            dim[i] = dims[i];
        }
        int jDim = 0;
        for (int i = dims.length; i < dim.length; ++i) {
            for (int d : dims) {
                if (jDim == d) {
                    jDim++;
                }
            }
            dim[i] = jDim;
            jDim++;
        }

        this.pt = calcPt(dim);
//        for (int i=0; i<dataset.getNDim(); i++) {
//            System.out.println(i + " vsize " + dataset.getVSize(dim[i]) +  " vsize_r " + dataset.getVSize_r(dim[i]) + " size " + dataset.getSize(dim[i]));
//        }
        totalMatrices.set(pt[pt.length - 1][1] + 1);  // pt[2][1];
        itemsToWrite = totalMatrices.get();
        itemsToRead = itemsToWrite;
        /*
        System.out.print("matrix");
        for (int i=0;i< pt.length-1;i++) {
            int sz = 1 + pt[i][1];
            int sz2 = Vec.checkPowerOf2(sz);
            System.out.print(" ["+i + " " + sz + " " + sz2 + "]");
        }
        System.out.println(" nMats " + totalMatrices);
         */
        this.vectorSize = 1 + pt[0][1] - pt[0][0];

        if (dataset.getComplex_r(dim[0])) {
            this.vectorSize /= 2;
            nvComplex = true;
        } else {
            nvComplex = false;
        }

        matricesRead.set(0);
        return true;
    }

    private int[][] calcPt(int[] dim) {        // see setDim()
        int[][] pt = new int[dataset.getNDim()][2];
        for (int i = 0; i < dataset.getNDim(); ++i) {  // read dims from dataset
            pt[i][0] = 0;
            if (dim[i] == 0) {
                pt[i][1] = dataset.getSizeTotal(dim[i]) - 1;
            } else {
                pt[i][1] = dataset.getVSize(dim[i]) - 1;
                // fixme should we use vsize this.pt[i][1] = dataset.getVSize_r(dim[i]) - 1;
            }
//            System.out.println(i + " vsize " + dataset.getVSize(dim[i]) +  " vsize_r " + dataset.getVSize_r(dim[i]) + " size " + dataset.getSize(dim[i]));
        }
        return pt;
    }

    public String getFileType(String fileName) {
        String prefix = "";
        fileName = fileName.substring(fileName.lastIndexOf("/") + 1);
        if (fileName.equals("fid")) {
            return "fid";
        }
        if (fileName.contains(".")) {
            prefix = fileName.substring(fileName.lastIndexOf(".") + 1);
        }
        return prefix;
    }

    /**
     * Open a FID file.
     *
     * @param filename
     * @param tdSizes - time domain sizes
     * @return
     */
    public NMRData openfid(String filename, String nusFileName, int tdSizes[]) {
        NMRData nmrData;
        File nusFile = null;
        if (nusFileName != null) {
            nusFile = new File(nusFileName);
        }
        try {
            nmrData = NMRDataUtil.getFID(filename, nusFile);
        } catch (IOException ex) {
            throw new ProcessingException("Cannot open FID " + filename);
        }

        //nmrDataSets.clear();
        nmrDataSets.add(nmrData);
        resetVecReadCount();
        setFidDimensions(nmrData, tdSizes);
        return nmrData;
    }

    /**
     * Open a FID file.
     *
     * @param filename
     * @return
     */
    public NMRData openfid(String filename, String nusFileName) {
        NMRData nmrData;
        File nusFile = null;
        if (nusFileName != null) {
            nusFile = new File(nusFileName);
        }
        try {
            nmrData = NMRDataUtil.getFID(filename, nusFile);
        } catch (IOException ex) {
            throw new ProcessingException("Cannot open dataset \"" + filename + "\" because: " + ex.getMessage());
        }
        // read parameters
        int nDim = nmrData.getNDim();
        int tdSizes[] = new int[nDim];
        for (int i = 0; i < nDim; ++i) {
            tdSizes[i] = nmrData.getSize(i);
        }

        //nmrDataSets.clear();
        nmrDataSets.add(nmrData);
        resetVecReadCount();
        setFidDimensions(nmrData, tdSizes);
        adjustSizes();
        return nmrData;
    }

    public void setSizes(int[] tdSizes) {
        for (NMRData nmrData : nmrDataSets) {
            setFidDimensions(nmrData, tdSizes);
        }
    }

    public void setAcqOrder(String[] newOrder) {
        acqOrder = newOrder.clone();
    }

    private void setFidDimensions(NMRData nmrData, int tdSizes[]) {
        nDim = tdSizes.length;
        dim = new int[nDim];
        for (int i = 0; i < nDim; ++i) {
            dim[i] = i;
        }
        nvDataset = false;  // openfid() must first process FID vectors

        vectorSize = nmrData.getNPoints(); //complex
        this.acquiredTDSizes = tdSizes;

        // pt not needed here, not used
        pt = new int[nDim][2];
        complex = new boolean[nDim];
        for (int i = 0; i < nDim; ++i) {
            pt[i][0] = 0;
            pt[i][1] = tdSizes[i] - 1;
            complex[i] = nmrData.isComplex(i);
        }
        tmult = null;
    }

    /**
     * Is Non-Uniform Sampling used.
     *
     * @return true if Non-Uniform Sampling is used.
     */
    public boolean isNUS() {
        return (!nmrDataSets.isEmpty() && nmrDataSets.get(0).getSampleSchedule() != null);
    }

    private void setFidFlags(Map flags) {
        for (NMRData nmrData : nmrDataSets) {
            nmrData.setFidFlags(flags);
        }
    }

    private int mapToDataset(int i) {
        return mapToDataset[i];
    }

    private int mapToFID(int i) {
        return mapToFID[i];
    }

    private boolean useMemoryMode(int[] datasetSizes) {
        long size = Float.BYTES;
        for (int i = 0; i < datasetSizes.length; i++) {
            size *= datasetSizes[i];
        }
        boolean memoryMode = size < 135e6;
        return memoryMode;
    }

    public boolean createNV(String outputFile, int[] useSizes) {
        boolean memoryMode = useMemoryMode(useSizes);
        createNV(outputFile, useSizes, memoryMode);
        return true;
    }

    public boolean createNV(String outputFile, int[] useSizes, Map flags) {
        boolean memoryMode = useMemoryMode(useSizes);
        createNV(outputFile, useSizes, memoryMode);
        setFidFlags(flags);
        return true;
    }

    public boolean createNVInMemory(String outputFile, int[] useSizes) {
        createNV(outputFile, useSizes, true);
        return true;
    }

    public boolean createNV(String outputFile, int[] useSizes, boolean inMemory) {
        if (progressUpdater != null) {
            progressUpdater.updateStatus("Create output dataset");
        }
<<<<<<< HEAD
        int nDimToUse = 0;
        for (var sz : useSizes) {
            System.out.println("usz " + sz);
            nDimToUse += sz > 1 ? 1 : 0;
=======
        this.datasetSizes = datasetSizes;
        this.acqSizesToUse = useSizes;  // fixme
        if (nDim > datasetSizes.length) {
            if (useSizes == null) {
                log.error("specify useSizes if not using all dimensions");
                return false;
            }
>>>>>>> 0db2381f
        }
        this.acqSizesToUse = useSizes;  // fixme
        try {
            if (inMemory) {
                this.dataset = new Dataset(outputFile, nDimToUse);
            } else {
                //  this.dataset = Dataset.createDataset(outputFile, outputFile, datasetSizes, false);
            }
        } catch (DatasetException ex) {
            log.error(ex.getMessage(), ex);
            return false;
        }
        dataset.setScale(1.0);

        if (!nmrDataSets.isEmpty()) {
            NMRData nmrData = nmrDataSets.get(0);
            mapToFID = new int[dataset.getNDim()];
            mapToDataset = new int[nmrData.getNDim()];
            int j = 0;
            for (int i = 0; i < mapToDataset.length; i++) {
                mapToDataset[i] = -1;
                if (useSizes[i] > 1) {
                    mapToDataset[i] = j;
                    mapToFID[j] = i;
                    j++;
                }
            }
            for (int i = 0; i < dataset.getNDim(); i++) {
                dataset.setLabel(i, nmrData.getTN(mapToFID(i)));
                dataset.setSf(i, nmrData.getSF(mapToFID(i)));
                dataset.setSw(i, nmrData.getSW(mapToFID(i)));
                dataset.setRefValue(i, nmrData.getRef(mapToFID(i)));
                dataset.setRefPt(i, nmrData.getRefPoint(mapToFID(i)));
                dataset.setTDSize(i, useSizes[mapToFID(i)]);
                //dataset.setPh0(i, nmrData.getPH0(mapToFID(i)));
                //dataset.setPh1(i, nmrData.getPH1(mapToFID(i)));
                dataset.setValues(i, nmrData.getValues(i));
                dataset.setComplex(i, nmrData.isComplex(mapToFID(i)));
            }
            dataset.setSolvent(nmrData.getSolvent());
            dataset.setTempK(nmrData.getTempK());
        }
        dataset.writeHeader();
        return true;
    }

    public void setupSim(double[] minWidths, double[] maxWidths, int[] nWidths, int[] nPoints,
            int nFrac, String datasetName) {
        double[][] simWidths = new double[minWidths.length][2];
        for (int i = 0; i < minWidths.length; i++) {
            simWidths[i][0] = minWidths[i];
            simWidths[i][1] = maxWidths[i];
        }
        int[] nSimWidths = nWidths.clone();
        int[] nKeep = nPoints.clone();
        File file = new File(datasetName);
        String dirName = file.getParent();
        String fileName = file.getName();

        int index = fileName.indexOf(".nv");
        if (index == -1) {
            index = fileName.indexOf(".ucsf");
        }
        String shapeName;
        if (index != -1) {
            shapeName = fileName.substring(0, index) + "_lshapes.txt";
        } else {
            shapeName = fileName + "_lshapes.txt";
        }
        System.out.println(fileName);
        System.out.println(shapeName);
        System.out.println(index);
        simVecProcessor = new LineShapeCatalog(nmrDataSets.get(0), simWidths, nSimWidths,
                nKeep, nFrac, dirName + File.separator + shapeName);

    }

    public String getFidProjectName(String filename) {
        return filename.substring(
                filename.substring(0, filename.lastIndexOf('/') - 1).lastIndexOf('/') + 1,
                filename.lastIndexOf("/fid"));
    }

    public void printDimPt(int[] dim, final int[][] pt) {
        printDimPt("", dim, pt);
    }

    public void printDimPt(String msg, int[] dim, final int[][] pt) {
        System.out.print("  matPrint " + msg + " dim=[");
        for (int i = 0; i < dim.length; i++) {
            System.out.print(" " + dim[i]);
        }
        System.out.print(" ] ");
//        if ((nDim==3 && pt[1][0]<2 && pt[2][0]<2)) {
        System.out.print(" pt=[");
        for (int j = 0; j < pt.length; j++) {
            for (int k = 0; k < pt[j].length; k++) {
                System.out.print(" " + pt[j][k]);
            }
            System.out.print(";");
        }
        System.out.println(" ]");
//        }
    }

    public MatrixType getMatrixFromFile() {
        MatrixType matrix;
        String fileName;
        if (modeND) {
            matrix = getMatrixNDFromFile();
            fileName = "ND";
        } else {
            matrix = getMatrix2DFromFile();
            fileName = "2D";
        }
//        try {
//            if (matrix != null) {
//                fileName = fileName + matrix.getIndex() + ".txt";
//                matrix.dump(fileName);
//            }
//        } catch (IOException ioE) {
//
//        }
        return matrix;
    }

    public synchronized Matrix getMatrix2DFromFile() {
        Matrix matrix = null;
        if (!nvDataset) {
            throw new ProcessingException("Cannot get matrix, not indirect dimension.");
        }
        if (endOfFile.get()) {
            return matrix;
        }
        int matrixCount = incrementMatricesRead();  // increment matrix count
        if (matrixCount >= getTotalMatrices()) {
            setEndOfFile();  // matrix is null
        } else {
            // zerofill matrix size for processing and writing
            int nPlanes = VecBase.checkPowerOf2(1 + pt[1][1]);
            int nRows = VecBase.checkPowerOf2(1 + pt[0][1]);
            int[][] writePt = calcPt(dim);
            writePt[1][1] = nPlanes - 1;
            writePt[0][1] = nRows - 1;
            writePt[2][0] = matrixCount;
            pt[2][0] = matrixCount;
            try {
                matrix = new Matrix(nPlanes, nRows, writePt);
                dataset.readMatrix(pt, dim, matrix.getMatrix());
            } catch (IOException ex) {
                log.warn(ex.getMessage(), ex);
            }
        }
        return matrix;
    }

    public synchronized MatrixND getMatrixNDFromFile() {
        MatrixND matrix = null;
        if (!nvDataset) {
            throw new ProcessingException("Cannot get matrix, not indirect dimension.");
        }
        if (endOfFile.get()) {
            return matrix;
        }
        int matrixCount = incrementMatricesRead();  // increment matrix count
        if (matrixCount >= getTotalMatrices()) {
            setEndOfFile();  // matrix is null
        } else {
            // zerofill matrix size for processing and writing
            int[][] writePt = calcPt(dim);
            int[] matrixSizes = new int[pt.length - 1];
            // size in points of valid data (used for apodizatin etc.)
            int[] vSizes = new int[pt.length - 1];
            for (int i = 0; i < pt.length - 1; i++) {
                matrixSizes[i] = VecBase.checkPowerOf2(1 + pt[i][1]);
                vSizes[i] = (pt[i][1] + 1);
                if (dataset.getComplex(dim[0])) {
                    vSizes[i] /= 2;
                }
            }
            for (int i = 0; i < pt.length - 1; i++) {
                writePt[i][1] = matrixSizes[i] - 1;
            }
            writePt[pt.length - 1][0] = matrixCount;
            pt[pt.length - 1][0] = matrixCount;
            try {
                matrix = new MatrixND(writePt, dim, matrixSizes);
                matrix.setVSizes(vSizes);
//                printDimPt("getMatrix", dim, matrix.getPt());  // for debug
                dataset.readMatrixND(pt, dim, matrix);
            } catch (IOException ex) {
                log.warn(ex.getMessage(), ex);
            }
        }
        return matrix;
    }

    public List<Vec> getNextVectors() {
        if (useIOController) {
            while (true) {
                if (datasetWriter.finished()) {
                    return Collections.EMPTY_LIST;
                } else {
                    List<MatrixType> matrixTypes = datasetWriter.getItemsFromUnprocessedList(100);
                    if (matrixTypes != null) {
                        int nRead = vectorsRead.addAndGet(matrixTypes.size());
                        List<Vec> vecs = new ArrayList<>();
                        for (MatrixType mat : matrixTypes) {
                            vecs.add((Vec) mat);
                        }
//                        System.out.println("load more vecs " + vecs.size() + " read " + nRead + " " + totalVecGroups + " " + vectorsPerProcess);
                        return vecs;
                    } else {
                    }
                }
            }
        } else {
            return getVectorsFromFile();
        }
    }

    public MatrixType getNextMatrix() {
        if (useIOController) {
            while (true) {
                if (datasetWriter.finished()) {
                    return null;
                } else {
                    List<MatrixType> matrixTypes = datasetWriter.getItemsFromUnprocessedList(100);
//                    System.out.println("get next matrix " + matrixTypes);
                    if (matrixTypes != null) {
                        int nRead = vectorsRead.addAndGet(matrixTypes.size());
//                        System.out.println("load more vecs " + matrixTypes.size() + " read " + nRead + " " + totalVecGroups + " " + itemsToWrite);
                        return matrixTypes.get(0);
                    } else {
//                        System.out.println("no mat " + datasetWriter.finished());
                    }
                }
            }
        } else {
            return getMatrixFromFile();
        }
    }

    public List<MatrixType> getMatrixTypesFromFile() {
        List<MatrixType> mats = new ArrayList<>();
        if (matrixMode.get()) {
            mats.add(getMatrixNDFromFile());
        } else {

            List<Vec> vecs = getVectorsFromFile();
            for (Vec vec : vecs) {
                mats.add(vec);
            }
        }
        return mats;
    }

    /**
     * Gets the next 'vectorsPerProcess' Vecs from the data file and returns
     * them to the calling ProcessOps.
     *
     * @return ArrayList of Vecs from the dataset.
     */
    public synchronized List<Vec> getVectorsFromFile() {
        Vec temp;
        ArrayList<Vec> vectors = new ArrayList<>();

// pt[][] : coordinates in data matrix
// pt[0][0] to pt[0][1] is start/end coords for vec column
// pt[1][0] to pt[1][1] is start/end coords for orthogonal row
        if (nvDataset) {  // indirect dimensions
            int[][] pt;
            if (endOfFile.get()) {
                return vectors;
            }
            for (int i = 0; i < vectorsPerProcess; ++i) {
                pt = scanregion.nextPoint2();
                if (pt.length == 0) {
                    endOfFile.set(true);
                    break;
                }
                try {
                    temp = new Vec(vectorSize, pt, dim, nvComplex);
                    dataset.readVectorFromDatasetFile(pt, dim, temp);
                    if (temp.checkExtreme(1.0e16)) {
                        System.err.println("extreme read");
                    }
                    vectors.add(temp);
                } catch (IOException ex) {
                    throw new ProcessingException(ex.getMessage());
                } catch (Exception e) {
                    throw new ProcessingException(e.getMessage());
                }
            }
        } else {  // direct dimension, read FIDs
            if (tmult == null) {
                //setupDirectDim();
            }
            int vectorsPerGroup = 1;
            if (tmult != null) {
                vectorsPerGroup = tmult.getGroupSize();
            }
            int nSteps = vectorsPerProcess / vectorsPerGroup;
            for (int iStep = 0; iStep < nSteps;) {
                int vecGroup = incrementVecGroupsRead();
                if (vecGroup > getTotalVecGroups() - 1) {
                    setEndOfFile();
                    break;
                }
                VecIndex vecIndex = getNextGroup(vecGroup);
                if (vecIndex != null) {
                    iStep++;
                    if (showDebugInfo) {
                        vecIndex.printMe(vecGroup, 1);
                    }
                    for (int j = 0; j < vectorsPerGroup; j++) {
                        try {
                            for (NMRData nmrData : nmrDataSets) {
                                temp = new Vec(vectorSize, nmrData.isComplex(dim[0]));
                                nmrData.readVector(vecIndex.inVecs[j], temp);
                                temp.setPt(vecIndex.outVecs[j], dim);
                                vectors.add(temp);
                            }
                        } catch (Exception e) {
                            throw new ProcessingException(e.getMessage(), e);
                        }
                        vecReadCount.incrementAndGet();
                    }
                }
            }
        }
        return vectors;
    }

    /**
     * Get the next group of input Vecs to be read, and set where they should be
     * written to. input Vecs may be used with Combine operation.
     *
     * @param vecNum
     * @return VecIndex: inVecs outVecs arrays
     * @see VecIndex
     * @see Vec
     */
    private VecIndex getNextGroup(final int vecNum) {
        if (nDim > 1) {
            VecIndex vecIndex = tmult.getNextGroup(vecNum);
            if (isNUS()) {
                return sampleSchedule.convertToNUSGroup(vecIndex, vecNum);
            } else {
                return vecIndex;
            }
        } else {
            int[] inVecs = {vecNum};
            int[][][] outVecs = new int[1][2][2];
            outVecs[0][1][0] = vecNum;
            outVecs[0][1][1] = vecNum;
            return new VecIndex(inVecs, outVecs);
        }
    }

    public void writeVector(Vec vector) {
        int nObj = mathObjectsWritten.incrementAndGet();
        if (progressUpdater != null) {
            if ((nObj == itemsToWrite) || ((nObj % 16) == 0)) {
                double f = (1.0 * nObj) / itemsToWrite;
                progressUpdater.updateProgress(f);
            }
        }
        vector.checkExtreme(1.0e16);
        int[][] pt = vector.getPt();
        for (int i = 0; i < pt.length; i++) {
            if (pt[i][0] < 0) {
                return;
            }
        }
        try {
            if (useIOController) {
                List<MatrixType> writeVectors = new ArrayList<>();
                writeVectors.add(vector);
                datasetWriter.addItemsToWriteList(writeVectors);
            } else {
                dataset.writeVector(vector);
            }
        } catch (IOException ex) {
            throw new ProcessingException(ex.getMessage());
        } catch (NullPointerException npe) {
            throw new ProcessingException("Dataset not open: can't write vector");
        }
    }

    public synchronized void writeMatrix(MatrixType matrix, String fileName) {

    }

    public synchronized void writeMatrix(MatrixType matrix) {
        if (useIOController) {
            int nObj = mathObjectsWritten.incrementAndGet();
            if (progressUpdater != null) {
                if ((nObj == totalMatrices.get()) || ((nObj % 16) == 0)) {
                    double f = (1.0 * nObj) / totalMatrices.get();
                    progressUpdater.updateProgress(f);
                }
            }
            List<MatrixType> mats = new ArrayList<>();
            mats.add(matrix);
            datasetWriter.addItemsToWriteList(mats);
        } else {
            if (matrix instanceof Matrix) {
                writeMatrix((Matrix) matrix);
            } else {
                writeMatrixND((MatrixND) matrix);
            }

        }

    }

    public synchronized void writeMatrix(Matrix matrix) {  // called by WRITE op
        int nObj = mathObjectsWritten.incrementAndGet();
        if (progressUpdater != null) {
            if ((nObj == totalMatrices.get()) || ((nObj % 16) == 0)) {
                double f = (1.0 * nObj) / totalMatrices.get();
                progressUpdater.updateProgress(f);
            }
        }
        try {
            if (matrix != null) {
//                printDimPt("write ", dim, matrix.getPt());  // for debug
                dataset.writeMatrixToDatasetFile(dim, matrix);
            }
        } catch (IOException ex) {
            throw new ProcessingException(ex.getMessage());
        } catch (NullPointerException npe) {
            throw new ProcessingException("Dataset not open: can't write matrix");
        }
    }

    public synchronized void writeMatrixND(MatrixND matrix) {  // called by WRITE op
        int nObj = mathObjectsWritten.incrementAndGet();
        if (progressUpdater != null) {
            if ((nObj == totalMatrices.get()) || ((nObj % 16) == 0)) {
                double f = (1.0 * nObj) / totalMatrices.get();
                progressUpdater.updateProgress(f);
            }
        }
        try {
            if (matrix != null) {
//                printDimPt("write matrix", dim, matrix.getPt());  // for debug
                dataset.writeMatrixNDToDatasetFile(dim, matrix);
            }
        } catch (IOException ex) {
            throw new ProcessingException(ex.getMessage());
        } catch (NullPointerException npe) {
            throw new ProcessingException("Dataset not open: can't write matrix");
        }
    }

    public void addDimProcess(int dim) {
        dimProcesses.add(new ProcessOps(dim));
    }

    public void addMatProcess(int... dims) {
        dimProcesses.add(new ProcessOps(dims));
    }

    public void addDatasetProcess() {
        dimProcesses.add(ProcessOps.createDatasetProcess());
    }

    public void addUndoDimProcess(int dim) {
        int nProcesses = dimProcesses.size();
        for (int iProcess = (nProcesses - 1); iProcess >= 0; iProcess--) {
            ProcessOps process = dimProcesses.get(iProcess);
            int[] dims = process.getDims();
            if ((dims[0] == dim) && (dims.length == 1)) {
                addUndoProcess(process);
                break;
            }
        }
    }

    public void addUndoProcess(ProcessOps process) {
        ProcessOps undoProcess = new ProcessOps(process.getDim(), true);
        dimProcesses.add(undoProcess);
        ArrayList<Operation> ops = process.getOperations();
        int nOps = ops.size();
        for (int iOp = (nOps - 1); iOp >= 0; iOp--) {
            Operation op = ops.get(iOp);
            if (op instanceof Invertible) {
                Operation inverseOp = ((Invertible) op).getInverseOp();
                undoProcess.add(inverseOp);
            }

        }
    }

    public ProcessOps getCurrentProcess() {
        ProcessOps p;
        if (dimProcesses.isEmpty()) {
            p = getDefaultProcess();  // may be null or gc
        } else {
            int n = dimProcesses.size() - 1;
            p = dimProcesses.get(n);
        }
        return p;
    }

    public int getCurrentDim() {
        ProcessOps p = getCurrentProcess();
        return p.getDim();
    }

    public void runProcesses() throws IncompleteProcessException {
        if ((simVecProcessor != null) && !nmrDataSets.isEmpty()) {
            runSimVecProcessor(simVecProcessor, dimProcesses);
        }
        long startTime = System.currentTimeMillis();
        clearProcessorError();
        int nDimsProcessed = 0;
        for (ProcessOps p : dimProcesses) {
            // check if this process corresponds to dimension that should be skipped
            if (mapToDataset(p.getDim()) == -1) {
                System.err.println("Skip dim " + (p.getDim() + 1));
                continue;
            }
            if (p.hasOperations()) {
                mathObjectsWritten.set(0);
                if (progressUpdater != null) {
                    int[] dims = p.getDims();
                    String dimString = "dim ";
                    if (p.isDataset()) {
                        dimString = "dataset";
                    } else {
                        dimString = String.valueOf(dims[0] + 1);
                        for (int iDim = 1; iDim < dims.length; iDim++) {
                            dimString = dimString + "," + String.valueOf(dims[iDim] + 1);
                        }
                    }
                    progressUpdater.updateStatus("Process " + dimString);
                }
                if (p.isMatrix()) {
                    setMatDims(p.getDims());
                } else if (p.isDataset()) {
                } else {
                    setDim(p.getDim());
                }
                run(p);
                nDimsProcessed = Math.max(nDimsProcessed, p.getDim() + 1);
                nvDataset = true;
            }
        }
        dimProcesses.clear();
        elapsedTime = (System.currentTimeMillis() - startTime) / 1000.0;
        if (progressUpdater != null) {
            progressUpdater.updateProgress(1.0);
            progressUpdater.updateStatus("Done in " + String.format("%.1f", elapsedTime) + "s");
        }
        if (dataset.fFormat == DatasetBase.FFORMAT.UCSF) {
            dataset.writeHeader(false);
        }
        if (!keepDatasetOpen) {
            dataset.setNFreqDims(nDimsProcessed);
            for (int i = nDimsProcessed; i < dataset.getNDim(); i++) {
                dataset.setFreqDomain(i, false);
                dataset.setComplex(i, false);
            }
            if (!dataset.isMemoryFile()) {
                dataset.writeParFile();
            }
            closeDataset();
        }
        System.err.printf("Elapsed time %.2f\n", elapsedTime);
    }

    public void runSimVecProcessor(LineShapeCatalog simVecProcessor, ArrayList<ProcessOps> dimProcesses) {
        for (ProcessOps p : dimProcesses) {
            int iDim = p.getDim();
            if (p.hasOperations()) {
                if (!p.isMatrix() && !p.isDataset()) {
                    p.applyToSimVectors(simVecProcessor.getSimVectors(iDim));
                }
            }
        }
        simVecProcessor.saveSimFids();
    }

    public void closeDataset() {
        if (dataset != null) {
            if (dataset.isMemoryFile()) {
                try {
                    if (dataset.getFileName().endsWith(RS2DData.DATA_FILE_NAME) && (getNMRData() instanceof RS2DData)) {
                        RS2DData rs2DData = (RS2DData) getNMRData();
                        Path procNumPath = rs2DData.saveDataset(dataset);
                        EventBus.getDefault().post(new DatasetSavedEvent(RS2DData.DATASET_TYPE, procNumPath));
                    } else {
                        dataset.saveMemoryFile();
                    }
                } catch (IOException | DatasetException ex) {
                    log.error(ex.getMessage(), ex);
                }
            }
            dataset.close();
            dataset = null;
        }
    }

    public void run() {
        clearProcessorError();
        run(defaultProcess);
    }

    public double getElapsedTime() {
        return elapsedTime;
    }

    public boolean doneWriting() {
        return doneWriting.get();
    }

    /**
     * Allows a user to create a process and then run it explicitly. This allows
     * multiple processes to be created and then run sequentially.
     *
     * @param p
     */
    public void run(ProcessOps p) {
        System.out.println("run " + p.getDim());
        if (processor.getProcessorError()) {
            return;
        }
        synchronized (isRunning) {
            doneWriting.set(false);
            matrixMode.set(p.isMatrix());

            isRunning = true;

//            System.out.println("Num Processes: " + numProcessors);
//            defaultProcess = p;
            setupPool(p);
            vecGroupsRead.set(0);
            vectorsRead.set(0);
            endOfFile.set(false);

            ArrayList<Future> completedProcesses = new ArrayList<>();
            if (useIOController && !p.isDataset()) {
                int queueLimit = p.isMatrix() ? 4 : 128;
                if (datasetWriter != null) {
                    datasetWriter.shutdown();
                }
                datasetWriter = new MatrixTypeService(this, queueLimit, itemsToRead, itemsToWrite);
                System.out.println("got writer");
            }

            for (Runnable process : processes) {
                completedProcesses.add(pool.submit(process));
            }
            System.out.println("submitted");

            for (Future future : completedProcesses) {
                try {
                    future.get();
                } catch (InterruptedException | ExecutionException ex) {
                    throw new ProcessingException(ex.getMessage());
                }
            }
            doneWriting.set(true);
            if (useIOController && !p.isDataset()) {
                boolean doneFlushed = datasetWriter.isDone(10000);
                System.out.println("done flushed " + doneFlushed);
            }
            if (!getProcessorError()) {
                if (p.isMatrix()) {
                    System.err.println("Processed dimensions " + (dim[0] + 1) + "," + (dim[1] + 1)
                            + " with " + numProcessors + " threads.");
                } else {
                    System.err.println("Processed dimension " + (dim[0] + 1) + " with "
                            + numProcessors + " threads.");
                }
                for (int i = 0; i < dataset.getNDim(); ++i) {
                    dataset.syncPars(i);
                }
                int iDim = p.getDim();
                if (!p.isMatrix() && !p.isUndo()) {
                    int jDim = mapToDataset(iDim);
                    dataset.syncSize(jDim);
                }
                dataset.writeHeader();
            }
            printVecReadCount();
            pool.shutdown();
            if (useIOController && !p.isDataset()) {
                System.out.println("shutdown now");
                datasetWriter.shutdown();
                datasetWriter = null;
            }
            processes.clear();
            ProcessOps.resetNumProcessesCreated();
            p.getOperations().clear();
            isRunning = false;
            if (getProcessorError()) {
                dataset.close();
                dataset = null;
                throw new ProcessingException(errorMessage.get());
            }
        }
    }

    public void setupPool(ProcessOps proc) {
        processes = new ArrayList<>();
        final ProcessOps poolProcess = proc;
        int iDim = proc.getDim();
        int useProcessors = numProcessors;
        if (iDim == 0) {
            if (totalVecGroups < useProcessors) {
                useProcessors = totalVecGroups;
            }
        }
        if (proc.isDataset()) {
            useProcessors = 1;
        }
        for (int i = 0; i < useProcessors; ++i) {
            processes.add(new Runnable() {
                final ProcessOps p = poolProcess.cloneProcess(createProcess());

                public void run() {
                    try {
                        p.call();
                    } catch (ProcessingException e) {
                        System.err.println(e.getMessage());
                        if (!pool.isShutdown()) {
                            pool.shutdown();
                        }
                    }
                    //System.out.println(p.getCompletionMessage());
                }
            });
        }
        pool = Executors.newFixedThreadPool(useProcessors);
    }

    public ArrayList<Runnable> getProcesses() {
        return processes;
    }

    public boolean getEndOfFile() {
        return endOfFile.get();
    }

    public void setEndOfFile() {
        endOfFile.set(true);
    }

    /**
     * The size of the vectors in the file.
     *
     * @return
     */
    public int getVectorSize() {
        return vectorSize;
    }

    public final int[] getDim() {
        return dim;
    }

    public String getFileName() {
        return fileName;
    }

    public Dataset getDataset() {
        return dataset;
    }

    public ExecutorService getPool() {
        return pool;
    }

    public NMRData getNMRData() {
        return nmrDataSets.get(0);
    }

    public boolean isNVDataset() {
        return nvDataset;
    }

    public int getTotalVecGroups() {
        return totalVecGroups;
    }

    public int getVecGroupsRead() {
        return vecGroupsRead.get();
    }

    public int incrementVecGroupsRead() {
        return vecGroupsRead.getAndIncrement();
    }

    public int getTotalMatrices() {
        return totalMatrices.get();
    }

    public int incrementMatricesRead() {
        return matricesRead.getAndIncrement();
    }

    public void setNumProcessors(int n) {
        numProcessors = n;
        if (numProcessors < 1) {
            numProcessors = 1;
        }
    }

    public int getNumProcessors() {
        return numProcessors;
    }

    public void setVectorsPerProcess(int n) {
        vectorsPerProcess = n;
    }

    public int getVectorsPerProcess() {
        return vectorsPerProcess;
    }

    public boolean getNvComplex() {
        return nvComplex;
    }

    public synchronized boolean getResizeFlag() {
        return resizeFlag;
    }

    public synchronized void setResizeFlag() {
        resizeFlag = true;
    }

    public void runLock() {
        synchronized (isRunning) {
            ;
        }
    }

    public void clearProcessorError() {
        processorError.set(false);
        setProcessorErrorMessage("");
    }

    public void setProcessorErrorMessage(String message) {
        errorMessage.set(message);
    }

    public boolean setProcessorError() {
        return processorError.getAndSet(true);
    }

    public boolean getProcessorError() {
        return processorError.get();
    }

    public void keepDatasetOpen(boolean state) {
        keepDatasetOpen = state;
    }

    public boolean isDatasetOpen() {
        return dataset != null;
    }
}<|MERGE_RESOLUTION|>--- conflicted
+++ resolved
@@ -863,20 +863,9 @@
         if (progressUpdater != null) {
             progressUpdater.updateStatus("Create output dataset");
         }
-<<<<<<< HEAD
         int nDimToUse = 0;
         for (var sz : useSizes) {
-            System.out.println("usz " + sz);
             nDimToUse += sz > 1 ? 1 : 0;
-=======
-        this.datasetSizes = datasetSizes;
-        this.acqSizesToUse = useSizes;  // fixme
-        if (nDim > datasetSizes.length) {
-            if (useSizes == null) {
-                log.error("specify useSizes if not using all dimensions");
-                return false;
-            }
->>>>>>> 0db2381f
         }
         this.acqSizesToUse = useSizes;  // fixme
         try {
