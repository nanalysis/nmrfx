/*
 * NMRFx Processor : A Program for Processing NMR Data 
 * Copyright (C) 2004-2017 One Moon Scientific, Inc., Westfield, N.J., USA
 *
 * This program is free software: you can redistribute it and/or modify
 * it under the terms of the GNU General Public License as published by
 * the Free Software Foundation, either version 3 of the License, or
 * (at your option) any later version.
 *
 * This program is distributed in the hope that it will be useful,
 * but WITHOUT ANY WARRANTY; without even the implied warranty of
 * MERCHANTABILITY or FITNESS FOR A PARTICULAR PURPOSE.  See the
 * GNU General Public License for more details.
 *
 * You should have received a copy of the GNU General Public License
 * along with this program.  If not, see <http://www.gnu.org/licenses/>.
 */
package org.nmrfx.processor.translate;

<<<<<<< HEAD
import org.slf4j.Logger;
import org.slf4j.LoggerFactory;

=======
import java.io.ByteArrayInputStream;
import java.io.ByteArrayOutputStream;
>>>>>>> 052c151c
import java.io.IOException;
import java.io.ObjectInputStream;
import java.io.ObjectOutputStream;

/**
 * Encodes and decodes to and from Base64 notation.
 *
 * <p>
 * Change Log:
 * </p>
 * <ul>
 * <li>v1.3.6 - Fixed OutputStream.flush() so that 'position' is reset.</li>
 * <li>v1.3.5 - Added flag to turn on and off line breaks. Fixed bug in input stream where last buffer being read, if
 * not completely full, was not returned.</li>
 * <li>v1.3.4 - Fixed when "improperly padded stream" error was thrown at the wrong time.</li>
 * <li>v1.3.3 - Fixed I/O streams which were totally messed up.</li>
 * </ul>
 *
 * <p>
 * I am placing this code in the Public Domain. Do with it as you will. This software comes with no guarantees or
 * warranties but with plenty of well-wishing instead! Please visit <a
 * href="http://iharder.net/xmlizable">http://iharder.net/xmlizable</a>
 * periodically to check for updates or to contribute improvements.
 * </p>
 *
 * @author Robert Harder
 * @author rob@iharder.net
 * @version 1.3.4
 */
public class Base64 {

    private static final Logger log = LoggerFactory.getLogger(Base64.class);
    /**
     * Specify encoding (value is <tt>true</tt>).
     */
    public final static boolean ENCODE = true;
    /**
     * Specify decoding (value is <tt>false</tt>).
     */
    public final static boolean DECODE = false;
    /**
     * Maximum line length (76) of Base64 output.
     */
    private final static int MAX_LINE_LENGTH = 76;
    /**
     * The equals sign (=) as a byte.
     */
    private final static byte EQUALS_SIGN = (byte) '=';
    /**
     * The new line character (\n) as a byte.
     */
    private final static byte NEW_LINE = (byte) '\n';
    /**
     * The 64 valid Base64 values.
     */
    private final static byte[] ALPHABET = {
        (byte) 'A', (byte) 'B', (byte) 'C', (byte) 'D', (byte) 'E', (byte) 'F',
        (byte) 'G', (byte) 'H', (byte) 'I', (byte) 'J', (byte) 'K', (byte) 'L',
        (byte) 'M', (byte) 'N', (byte) 'O', (byte) 'P', (byte) 'Q', (byte) 'R',
        (byte) 'S', (byte) 'T', (byte) 'U', (byte) 'V', (byte) 'W', (byte) 'X',
        (byte) 'Y', (byte) 'Z', (byte) 'a', (byte) 'b', (byte) 'c', (byte) 'd',
        (byte) 'e', (byte) 'f', (byte) 'g', (byte) 'h', (byte) 'i', (byte) 'j',
        (byte) 'k', (byte) 'l', (byte) 'm', (byte) 'n', (byte) 'o', (byte) 'p',
        (byte) 'q', (byte) 'r', (byte) 's', (byte) 't', (byte) 'u', (byte) 'v',
        (byte) 'w', (byte) 'x', (byte) 'y', (byte) 'z', (byte) '0', (byte) '1',
        (byte) '2', (byte) '3', (byte) '4', (byte) '5', (byte) '6', (byte) '7',
        (byte) '8', (byte) '9', (byte) '+', (byte) '/'
    };
    /**
     * Translates a Base64 value to either its 6-bit reconstruction value or a negative number indicating some other
     * meaning.
     *
     */
    private final static byte[] DECODABET = {
        -9, -9, -9, -9, -9, -9, -9, -9, -9, // Decimal  0 -  8
        -5, -5, // Whitespace: Tab and Linefeed
        -9, -9, // Decimal 11 - 12
        -5, // Whitespace: Carriage Return
        -9, -9, -9, -9, -9, -9, -9, -9, -9, -9, -9, -9, -9, // Decimal 14 - 26
        -9, -9, -9, -9, -9, // Decimal 27 - 31
        -5, // Whitespace: Space
        -9, -9, -9, -9, -9, -9, -9, -9, -9, -9, // Decimal 33 - 42
        62, // Plus sign at decimal 43
        -9, -9, -9, // Decimal 44 - 46
        63, // Slash at decimal 47
        52, 53, 54, 55, 56, 57, 58, 59, 60, 61, // Numbers zero through nine
        -9, -9, -9, // Decimal 58 - 60
        -1, // Equals sign at decimal 61
        -9, -9, -9, // Decimal 62 - 64
        0, 1, 2, 3, 4, 5, 6, 7, 8, 9, 10, 11, 12, 13, // Letters 'A' through 'N'
        14, 15, 16, 17, 18, 19, 20, 21, 22, 23, 24, 25, // Letters 'O' through 'Z'
        -9, -9, -9, -9, -9, -9, // Decimal 91 - 96
        26, 27, 28, 29, 30, 31, 32, 33, 34, 35, 36, 37, 38, // Letters 'a' through 'm'
        39, 40, 41, 42, 43, 44, 45, 46, 47, 48, 49, 50, 51, // Letters 'n' through 'z'
        -9, -9, -9, -9 // Decimal 123 - 126
    };
    private final static byte WHITE_SPACE_ENC = -5; // Indicates white space in encoding
    private final static byte EQUALS_SIGN_ENC = -1; // Indicates equals sign in encoding

    /**
     * Defeats instantiation.
     */
    private Base64() {
    }


    /* ********  E N C O D I N G   M E T H O D S  ******** */
    // end encodeToBytes
    /**
     * Encodes up to the first three bytes of array <var>threeBytes</var>
     * and returns a four-byte array in Base64 notation. The actual number of significant bytes in your array is given
     * by <var>numSigBytes</var>. The array <var>threeBytes</var> needs only be as big as
     * <var>numSigBytes</var>.
     *
     * @param threeBytes the array to convert
     * @param numSigBytes the number of significant bytes in your array
     * @return four byte array in Base64 notation.
     * @since 1.3
     */
    private static byte[] encode3to4(byte[] threeBytes, int numSigBytes) {
        byte[] dest = new byte[4];
        encode3to4(threeBytes, 0, numSigBytes, dest, 0);

        return dest;
    }

    /**
     * Encodes up to three bytes of the array <var>source</var>
     * and writes the resulting four Base64 bytes to <var>destination</var>. The source and destination arrays can be
     * manipulated anywhere along their length by specifying
     * <var>srcOffset</var> and <var>destOffset</var>. This method does not check to make sure your arrays are large
     * enough to accomodate
     * <var>srcOffset</var> + 3 for the <var>source</var> array or
     * <var>destOffset</var> + 4 for the <var>destination</var> array. The actual number of significant bytes in your
     * array is given by
     * <var>numSigBytes</var>.
     *
     * @param source the array to convert
     * @param srcOffset the index where conversion begins
     * @param numSigBytes the number of significant bytes in your array
     * @param destination the array to hold the conversion
     * @param destOffset the index where output will be put
     * @return the <var>destination</var> array
     * @since 1.3
     */
    private static byte[] encode3to4(byte[] source, int srcOffset,
            int numSigBytes, byte[] destination, int destOffset) {
        //           1         2         3  
        // 01234567890123456789012345678901 Bit position
        // --------000000001111111122222222 Array position from threeBytes
        // --------|    ||    ||    ||    | Six bit groups to index ALPHABET
        //          >>18  >>12  >> 6  >> 0  Right shift necessary
        //                0x3f  0x3f  0x3f  Additional AND
        // Create buffer with zero-padding if there are only one or two
        // significant bytes passed in the array.
        // We have to shift left 24 in order to flush out the 1's that appear
        // when Java treats a value as negative that is cast from a byte to an int.
        int inBuff = ((numSigBytes > 0) ? ((source[srcOffset] << 24) >>> 8) : 0)
                | ((numSigBytes > 1) ? ((source[srcOffset + 1] << 24) >>> 16) : 0)
                | ((numSigBytes > 2) ? ((source[srcOffset + 2] << 24) >>> 24) : 0);

        switch (numSigBytes) {
            case 3:
                destination[destOffset] = ALPHABET[(inBuff >>> 18)];
                destination[destOffset + 1] = ALPHABET[(inBuff >>> 12) & 0x3f];
                destination[destOffset + 2] = ALPHABET[(inBuff >>> 6) & 0x3f];
                destination[destOffset + 3] = ALPHABET[(inBuff) & 0x3f];

                return destination;

            case 2:
                destination[destOffset] = ALPHABET[(inBuff >>> 18)];
                destination[destOffset + 1] = ALPHABET[(inBuff >>> 12) & 0x3f];
                destination[destOffset + 2] = ALPHABET[(inBuff >>> 6) & 0x3f];
                destination[destOffset + 3] = EQUALS_SIGN;

                return destination;

            case 1:
                destination[destOffset] = ALPHABET[(inBuff >>> 18)];
                destination[destOffset + 1] = ALPHABET[(inBuff >>> 12) & 0x3f];
                destination[destOffset + 2] = EQUALS_SIGN;
                destination[destOffset + 3] = EQUALS_SIGN;

                return destination;

            default:
                return destination;
        } // end switch
    }
    // end encode3to4

    /**
     * Serializes an object and returns the Base64-encoded version of that serialized object. If the object cannot be
     * serialized or there is another error, the method will return <tt>null</tt>.
     *
     * @param serializableObject The object to encode
     * @return The Base64-encoded object
     * @since 1.4
     */
    public static String encodeObject(java.io.Serializable serializableObject) {
        return encodeObject(serializableObject, true);
    }

    /**
     * Serializes an object and returns the Base64-encoded version of that serialized object. If the object cannot be
     * serialized or there is another error, the method will return <tt>null</tt>.
     *
     * @param serializableObject The object to encode
     * @param breakLines Break lines at 80 characters or less.
     * @return The Base64-encoded object
     * @since 1.4
     */
    public static String encodeObject(java.io.Serializable serializableObject,
                                      boolean breakLines) {
        try (ByteArrayOutputStream baos = new ByteArrayOutputStream();
             ObjectOutputStream oos = new ObjectOutputStream(new OutputStream(baos, Base64.ENCODE, breakLines))) {

            oos.writeObject(serializableObject);
<<<<<<< HEAD
        } // end try
        catch (IOException e) {
            log.warn(e.getMessage(), e);
            return null;
        } // end catch

        return new String(baos.toByteArray());
=======
            return baos.toString();
        } catch(IOException e) {
            e.printStackTrace();
            return null;
        }
>>>>>>> 052c151c
    }

    /**
     * Encodes a byte array into Base64 notation. Equivalen to calling
     * <code>encodeBytes( source, 0, source.length )</code>
     *
     * @param source The data to convert
     * @since 1.4
     */
    public static String encodeBytes(byte[] source) {
        return encodeBytes(source, true);
    }
    // end encodeBytes

    /**
     * Encodes a byte array into Base64 notation. Equivalen to calling
     * <code>encodeBytes( source, 0, source.length )</code>
     *
     * @param source The data to convert
     * @param breakLines Break lines at 80 characters or less.
     * @since 1.4
     */
    public static String encodeBytes(byte[] source, boolean breakLines) {
        return encodeBytes(source, 0, source.length, breakLines);
    }
    // end encodeBytes

    /**
     * Encodes a byte array into Base64 notation.
     *
     * @param source The data to convert
     * @param off Offset in array where conversion should begin
     * @param len Length of data to convert
     * @since 1.4
     */
    public static String encodeBytes(byte[] source, int off, int len) {
        return encodeBytes(source, off, len, true);
    }
    // end encodeBytes

    /**
     * Encodes a byte array into Base64 notation.
     *
     * @param source The data to convert
     * @param off Offset in array where conversion should begin
     * @param len Length of data to convert
     * @param breakLines Break lines at 80 characters or less.
     * @since 1.4
     */
    public static String encodeBytes(byte[] source, int off, int len,
            boolean breakLines) {
        int len43 = (len * 4) / 3;
        byte[] outBuff = new byte[(len43) // Main 4:3
                + (((len % 3) > 0) ? 4 : 0) // Account for padding
                + (breakLines ? (len43 / MAX_LINE_LENGTH) : 0)]; // New lines      
        int d = 0;
        int e = 0;
        int len2 = len - 2;
        int lineLength = 0;

        for (; d < len2; d += 3, e += 4) {
            encode3to4(source, d + off, 3, outBuff, e);

            lineLength += 4;

            if (breakLines && (lineLength == MAX_LINE_LENGTH)) {
                outBuff[e + 4] = NEW_LINE;
                e++;
                lineLength = 0;
            }
            // end if: end of line
        }
        // en dfor: each piece of array

        if (d < len) {
            encode3to4(source, d + off, len - d, outBuff, e);
            e += 4;
        }
        // end if: some padding needed

        return new String(outBuff, 0, e);
    }
    // end encodeBytes

    /**
     * Encodes a string in Base64 notation with line breaks after every 75 Base64 characters.
     *
     * @param s the string to encode
     * @return the encoded string
     * @since 1.3
     */
    public static String encodeString(String s) {
        return encodeString(s, true);
    }
    // end encodeString

    /**
     * Encodes a string in Base64 notation with line breaks after every 75 Base64 characters.
     *
     * @param s the string to encode
     * @param breakLines Break lines at 80 characters or less.
     * @return the encoded string
     * @since 1.3
     */
    public static String encodeString(String s, boolean breakLines) {
        return encodeBytes(s.getBytes(), breakLines);
    }
    // end encodeString

    /* ********  D E C O D I N G   M E T H O D S  ******** */
    /**
     * Decodes the first four bytes of array <var>fourBytes</var>
     * and returns an array up to three bytes long with the decoded values.
     *
     * @param fourBytes the array with Base64 content
     * @return array with decoded values
     * @since 1.3
     */
    private static byte[] decode4to3(byte[] fourBytes) {
        byte[] outBuff1 = new byte[3];
        int count = decode4to3(fourBytes, 0, outBuff1, 0);
        byte[] outBuff2 = new byte[count];

        for (int i = 0; i < count; i++) {
            outBuff2[i] = outBuff1[i];
        }

        return outBuff2;
    }

    /**
     * Decodes four bytes from array <var>source</var>
     * and writes the resulting bytes (up to three of them) to
     * <var>destination</var>. The source and destination arrays can be manipulated anywhere along their length by
     * specifying
     * <var>srcOffset</var> and <var>destOffset</var>. This method does not check to make sure your arrays are large
     * enough to accomodate
     * <var>srcOffset</var> + 4 for the <var>source</var> array or
     * <var>destOffset</var> + 3 for the <var>destination</var> array. This method returns the actual number of bytes
     * that were converted from the Base64 encoding.
     *
     *
     * @param source the array to convert
     * @param srcOffset the index where conversion begins
     * @param destination the array to hold the conversion
     * @param destOffset the index where output will be put
     * @return the number of decoded bytes converted
     * @since 1.3
     */
    private static int decode4to3(byte[] source, int srcOffset,
            byte[] destination, int destOffset) {
        // Example: Dk==
        if (source[srcOffset + 2] == EQUALS_SIGN) {
            // Two ways to do the same thing. Don't know which way I like best.
            //int outBuff =   ( ( DECODABET[ source[ srcOffset    ] ] << 24 ) >>>  6 )
            //              | ( ( DECODABET[ source[ srcOffset + 1] ] << 24 ) >>> 12 );
            int outBuff = ((DECODABET[source[srcOffset]] & 0xFF) << 18)
                    | ((DECODABET[source[srcOffset + 1]] & 0xFF) << 12);

            destination[destOffset] = (byte) (outBuff >>> 16);

            return 1;
        } // Example: DkL=
        else if (source[srcOffset + 3] == EQUALS_SIGN) {
            // Two ways to do the same thing. Don't know which way I like best.
            //int outBuff =   ( ( DECODABET[ source[ srcOffset     ] ] << 24 ) >>>  6 )
            //              | ( ( DECODABET[ source[ srcOffset + 1 ] ] << 24 ) >>> 12 )
            //              | ( ( DECODABET[ source[ srcOffset + 2 ] ] << 24 ) >>> 18 );
            int outBuff = ((DECODABET[source[srcOffset]] & 0xFF) << 18)
                    | ((DECODABET[source[srcOffset + 1]] & 0xFF) << 12)
                    | ((DECODABET[source[srcOffset + 2]] & 0xFF) << 6);

            destination[destOffset] = (byte) (outBuff >>> 16);
            destination[destOffset + 1] = (byte) (outBuff >>> 8);

            return 2;
        } // Example: DkLE
        else {
            try {
                // Two ways to do the same thing. Don't know which way I like best.
                //int outBuff =   ( ( DECODABET[ source[ srcOffset     ] ] << 24 ) >>>  6 )
                //              | ( ( DECODABET[ source[ srcOffset + 1 ] ] << 24 ) >>> 12 )
                //              | ( ( DECODABET[ source[ srcOffset + 2 ] ] << 24 ) >>> 18 )
                //              | ( ( DECODABET[ source[ srcOffset + 3 ] ] << 24 ) >>> 24 );
                int outBuff = ((DECODABET[source[srcOffset]] & 0xFF) << 18)
                        | ((DECODABET[source[srcOffset + 1]] & 0xFF) << 12)
                        | ((DECODABET[source[srcOffset + 2]] & 0xFF) << 6)
                        | (DECODABET[source[srcOffset + 3]] & 0xFF);

                destination[destOffset] = (byte) (outBuff >> 16);
                destination[destOffset + 1] = (byte) (outBuff >> 8);
                destination[destOffset + 2] = (byte) (outBuff);

                return 3;
            } catch (Exception e) {
                System.out.println("" + source[srcOffset] + ": "
                        + (DECODABET[source[srcOffset]]));
                System.out.println("" + source[srcOffset + 1] + ": "
                        + (DECODABET[source[srcOffset + 1]]));
                System.out.println("" + source[srcOffset + 2] + ": "
                        + (DECODABET[source[srcOffset + 2]]));
                System.out.println("" + source[srcOffset + 3] + ": "
                        + (DECODABET[source[srcOffset + 3]]));

                return -1;
            }
            //e nd catch
        }
    }
    // end decodeToBytes

    /**
     * Decodes data from Base64 notation.
     *
     * @param s the string to decode
     * @return the decoded data
     * @since 1.4
     */
    public static byte[] decode(String s) {
        byte[] bytes = s.getBytes();

        return decode(bytes, 0, bytes.length);
    }
    // end decode

    /**
     * Decodes data from Base64 notation and returns it as a string. Equivlaent to calling
     * <code>new String( decode( s ) )</code>
     *
     * @param s the strind to decode
     * @return The data as a string
     * @since 1.4
     */
    public static String decodeToString(String s) {
        return new String(decode(s));
    }
    // end decodeToString

    /**
     * Attempts to decode Base64 data and deserialize a Java Object within. Returns <tt>null if there was an error.
     *
     * @param encodedObject The Base64 data to decode
     * @return The decoded and deserialized object
     * @since 1.4
     */
    public static Object decodeToObject(String encodedObject) {
        byte[] objBytes = decode(encodedObject);

        try (ObjectInputStream ois = new ObjectInputStream(new ByteArrayInputStream(objBytes))){
            return ois.readObject();
<<<<<<< HEAD
        } // end try
        catch (IOException | ClassNotFoundException e) {
            log.warn(e.getMessage(), e);
=======
        }
        catch (IOException | ClassNotFoundException e) {
            e.printStackTrace();
>>>>>>> 052c151c
            return null;
        }
    }

    /**
     * Decodes Base64 content in byte array format and returns the decoded byte array.
     *
     * @param source The Base64 encoded data
     * @param off The offset of where to begin decoding
     * @param len The length of characters to decode
     * @return decoded data
     * @since 1.3
     */
    public static byte[] decode(byte[] source, int off, int len) {
        int len34 = (len * 3) / 4;
        byte[] outBuff = new byte[len34]; // Upper limit on size of output
        int outBuffPosn = 0;

        byte[] b4 = new byte[4];
        int b4Posn = 0;
        int i = 0;
        byte sbiCrop = 0;
        byte sbiDecode = 0;

        for (i = 0; i < len; i++) {
            sbiCrop = (byte) (source[i] & 0x7f); // Only the low seven bits
            sbiDecode = DECODABET[sbiCrop];

            if (sbiDecode >= WHITE_SPACE_ENC) // White space, Equals sign or better
            {
                if (sbiDecode >= EQUALS_SIGN_ENC) {
                    b4[b4Posn++] = sbiCrop;

                    if (b4Posn > 3) {
                        outBuffPosn += decode4to3(b4, 0, outBuff, outBuffPosn);
                        b4Posn = 0;

                        // If that was the equals sign, break out of 'for' loop
                        if (sbiCrop == EQUALS_SIGN) {
                            break;
                        }
                    }
                    // end if: quartet built
                }
                // end if: equals sign or better
            } // end if: white space, equals sign or better
            else {
                System.err.println("Bad Base64 input character at " + i + ": "
                        + source[i] + "(decimal)");

                return null;
            }
            // end else: 
        }
        // each input character

        byte[] out = new byte[outBuffPosn];
        System.arraycopy(outBuff, 0, out, 0, outBuffPosn);

        return out;
    }
    // end decode

    public static class InputStream extends java.io.FilterInputStream {

        private boolean encode; // Encoding or decoding
        private int position; // Current position in the buffer
        private byte[] buffer; // Small buffer holding converted data
        private int bufferLength; // Length of buffer (3 or 4)
        private int numSigBytes; // Number of meaningful bytes in the buffer
        private int lineLength;
        private boolean breakLines; // Break lines at less than 80 characters

        /**
         * Constructs a {@link Base64#InputStream} in DECODE mode.
         *
         * @param in the {@link java.io.InputStream} from which to read data.
         * @since 1.3
         */
        public InputStream(java.io.InputStream in) {
            this(in, Base64.DECODE);
        }
        // end constructor

        /**
         * Constructs a {@link Base64#InputStream} in either ENCODE or DECODE mode.
         *
         * @param in the {@link java.io.InputStream} from which to read data.
         * @param encode Conversion direction
         * @see Base64#ENCODE
         * @see Base64#DECODE
         * @since 1.3
         */
        public InputStream(java.io.InputStream in, boolean encode) {
            this(in, encode, true);
        }
        // end constructor

        /**
         * Constructs a {@link Base64#InputStream} in either ENCODE or DECODE mode.
         *
         * @param in the {@link java.io.InputStream} from which to read data.
         * @param encode Conversion direction
         * @param breakLines Break lines at less than 80 characters.
         * @see Base64#ENCODE
         * @see Base64#DECODE
         * @since 1.3
         */
        public InputStream(java.io.InputStream in, boolean encode,
                boolean breakLines) {
            super(in);
            this.breakLines = breakLines;
            this.encode = encode;
            this.bufferLength = encode ? 4 : 3;
            this.buffer = new byte[bufferLength];
            this.position = -1;
            this.lineLength = 0;
        }
        // end constructor

        /**
         * Reads enough of the input stream to convert to/from Base64 and returns the next byte.
         *
         * @return next byte
         * @since 1.3
         */
        public int read() throws java.io.IOException {
            // Do we need to get data?
            if (position < 0) {
                if (encode) {
                    byte[] b3 = new byte[3];
                    int numBinaryBytes = 0;

                    for (int i = 0; i < 3; i++) {
                        try {
                            int b = in.read();

                            // If end of stream, b is -1.
                            if (b >= 0) {
                                b3[i] = (byte) b;
                                numBinaryBytes++;
                            }
                            // end if: not end of stream
                        } // end try: read
                        catch (java.io.IOException e) {
                            // Only a problem if we got no data at all.
                            if (i == 0) {
                                throw e;
                            }
                        }
                        // end catch
                    }
                    // end for: each needed input byte

                    if (numBinaryBytes > 0) {
                        encode3to4(b3, 0, numBinaryBytes, buffer, 0);
                        position = 0;
                        numSigBytes = 4;
                    } // end if: got data
                    else {
                        return -1;
                    }
                    // end else
                } // end if: encoding
                // Else decoding
                else {
                    byte[] b4 = new byte[4];
                    int i = 0;

                    for (i = 0; i < 4; i++) {
                        // Read four "meaningful" bytes:
                        int b = 0;

                        do {
                            b = in.read();
                        } while ((b >= 0)
                                && (DECODABET[b & 0x7f] <= WHITE_SPACE_ENC));

                        if (b < 0) {
                            break; // Reads a -1 if end of stream
                        }

                        b4[i] = (byte) b;
                    }
                    // end for: each needed input byte

                    if (i == 4) {
                        numSigBytes = decode4to3(b4, 0, buffer, 0);
                        position = 0;
                    } // end if: got four characters
                    else if (i == 0) {
                        return -1;
                    } // end else if: also padded correctly
                    else {
                        // Must have broken out from above.
                        throw new java.io.IOException(
                                "Improperly padded Base64 input.");
                    }
                    // end 
                }
                // end else: decode
            }
            // end else: get data

            // Got data?
            if (position >= 0) {
                // End of relevant data?
                if ( /*!encode &&*/position >= numSigBytes) {
                    return -1;
                }

                if (encode && breakLines && (lineLength >= MAX_LINE_LENGTH)) {
                    lineLength = 0;

                    return '\n';
                } // end if
                else {
                    lineLength++; // This isn't important when decoding
                    // but throwing an extra "if" seems
                    // just as wasteful.

                    int b = buffer[position++];

                    if (position >= bufferLength) {
                        position = -1;
                    }

                    return b & 0xFF; // This is how you "cast" a byte that's
                    // intended to be unsigned.
                }
                // end else
            } // end if: position >= 0
            // Else error
            else {
                // When JDK1.4 is more accepted, use an assertion here.
                throw new java.io.IOException(
                        "Error in Base64 code reading stream.");
            }
            // end else
        }
        // end read

        /**
         * Calls {@link #read} repeatedly until the end of stream is reached or
         * <var>len</var> bytes are read. Returns number of bytes read into array or -1 if end of stream is encountered.
         *
         * @param dest array to hold values
         * @param off offset for array
         * @param len max number of bytes to read into array
         * @return bytes read into array or -1 if end of stream is encountered.
         * @since 1.3
         */
        public int read(byte[] dest, int off, int len)
                throws java.io.IOException {
            int i;
            int b;

            for (i = 0; i < len; i++) {
                b = read();

                //if( b < 0 && i == 0 )
                //    return -1;
                if (b >= 0) {
                    dest[off + i] = (byte) b;
                } else if (i == 0) {
                    return -1;
                } else {
                    break; // Out of 'for' loop
                }
            }
            // end for: each byte read

            return i;
        }
        // end read
    }
    // end inner class InputStream

    public static class OutputStream extends java.io.FilterOutputStream {

        private boolean encode;
        private int position;
        private byte[] buffer;
        private int bufferLength;
        private int lineLength;
        private boolean breakLines;

        /**
         * Constructs a {@link Base64#OutputStream} in ENCODE mode.
         *
         * @param out the {@link java.io.OutputStream} to which data will be written.
         * @since 1.3
         */
        public OutputStream(java.io.OutputStream out) {
            this(out, Base64.ENCODE);
        }
        // end constructor

        /**
         * Constructs a {@link Base64#OutputStream} in either ENCODE or DECODE mode.
         *
         * @param out the {@link java.io.OutputStream} to which data will be written.
         * @param encode Conversion direction
         * @see Base64#ENCODE
         * @see Base64#DECODE
         * @since 1.3
         */
        public OutputStream(java.io.OutputStream out, boolean encode) {
            this(out, encode, true);
        }
        // end constructor

        /**
         * Constructs a {@link Base64#OutputStream} in either ENCODE or DECODE mode.
         *
         * @param out the {@link java.io.OutputStream} to which data will be written.
         * @param encode Conversion direction
         * @param breakLines Break lines to be less than 80 characters.
         * @see Base64#ENCODE
         * @see Base64#DECODE
         * @since 1.3
         */
        public OutputStream(java.io.OutputStream out, boolean encode,
                boolean breakLines) {
            super(out);
            this.breakLines = breakLines;
            this.encode = encode;
            this.bufferLength = encode ? 3 : 4;
            this.buffer = new byte[bufferLength];
            this.position = 0;
            this.lineLength = 0;
        }
        // end constructor

        /**
         * Writes the byte to the output stream after converting to/from Base64 notation. When encoding, bytes are
         * buffered three at a time before the output stream actually gets a write() call. When decoding, bytes are
         * buffered four at a time.
         *
         * @param theByte the byte to write
         * @since 1.3
         */
        public void write(int theByte) throws java.io.IOException {
            if (encode) {
                buffer[position++] = (byte) theByte;

                if (position >= bufferLength) // Enough to encode.
                {
                    out.write(Base64.encode3to4(buffer, bufferLength));

                    lineLength += 4;

                    if (breakLines && (lineLength >= MAX_LINE_LENGTH)) {
                        out.write(NEW_LINE);
                        lineLength = 0;
                    }
                    // end if: end of line

                    position = 0;
                }
                // end if: enough to output
            } // end if: encoding
            // Else, Decoding
            else // Meaningful Base64 character?
            {
                if (DECODABET[theByte & 0x7f] > WHITE_SPACE_ENC) {
                    buffer[position++] = (byte) theByte;

                    if (position >= bufferLength) // Enough to output.
                    {
                        out.write(Base64.decode4to3(buffer));
                        position = 0;
                    }
                    // end if: enough to output
                } // end if: meaningful base64 character
                else if (DECODABET[theByte & 0x7f] != WHITE_SPACE_ENC) {
                    throw new java.io.IOException(
                            "Invalid character in Base64 data.");
                } // end else: not white space either            // end else: decoding
            }
        }
        // end write

        /**
         * Calls {@link #write} repeatedly until <var>len</var>
         * bytes are written.
         *
         * @param theBytes array from which to read bytes
         * @param off offset for array
         * @param len max number of bytes to read into array
         * @since 1.3
         */
        public void write(byte[] theBytes, int off, int len)
                throws java.io.IOException {
            for (int i = 0; i < len; i++) {
                write(theBytes[off + i]);
            }
            // end for: each byte written
        }
        // end write

        /**
         * Appropriately pads Base64 notation when encoding or throws an exception if Base64 input is not properly
         * padded when decoding.
         *
         * @since 1.3
         */
        public void flush() throws java.io.IOException {
            super.flush();

            if (position > 0) {
                if (encode) {
                    out.write(Base64.encode3to4(buffer, position));
                    position = 0;
                } // end if: encoding
                else {
                    throw new java.io.IOException(
                            "Base64 input not properly padded.");
                }
                // end else: decoding
            }
            // end if: buffer partially full

            out.flush();
        }
        // end flush

        /**
         * Flushes and closes (I think, in the superclass) the stream.
         *
         * @since 1.3
         */
        @Override
        public void close() throws java.io.IOException {
            super.close();

            if (out != null) {
                out.close();
            }

            buffer = null;
            out = null;
        }
        // end close
    }
    // end inner class OutputStream
}
 // end class Base64<|MERGE_RESOLUTION|>--- conflicted
+++ resolved
@@ -17,14 +17,11 @@
  */
 package org.nmrfx.processor.translate;
 
-<<<<<<< HEAD
 import org.slf4j.Logger;
 import org.slf4j.LoggerFactory;
 
-=======
 import java.io.ByteArrayInputStream;
 import java.io.ByteArrayOutputStream;
->>>>>>> 052c151c
 import java.io.IOException;
 import java.io.ObjectInputStream;
 import java.io.ObjectOutputStream;
@@ -244,21 +241,11 @@
              ObjectOutputStream oos = new ObjectOutputStream(new OutputStream(baos, Base64.ENCODE, breakLines))) {
 
             oos.writeObject(serializableObject);
-<<<<<<< HEAD
-        } // end try
-        catch (IOException e) {
+            return baos.toString();
+        } catch(IOException e) {
             log.warn(e.getMessage(), e);
             return null;
-        } // end catch
-
-        return new String(baos.toByteArray());
-=======
-            return baos.toString();
-        } catch(IOException e) {
-            e.printStackTrace();
-            return null;
-        }
->>>>>>> 052c151c
+        }
     }
 
     /**
@@ -509,15 +496,9 @@
 
         try (ObjectInputStream ois = new ObjectInputStream(new ByteArrayInputStream(objBytes))){
             return ois.readObject();
-<<<<<<< HEAD
-        } // end try
+        }
         catch (IOException | ClassNotFoundException e) {
             log.warn(e.getMessage(), e);
-=======
-        }
-        catch (IOException | ClassNotFoundException e) {
-            e.printStackTrace();
->>>>>>> 052c151c
             return null;
         }
     }
