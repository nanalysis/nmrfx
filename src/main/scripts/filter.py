--- conflicted
+++ resolved
@@ -1,16 +1,6 @@
 with open('target/myFilter.properties','r') as f1:
     props = f1.read()
     f1.close()
-<<<<<<< HEAD
-elems = props.split(';')
-firstElem = elems[0].replace('classpath','wclasspath')
-with open('target/myFilterBat.properties','w') as f1:
-    f1.write('wwwclasspath=\\n\\\n')
-    f1.write("set "+firstElem+";\\n\\\n")
-    for elem in elems[1:]:
-        f1.write("set wclasspath=%wclasspath%"+elem+";\\n\\\n")
-    #f1.write('"')
-=======
 props = props.replace('./','')
 elems = props.split(':')
 firstElem = elems[0].replace('classpath=','')
@@ -21,4 +11,3 @@
         f1.write("  "+elem+"\n")
     f1.write("\n")
 
->>>>>>> 6d16ae4b
