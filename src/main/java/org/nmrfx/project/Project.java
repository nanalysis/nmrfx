/*
 * To change this license header, choose License Headers in Project Properties.
 * To change this template file, choose Tools | Templates
 * and open the template in the editor.
 */
package org.nmrfx.project;

import java.beans.PropertyChangeEvent;
import java.beans.PropertyChangeListener;
import java.beans.PropertyChangeSupport;
import java.io.File;
import java.io.FileWriter;
import java.io.IOException;
import java.nio.file.DirectoryIteratorException;
import java.nio.file.DirectoryStream;
import java.nio.file.FileSystem;
import java.nio.file.FileSystems;
import java.nio.file.Files;
import java.nio.file.Path;
import java.nio.file.Paths;
import java.util.ArrayList;
import java.util.Collection;
import java.util.Collections;
import java.util.Comparator;
import java.util.HashMap;
import java.util.List;
import java.util.Map;
import java.util.Optional;
import java.util.TreeSet;
import java.util.function.Predicate;
import java.util.logging.Level;
import java.util.logging.Logger;
import java.util.regex.Matcher;
import java.util.regex.Pattern;
import org.nmrfx.processor.datasets.Dataset;
import org.nmrfx.processor.datasets.DatasetParameterFile;
import org.nmrfx.processor.datasets.DatasetRegion;
import org.nmrfx.processor.datasets.peaks.InvalidPeakException;
import org.nmrfx.processor.datasets.peaks.PeakList;
import org.nmrfx.processor.datasets.peaks.PeakPath;
import org.nmrfx.processor.datasets.peaks.io.PeakReader;
import org.nmrfx.processor.datasets.peaks.io.PeakWriter;
import org.nmrfx.processor.datasets.peaks.ResonanceFactory;
import java.util.stream.Collectors;

/**
 *
 * @author Bruce Johnson
 */
public class Project {

    static final Pattern INDEX_PATTERN = Pattern.compile("^([0-9]+)_.*");
    static final Predicate<String> INDEX_PREDICATE = INDEX_PATTERN.asPredicate();
    static String[] SUB_DIR_TYPES = {"star", "datasets", "molecules", "peaks", "shifts", "refshifts", "windows"};
    static final Map<String, Project> projects = new HashMap<>();
    static Project activeProject = null;
    private Path projectDir = null;
    final String name;
    protected Map<String, PeakList> peakLists;
    protected Map<String, Dataset> datasetMap;
    protected List<Dataset> datasets = new ArrayList<Dataset>();
    public ResonanceFactory resFactory;
    public Map<String, PeakPath> peakPaths;
    public static PropertyChangeSupport pcs = null;

    public Project(String name) {
        this.name = name;
        this.datasetMap = new HashMap<>();
        this.resFactory = getNewResFactory();
        this.resFactory.init();
        peakLists = new HashMap<>();
        peakPaths = new HashMap<>();

        setActive();
    }

<<<<<<< HEAD
    public class FileComparator implements Comparator<Path> {
=======
    public static void setPCS(PropertyChangeSupport newPCS) {
        pcs = newPCS;
    }

    private ResonanceFactory getNewResFactory() {
        ResonanceFactory resFact;
        try {
            Class c = Class.forName("org.nmrfx.processor.datasets.peaks.AtomResonanceFactory");
            try {
                resFact = (ResonanceFactory) c.newInstance();
            } catch (InstantiationException | IllegalAccessException ex) {
                resFact = new ResonanceFactory();
            }
        } catch (ClassNotFoundException ex) {
            resFact = new ResonanceFactory();
        }
        return resFact;
    }

    public static class FileComparator implements Comparator<Path> {

>>>>>>> ed34b03c
        @Override
        public int compare(Path p1, Path p2) {
            String s1 = p1.getFileName().toString();
            String s2 = p2.getFileName().toString();
            int result;
            Optional<Integer> f1 = getIndex(s1);
            Optional<Integer> f2 = getIndex(s2);
            if (f1.isPresent() && !f2.isPresent()) {
                result = 1;
            } else if (!f1.isPresent() && f2.isPresent()) {
                result = -1;
            } else if (f1.isPresent() && f2.isPresent()) {
                int i1 = f1.get();
                int i2 = f2.get();
                result = Integer.compare(i1, i2);
            } else {
                if (s1.endsWith(".seq") && !s2.endsWith(".seq")) {
                    result = 1;
                } else if (!s1.endsWith(".seq") && s2.endsWith(".seq")) {
                    result = -1;
                } else if (s1.endsWith(".pdb") && !s2.endsWith(".pdb")) {
                    result = 1;
                } else if (!s1.endsWith(".pdb") && s2.endsWith(".pdb")) {
                    result = -1;
                } else {
                    result = s1.compareTo(s2);
                }

            }
            return result;
        }

    }

    private ResonanceFactory getNewResFactory() {
        ResonanceFactory resFact;
        try {
            Class c = Class.forName("org.nmrfx.processor.datasets.peaks.AtomResonanceFactory");
            try {
                resFact = (ResonanceFactory) c.newInstance();
            } catch (InstantiationException | IllegalAccessException ex) {
                resFact = new ResonanceFactory();
            }
        } catch (ClassNotFoundException ex) {
            resFact = new ResonanceFactory();
        }
        return resFact;
    }


    public boolean hasDirectory() {
        return projectDir != null;
    }

    public Path getDirectory() {
        return projectDir;
    }

    public static Optional<Integer> getIndex(String s) {
        Optional<Integer> fileNum = Optional.empty();
        Matcher matcher = INDEX_PATTERN.matcher(s);
        if (matcher.matches()) {
            fileNum = Optional.of(Integer.parseInt(matcher.group(1)));
        }
        return fileNum;
    }

    static String getName(String s) {
        Matcher matcher = INDEX_PATTERN.matcher(s);
        String name;
        if (matcher.matches()) {
            name = matcher.group(1);
        } else {
            name = s;
        }
        return name;
    }

    public final void setActive() {
        PropertyChangeEvent event = new PropertyChangeEvent(this, "project", null, this);
        activeProject = this;
        if (pcs != null) {
            pcs.firePropertyChange(event);
        }
    }

    public static Project getActive() {
        Project project = activeProject;
        if (project == null) {
            project = getNewProject("Untitled 1");
        }
        return project;
    }

    private static Project getNewProject(String name) {
        Project project = null;
        try {
            Class c = Class.forName("org.nmrfx.project.GUIStructureProject");
            project = (Project) c.getDeclaredConstructor(String.class).newInstance(name);
        } catch (Exception ex) {
            project = getNewStructureProject(name);
        }
        return project;
    }

    private static Project getNewStructureProject(String name) {
        Project project = null;
        try {
            Class c = Class.forName("org.nmrfx.project.StructureProject");
            project = (Project) c.getDeclaredConstructor(String.class).newInstance(name);
        } catch (Exception ex) {
            project = getNewGUIProject(name);
        }
        return project;
    }

    private static Project getNewGUIProject(String name) {
        Project project = null;
        try {
            Class c = Class.forName("org.nmrfx.project.GUIProject");
            project = (Project) c.getDeclaredConstructor(String.class).newInstance(name);
        } catch (Exception ex) {
            project = new Project(name);
        }
        return project;
    }

    public void createProject(Path projectDir) throws IOException {
        if (Files.exists(projectDir)) {
            throw new IllegalArgumentException("Project directory \"" + projectDir + "\" already exists");
        }
        FileSystem fileSystem = FileSystems.getDefault();
        Files.createDirectory(projectDir);
        for (String subDir : SUB_DIR_TYPES) {
            Path subDirectory = fileSystem.getPath(projectDir.toString(), subDir);
            Files.createDirectory(subDirectory);
        }
        this.projectDir = projectDir;
    }

    public void loadProject(Path projectDir) throws IOException, IllegalStateException {

        String[] subDirTypes = {"datasets", "peaks"};
        for (String subDir : subDirTypes) {
            loadProject(projectDir, subDir);
        }

    }

    public void loadProject(Path projectDir, String subDir) throws IOException, IllegalStateException {
        Project currentProject = getActive();
        setActive();
        FileSystem fileSystem = FileSystems.getDefault();
        if (projectDir != null) {
            Path subDirectory = fileSystem.getPath(projectDir.toString(), subDir);
            if (Files.exists(subDirectory) && Files.isDirectory(subDirectory) && Files.isReadable(subDirectory)) {
                switch (subDir) {
                    case "datasets":
                        loadDatasets(subDirectory);
                        break;
                    case "peaks":
                        loadPeaks(subDirectory);
                        break;
                    default:
                        throw new IllegalStateException("Invalid subdir type");
                }
            }

        }
        this.projectDir = projectDir;
        currentProject.setActive();
    }

    public void saveProject() throws IOException {
        Project currentProject = getActive();
        setActive();
        if (projectDir == null) {
            throw new IllegalArgumentException("Project directory not set");
        }
        savePeakLists();
        saveDatasets();
        currentProject.setActive();
    }

    public void addDataset(Dataset dataset, String datasetName) {
        datasetMap.put(datasetName, dataset);
        refreshDatasetList();
    }

    public boolean removeDataset(String datasetName) {
        Dataset toRemove = datasetMap.get(datasetName);
        boolean result = datasetMap.remove(datasetName) != null;
        refreshDatasetList();
        return result;
    }

    public void refreshDatasetList() {
        datasets.clear();
        datasets.addAll(datasetMap.values());
    }

    List<Dataset> getDatasetList() {
        return datasetMap.values().stream().
                sorted((a, b) -> a.getName().compareTo(b.getName())).
                collect(Collectors.toList());
    }

    public List<Dataset> getDatasetsWithFile(File file) {
        try {
            String testPath = file.getCanonicalPath();
            List<Dataset> datasetsWithFile = datasetMap.values().stream().
                    filter((dataset) -> (dataset.getCanonicalFile().equals(testPath))).
                    collect(Collectors.toList());
            return datasetsWithFile;
        } catch (IOException ex) {
            return Collections.EMPTY_LIST;
        }
    }

    public boolean isDatasetPresent(String name) {
        return datasetMap.containsKey(name);
    }

    public boolean isDatasetPresent(Dataset dataset) {
        return datasetMap.containsValue(dataset);
    }

    public boolean isDatasetPresent(File file) {
        return !getDatasetsWithFile(file).isEmpty();
    }

    public Dataset getDataset(String name) {
        return datasetMap.get(name);
    }

    public List<String> getDatasetNames() {
        return datasetMap.keySet().stream().sorted().collect(Collectors.toList());
    }

    public List<Dataset> getDatasets() {
        return datasets;
    }

    void loadDatasets(Path directory) throws IOException {
        Pattern pattern = Pattern.compile("(.+)\\.(nv|ucsf)");
        Predicate<String> predicate = pattern.asPredicate();
        if (Files.isDirectory(directory)) {
            Files.list(directory).sequential().filter(path -> predicate.test(path.getFileName().toString())).
                    forEach(path -> {
                        System.out.println("read dataset: " + path.toString());
                        String pathName = path.toString();
                        String fileName = path.getFileName().toString();

                        try {
                            Dataset dataset = new Dataset(pathName, fileName, false, false);
                            File regionFile = DatasetRegion.getRegionFile(path.toString());
                            System.out.println("region " + regionFile.toString());
                            if (regionFile.canRead()) {
                                System.out.println("read");
                                TreeSet<DatasetRegion> regions = DatasetRegion.loadRegions(regionFile);
                                dataset.setRegions(regions);
                            }

                        } catch (IOException ex) {
                            Logger.getLogger(Project.class.getName()).log(Level.SEVERE, null, ex);
                        }
                    });
        }
        refreshDatasetList();
    }

    void saveDatasets() throws IOException {
        if (projectDir == null) {
            throw new IllegalArgumentException("Project directory not set");
        }
        Path datasetDir = projectDir.resolve("datasets");

        for (Dataset dataset : datasetMap.values()) {
            File datasetFile = dataset.getFile();
            if (datasetFile != null) {
                Path currentPath = datasetFile.toPath();
                Path fileName = currentPath.getFileName();
                Path pathInProject = datasetDir.resolve(fileName);
                // fixme should we have option to copy file, rather than make  link
                // or add text file with path to original
                if (!Files.exists(pathInProject)) {
                    try {
                        Files.createLink(pathInProject, currentPath);
                    } catch (IOException | UnsupportedOperationException | SecurityException ex) {
                        Files.createSymbolicLink(pathInProject, currentPath);
                    }
                }
                String parFilePath = DatasetParameterFile.getParameterFileName(pathInProject.toString());
                dataset.writeParFile(parFilePath);
                TreeSet<DatasetRegion> regions = dataset.getRegions();
                File regionFile = DatasetRegion.getRegionFile(pathInProject.toString());
                DatasetRegion.saveRegions(regionFile, regions);
            }
        }
    }

    void loadPeaks(Path directory) throws IOException {
        FileSystem fileSystem = FileSystems.getDefault();
        if (Files.isDirectory(directory)) {
            PeakReader peakReader = new PeakReader(true);
            try (DirectoryStream<Path> fileStream = Files.newDirectoryStream(directory, "*.xpk2")) {
                for (Path f : fileStream) {
                    String filePath = f.toString();
                    System.out.println("read peaks: " + f.toString());
                    PeakList peakList = peakReader.readXPK2Peaks(f.toString());
                    String mpk2File = filePath.substring(0, filePath.length() - 4) + "mpk2";
                    Path mpk2Path = fileSystem.getPath(mpk2File);
                    if (Files.exists(mpk2Path)) {
                        peakReader.readMPK2(peakList, mpk2Path.toString());
                    }

                }
            } catch (DirectoryIteratorException | IOException ex) {
                throw new IOException(ex.getMessage());
            }
            peakReader.linkResonances();
        }
    }

    void savePeakLists() throws IOException {
        FileSystem fileSystem = FileSystems.getDefault();

        if (projectDir == null) {
            throw new IllegalArgumentException("Project directory not set");
        }
        Path projectDir = this.projectDir;
        Path peakDirPath = Paths.get(projectDir.toString(), "peaks");
        Files.list(peakDirPath).forEach(path -> {
            String fileName = path.getFileName().toString();
            if (fileName.endsWith(".xpk2") || fileName.endsWith(".mpk2")) {
                String listName = fileName.substring(0, fileName.length() - 5);
                if (PeakList.get(listName) == null) {
                    try {
                        Files.delete(path);
                    } catch (IOException ex) {
                        Logger.getLogger(Project.class.getName()).log(Level.SEVERE, null, ex);
                    }
                }

            }
        });

        peakLists.values().stream().forEach(peakList -> {
            Path peakFilePath = fileSystem.getPath(projectDir.toString(), "peaks", peakList.getName() + ".xpk2");
            Path measureFilePath = fileSystem.getPath(projectDir.toString(), "peaks", peakList.getName() + ".mpk2");
            // fixme should only write if file doesn't already exist or peaklist changed since read
            try {
                try (FileWriter writer = new FileWriter(peakFilePath.toFile())) {
                    PeakWriter peakWriter = new PeakWriter();
                    peakWriter.writePeaksXPK2(writer, peakList);
                    writer.close();
                }
                if (peakList.hasMeasures()) {
                    try (FileWriter writer = new FileWriter(measureFilePath.toFile())) {
                        PeakWriter peakWriter = new PeakWriter();
                        peakWriter.writePeakMeasures(writer, peakList);
                        writer.close();
                    }
                }
            } catch (IOException | InvalidPeakException ioE) {
            }
        });
    }

    public void addPeakList(PeakList peakList, String name) {
        peakLists.put(name, peakList);
    }

    public Collection<PeakList> getPeakLists() {
        return peakLists.values();
    }

    public List<String> getPeakListNames() {
        return peakLists.keySet().stream().sorted().collect(Collectors.toList());
    }

    public PeakList getPeakList(String name) {
        return peakLists.get(name);
    }

    /**
     * Returns an Optional containing the PeakList that has the specified id
     * number or empty value if no PeakList with that id exists.
     *
     * @param listID the id of the peak list
     * @return the Optional containing the PeaKlist or an empty value if no
     * PeakList with that id exists
     */
    public Optional<PeakList> getPeakList(int listID) {
        Optional<PeakList> peakListOpt = peakLists.values().stream().
                filter(p -> (p.getId() == listID)).findFirst();
        return peakListOpt;
    }

    /**
     * Return an Optional containing the PeakList with lowest id number or an
     * empty value if no PeakLists are present.
     *
     * @return Optional containing first peakList if any peak lists present or
     * empty if no peak lists.
     */
    public Optional<PeakList> getFirstPeakList() {
        Optional<PeakList> peakListOpt = peakLists.values().stream().
                sorted((o1, o2) -> Integer.compare(o1.getId(), o2.getId())).findFirst();
        return peakListOpt;
    }

    public void putPeakList(PeakList peakList) {
        peakLists.put(peakList.getName(), peakList);
    }

    public void clearAllPeakLists() {
        peakLists.clear();
    }

    public void clearAllDatasets() {
        List<Dataset> removeDatasets = new ArrayList<>();
        removeDatasets.addAll(datasets);
        for (Dataset dataset : removeDatasets) {
            dataset.close();
        }
        datasetMap.clear();
        datasets.clear();
    }

    public void removePeakList(String name) {
        peakLists.remove(name);
    }

    public void setProjectDir(Path projectDir) {
        this.projectDir = projectDir;
    }

    public void addPeakListListener(Object mapChangeListener) {
    }

    public void addDatasetListListener(Object mapChangeListener) {
    }

    /**
     * Add a PropertyChangeListener to the listener list. The listener is
     * registered for all properties. The same listener object may be added more
     * than once, and will be called as many times as it is added. If listener
     * is null, no exception is thrown and no action is taken.
     */
    public static void addPropertyChangeListener(PropertyChangeListener listener) {
        if (pcs != null) {
            pcs.addPropertyChangeListener(listener);
        }
    }

    /**
     * Remove a PropertyChangeListener from the listener list. This removes a
     * PropertyChangeListener that was registered for all properties. If
     * listener was added more than once to the same event source, it will be
     * notified one less time after being removed. If listener is null, or was
     * never added, no exception is thrown and no action is taken.
     */
    public static void removePropertyChangeListener(PropertyChangeListener listener) {
        if (pcs != null) {
            pcs.removePropertyChangeListener(listener);
        }
    }

    /**
     * Returns an array of all the listeners that were added to the
     * PropertyChangeSupport object with addPropertyChangeListener().
     */
    public static PropertyChangeListener[] getPropertyChangeListeners() {
        if (pcs == null) {
            return null;
        } else {
            return pcs.getPropertyChangeListeners();
        }
    }

}<|MERGE_RESOLUTION|>--- conflicted
+++ resolved
@@ -74,9 +74,6 @@
         setActive();
     }
 
-<<<<<<< HEAD
-    public class FileComparator implements Comparator<Path> {
-=======
     public static void setPCS(PropertyChangeSupport newPCS) {
         pcs = newPCS;
     }
@@ -98,7 +95,6 @@
 
     public static class FileComparator implements Comparator<Path> {
 
->>>>>>> ed34b03c
         @Override
         public int compare(Path p1, Path p2) {
             String s1 = p1.getFileName().toString();
@@ -133,22 +129,6 @@
 
     }
 
-    private ResonanceFactory getNewResFactory() {
-        ResonanceFactory resFact;
-        try {
-            Class c = Class.forName("org.nmrfx.processor.datasets.peaks.AtomResonanceFactory");
-            try {
-                resFact = (ResonanceFactory) c.newInstance();
-            } catch (InstantiationException | IllegalAccessException ex) {
-                resFact = new ResonanceFactory();
-            }
-        } catch (ClassNotFoundException ex) {
-            resFact = new ResonanceFactory();
-        }
-        return resFact;
-    }
-
-
     public boolean hasDirectory() {
         return projectDir != null;
     }
