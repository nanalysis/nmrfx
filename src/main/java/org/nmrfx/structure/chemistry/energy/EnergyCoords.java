/*
 * NMRFx Structure : A Program for Calculating Structures 
 * Copyright (C) 2004-2017 One Moon Scientific, Inc., Westfield, N.J., USA
 *
 * This program is free software: you can redistribute it and/or modify
 * it under the terms of the GNU General Public License as published by
 * the Free Software Foundation, either version 3 of the License, or
 * (at your option) any later version.
 *
 * This program is distributed in the hope that it will be useful,
 * but WITHOUT ANY WARRANTY; without even the implied warranty of
 * MERCHANTABILITY or FITNESS FOR A PARTICULAR PURPOSE.  See the
 * GNU General Public License for more details.
 *
 * You should have received a copy of the GNU General Public License
 * along with this program.  If not, see <http://www.gnu.org/licenses/>.
 */
package org.nmrfx.structure.chemistry.energy;

import java.text.DecimalFormat;
import java.util.ArrayList;
import org.nmrfx.structure.chemistry.Atom;
import static org.nmrfx.structure.chemistry.energy.AtomMath.RADJ;
import org.nmrfx.structure.fastlinear.FastVector3D;
import java.util.Arrays;
import java.util.HashMap;
import java.util.HashSet;
import java.util.Map;
import java.util.Map.Entry;
import java.util.Optional;
import java.util.Set;
import org.apache.commons.math3.util.FastMath;
import org.nmrfx.structure.chemistry.Molecule;
import org.nmrfx.structure.chemistry.Point3;

/**
 *
 * @author Bruce Johnson
 */
public class EnergyCoords {

    private static final int[][] offsets = {{0, 0, 0}, {1, 0, 0}, {1, 1, 0}, {0, 1, 0}, {-1, 1, 0}, {0, 0, 1},
    {1, 0, 1}, {1, 1, 1}, {0, 1, 1}, {-1, 1, 1}, {-1, 0, 1},
    {-1, -1, 1}, {0, -1, 1}, {1, -1, 1}
    };

    final static private int DEFAULTSIZE = 300000;
    FastVector3D[] vecCoords = null;
    int[] resNums = null;
    Atom[] atoms = null;
    int[] mAtoms = null;
    boolean[] swapped = null;
    int[] hBondable = null;
    boolean[] hasBondConstraint = null;
    double[] contactRadii = null;
    int[] cellIndex = null;
    int[] iGroups = new int[DEFAULTSIZE];
    int[] groupSizes = new int[DEFAULTSIZE];
    int[] iAtoms = new int[DEFAULTSIZE];
    int[] jAtoms = new int[DEFAULTSIZE];
    int[] iUnits = new int[DEFAULTSIZE];
    int[] jUnits = new int[DEFAULTSIZE];
    double[] disSq = new double[DEFAULTSIZE];
    double[] rLow2 = new double[DEFAULTSIZE];
    double[] rLow = new double[DEFAULTSIZE];
    double[] rUp2 = new double[DEFAULTSIZE];
    double[] rUp = new double[DEFAULTSIZE];
    double[] viol = new double[DEFAULTSIZE];
    double[] weights = new double[DEFAULTSIZE];

    double[] derivs = new double[DEFAULTSIZE];
    int repelStart = 40000;
    int repelEnd = repelStart;
    int disEnd = 0;
    int nAtoms = 0;
    boolean[][] fixed;
    Map<Integer, Set<Integer>> kSwap = null;

    private static double hbondDelta = 0.60;

    public FastVector3D[] getVecCoords(int size) {
        if ((vecCoords == null) || (vecCoords.length != size)) {
            vecCoords = new FastVector3D[size];
            resNums = new int[size];
            atoms = new Atom[size];
            mAtoms = new int[size];
            swapped = new boolean[size];
            contactRadii = new double[size];
            hasBondConstraint = new boolean[size];
            hBondable = new int[size];
            cellIndex = new int[size];
            for (int i = 0; i < size; i++) {
                vecCoords[i] = new FastVector3D();
            }
        }
        nAtoms = size;

        return vecCoords;
    }

    public FastVector3D[] getVecCoords() {
        return vecCoords;
    }

    public void setCoords(int i, double x, double y, double z, int resNum, Atom atomType) {
        vecCoords[i].set(x, y, z);
        resNums[i] = resNum;
        atoms[i] = atomType;
        atomType.eAtom = i;
    }

    public void clear() {
        repelEnd = repelStart;
    }

    public void clearDist() {
        disEnd = 0;
    }

    public int getNNOE() {
        return disEnd;
    }

    public int getNContacts() {
        return repelEnd - repelStart;
    }

    public void addPair(int i, int j, int iUnit, int jUnit, double r0) {
        iAtoms[repelEnd] = i;
        jAtoms[repelEnd] = j;
        iUnits[repelEnd] = iUnit;
        jUnits[repelEnd] = jUnit;

        this.rLow[repelEnd] = r0;
        rLow2[repelEnd] = r0 * r0;
        rUp2[repelEnd] = Double.MAX_VALUE;
        weights[repelEnd] = 1.0;
        repelEnd++;
    }

    public void addPair(int i, int j, int iUnit, int jUnit, double rLow, double rUp, boolean isBond, int group, double weight) {
        iGroups[disEnd] = group;
        iAtoms[disEnd] = i;
        jAtoms[disEnd] = j;
        iUnits[disEnd] = iUnit;
        jUnits[disEnd] = jUnit;

        this.rLow[disEnd] = rLow;
        rLow2[disEnd] = rLow * rLow;
        this.rUp[disEnd] = rUp;
        rUp2[disEnd] = rUp * rUp;

        hasBondConstraint[i] = isBond;
        hasBondConstraint[j] = isBond;
        weights[disEnd] = weight;
        if (fixed != null) {
            if (isBond) {
                if (i < j) {
                    fixed[i][j - i - 1] = true;
                } else {
                    fixed[j][i - j - 1] = true;
                }
            }
        }
        //if (isBond){
        //    weights[disEnd] = 25.0;
        //}else{
        //    weights[disEnd] = 1.0;
        //}
        disEnd++;
    }

    public double calcRepel(boolean calcDeriv, double weight) {
        double sum = 0.0;
        for (int i = repelStart; i < repelEnd; i++) {
            int iAtom = iAtoms[i];
            int jAtom = jAtoms[i];
            FastVector3D iV = vecCoords[iAtom];
            FastVector3D jV = vecCoords[jAtom];
            double r2 = iV.disSq(jV);
            disSq[i] = r2;
            derivs[i] = 0.0;
            viol[i] = 0.0;
            if (r2 <= rLow2[i]) {
                double r = FastMath.sqrt(r2);
                double dif = rLow[i] - r;
                viol[i] = weights[i] * weight * dif * dif;
                sum += viol[i];
                if (calcDeriv) {
                    //  what is needed is actually the derivative/r, therefore
                    // we divide by r
                    // fixme problems if r near 0.0 so we add small adjustment.  Is there a better way???
                    derivs[i] = -2.0 * weights[i] * weight * dif / (r + RADJ);
                }
            }
        }
        return sum;
    }

    public double calcNOE(boolean calcDeriv, double weight) {
        return calcEnergy(calcDeriv, weight, 0);
    }

    public ViolationStats getRepelError(int i, double limitVal, double weight) {
        return getError(i, limitVal, weight, 1);
    }

    public ViolationStats getNOEError(int i, double limitVal, double weight) {
        return getError(i, limitVal, weight, 0);
    }

    class ViolationStats {

        int mode;
        String aName1;
        String aName2;
        double dis;
        double rUp;
        double rLow;
        double energy;
        double constraintDis = 0.0;
        double dif;

        ViolationStats(int mode, String aName1, String aName2, double dis, double rLow, double rUp, double energy) {
            this.mode = mode;
            this.aName1 = aName1;
            this.aName2 = aName2;
            this.dis = dis;
            this.rLow = rLow;
            this.rUp = rUp;
            this.energy = energy;
            dif = 0.0;
            if (mode == 1) {
                constraintDis = rLow;
                if (dis < rLow) {
                    dif = dis - rLow;
                }
            } else {
                if (dis < rLow) {
                    constraintDis = rLow;
                    dif = dis - rLow;
                } else if (dis > rUp) {
                    constraintDis = rUp;
                    dif = dis - rUp;
                }
            }
        }

        double getViol() {
            return dif;
        }

        public String toString() {
            String modeType = "Dis";
            if (mode == 1) {
                modeType = "Rep";
            }
            String result = String.format("%s: %10s %10s %5.2f %5.2f %5.2f %7.3f\n", modeType, aName1, aName2, constraintDis, dis, dif, energy);
            return result;

        }

    }

    public ViolationStats getError(int i, double limitVal, double weight, int mode) {
        String modeType = "Dis";
        if (mode == 1) {
            i += repelStart;
            modeType = "Rep";
        }
        int iAtom = iAtoms[i];
        int jAtom = jAtoms[i];
        double r2 = disSq[i];
        double r = FastMath.sqrt(r2);
        double dif = 0.0;
        double constraintDis = 0.0;
        if (r2 <= rLow2[i]) {
            r = FastMath.sqrt(r2);
            dif = rLow[i] - r;
            constraintDis = rLow[i];
        } else if (r2 >= rUp2[i]) {
            r = FastMath.sqrt(r2);
            dif = rUp[i] - r;
            constraintDis = rUp[i];
        }
        String result = "";
        ViolationStats stat = null;
        if (Math.abs(dif) > limitVal) {
            double energy = weights[i] * weight * dif * dif;
            stat = new ViolationStats(mode, atoms[iAtom].getFullName(), atoms[jAtom].getFullName(), r, rLow[i], rUp[i], energy);
        }

        return stat;
    }

    private char ijWild(String iAtomOld, String jAtomOld, String iAtomNew, String jAtomNew) {
        /* Returns i, j, or n depending if it was found to wild. 
            the char return is i or j if there was a suitable wild found and 
            n if no wild is found.*/
        String iAtomOldSub = iAtomOld.substring(0, iAtomOld.length() - 1);
        String iAtomNewSub = iAtomNew.substring(0, iAtomNew.length() - 1);
        
        String atomName = iAtomNewSub.substring(iAtomNewSub.indexOf(".") + 1);
        if (atomName.length() < 1){
            return 'n';
        };
        
        if (iAtomOldSub.equals(iAtomNewSub) && jAtomNew.equals(jAtomOld)) {
            return 'i';
        }
        
        String jAtomOldSub = jAtomOld.substring(0, jAtomOld.length() - 1);
        String jAtomNewSub = jAtomNew.substring(0, jAtomNew.length() - 1);
        
        atomName = jAtomNewSub.substring(jAtomNewSub.indexOf(".") + 1);
        if (atomName.length() < 1){
            return 'n';
        }
        if (jAtomOldSub.equals(jAtomNewSub) && iAtomNew.equals(iAtomOld)) {
            return 'j';
        }
        return 'n';
    }

    public void dumpRestraints() {
        DecimalFormat doubFormatter = new DecimalFormat("#.0");
        ArrayList<String[]> groupLineElements = new ArrayList<>();
        String prevGroup = "";
        String prevIAtom = "";
        String prevJAtom = "";

        for (int i = 0; i < disEnd; i++) {
            String iIndex = Integer.toString(i);
            String iGroup = Integer.toString(iGroups[i]);
            boolean newGroup = !prevGroup.equals(iGroup);
            if (newGroup) {
                for (String[] lineElements : groupLineElements) {
                    String line = String.join("\t", lineElements);
                    System.out.println(line);
                }
                groupLineElements.clear();
            }
            int iAtomIndex = iAtoms[i];
            int jAtomIndex = jAtoms[i];
            Molecule mol = Molecule.getActive();
            Atom iAtom = atoms[iAtomIndex];
            Atom jAtom = atoms[jAtomIndex];

            String iAtomName = iAtom.getFullName();
            String jAtomName = jAtom.getFullName();
            char wild = 'n';
            //if (!newGroup) {
            //    wild = ijWild(prevIAtom, prevJAtom, iAtomName, jAtomName);
            //}
            // If there is a new write out the values, if not, make empty
            String lower = newGroup ? doubFormatter.format(rLow[i]) : "";
            String upper = newGroup ? doubFormatter.format(rUp[i]) : "";
            String[] lineElements = {iIndex, iGroup, iAtomName, jAtomName, lower, upper};

            // If we find a wild, no need to add another line, can just use star
            // for wild in the line that wouldve preceded the new element
            if (wild == 'n') {
                groupLineElements.add(lineElements);
            } else {
                int editIndex = wild == 'i' ? 2 : 3;
                lineElements = groupLineElements.get(groupLineElements.size() - 1);
                String atomName = lineElements[editIndex];
                atomName = atomName.substring(0, atomName.length() - 1) + "*";
                lineElements[editIndex] = atomName;
            }

            prevGroup = iGroup;
            prevIAtom = iAtomName;
            prevJAtom = jAtomName;
        }
    }

    public double dumpRestraints(boolean calcDeriv, double weight, int mode) {
        double sum = 0.0;
        int start = 0;
        int end = disEnd;
        if (mode != 0) {
            start = repelStart;
            end = repelEnd;
        }
        for (int i = start; i < end; i++) {
            int iAtom = iAtoms[i];
            int jAtom = jAtoms[i];
            FastVector3D iV = vecCoords[iAtom];
            FastVector3D jV = vecCoords[jAtom];
            double r2 = iV.disSq(jV);
            derivs[i] = 0.0;
            viol[i] = 0.0;
            final double dif;
            final double r;
            if (r2 <= rLow2[i]) {
                r = FastMath.sqrt(r2);
                dif = rLow[i] - r;
            } else if (r2 >= rUp2[i]) {
                r = FastMath.sqrt(r2);
                dif = rUp[i] - r;
            } else {
                continue;
            }
            viol[i] = weights[i] * weight * dif * dif;
            sum += viol[i];
            if (calcDeriv) {
                //  what is needed is actually the derivitive/r, therefore
                // we divide by r
                // fixme problems if r near 0.0 so we add small adjustment.  Is there a better way???
                derivs[i] = -2.0 * weights[i] * weight * dif / (r + RADJ);
            }

        }
        return sum;
    }

    public void updateGroups() {
        int start = 0;
        int end = disEnd;
        for (int i = start; i < end;) {
            groupSizes[i] = 1;
            int j = i + 1;
            while (iGroups[j] == iGroups[i] && j < end) {
                groupSizes[i]++;
                j++;
            }
            i = j;
        }
        updateSwappable();
    }

    public void updateSwappable() {
        int nPartner = 0;
        for (int i = 0; i < atoms.length; i++) {
            Optional<Atom> partner = atoms[i].getMethylenePartner();
            if (partner.isPresent()) {
                mAtoms[i] = partner.get().eAtom;
                nPartner++;
            } else {
                mAtoms[i] = -1;
            }
        }
        int start = 0;
        int end = disEnd;
        kSwap = new HashMap<>();

        for (int k = start; k < end; k++) {
            int groupSize = groupSizes[k];
            for (int kk = 0; kk < groupSize; kk++) {
                int i = iAtoms[k + kk];
                int j = jAtoms[k + kk];
                int storeIndex;
                if (mAtoms[i] != -1) {
                    if (i < mAtoms[i]) {
                        storeIndex = i;
                    } else {
                        storeIndex = mAtoms[i];
                    }
                    Set<Integer> swaps = kSwap.get(storeIndex);
                    if (swaps == null) {
                        swaps = new HashSet<>();
                        kSwap.put(storeIndex, swaps);
                    }
                    swaps.add(k);
                }
                if (mAtoms[j] != -1) {
                    if (j < mAtoms[j]) {
                        storeIndex = j;
                    } else {
                        storeIndex = mAtoms[j];
                    }
                    Set<Integer> swaps = kSwap.get(storeIndex);
                    if (swaps == null) {
                        swaps = new HashSet<>();
                        kSwap.put(storeIndex, swaps);
                    }
                    swaps.add(k);
                }
            }
            if (groupSizes[k] > 1) {
                k += groupSizes[k] - 1;
            }
        }
    }

    public void doSwaps() {
        for (Entry<Integer, Set<Integer>> entry : kSwap.entrySet()) {
            doSwap(entry.getKey(), entry.getValue());
        }
    }

    public void doSwap(int i, Set<Integer> swaps) {
        double preSwap = swapEnergy(swaps);
        swapIt(i);
        double postSwap = swapEnergy(swaps);
        if (postSwap < preSwap) {
            swapped[i] = !swapped[i];
            swapped[mAtoms[i]] = !swapped[mAtoms[i]];
        } else {
            // restore if swap not lower energy
            swapIt(i);
        }
//        double restoreSwap = swapEnergy(swaps);
//        System.out.printf("%3d %10s %8.3f %8.3f %8.3f\n", i, atoms[i].getFullName(), preSwap, postSwap, restoreSwap);
    }

    double swapEnergy(Set<Integer> swaps) {
        double sum = 0.0;
        for (Integer k : swaps) {
            sum += calcEnergy(false, 2.0, 0, k);
        }
        return sum;
    }

    void swapIt(int origAtom) {
        int swapAtom = mAtoms[origAtom];
        if (swapAtom != -1) {
            Set<Integer> swaps = kSwap.get(origAtom);
            if (swaps != null) {
                for (Integer k : swaps) {
                    int groupSize = groupSizes[k];
                    for (int kk = 0; kk < groupSize; kk++) {
                        int ik = kk + k;
                        if (iAtoms[ik] == origAtom) {
                            iAtoms[ik] = swapAtom;
                        } else if (iAtoms[ik] == swapAtom) {
                            iAtoms[ik] = origAtom;
                        }
                        if (jAtoms[ik] == origAtom) {
                            jAtoms[ik] = swapAtom;
                        } else if (jAtoms[ik] == swapAtom) {
                            jAtoms[ik] = origAtom;
                        }
                    }
                }
            }
        }
    }

    public void dumpSwaps() {
        for (Entry<Integer, Set<Integer>> entry : kSwap.entrySet()) {
            dumpSwap(entry.getKey(), entry.getValue());
        }
    }

    public void dumpSwap(int iAtom, Set<Integer> set) {
        System.out.print(atoms[iAtom].getFullName());
        for (Integer k : set) {
            int groupSize = groupSizes[k];
            for (int kk = 0; kk < groupSize; kk++) {
                int ik = kk + k;
                System.out.print(" " + k + " " + ik + " " + atoms[iAtoms[ik]].getFullName() + " " + atoms[jAtoms[ik]].getFullName());
            }
        }
        System.out.println("");
    }

    public double calcEnergy(boolean calcDeriv, double weight, int mode) {
        double sum = 0.0;
        int start = 0;
        int end = disEnd;
        if (mode != 0) {
            start = repelStart;
            end = repelEnd;
        }
        for (int i = start; i < end; i++) {
            sum += calcEnergy(calcDeriv, weight, mode, i);
            if (groupSizes[i] > 1) {
                i += groupSizes[i] - 1;
            }
        }
        return sum;
    }

    public double calcEnergy(boolean calcDeriv, double weight, int mode, int i) {
        double sum = 0.0;
        int groupSize = groupSizes[i];
        int nMono = 1;
        double r2;
        double r2Min = Double.MAX_VALUE;
        if (groupSize > 1) {
            double sum2 = 0.0;
            for (int j = 0; j < groupSize; j++) {
                int iAtom = iAtoms[i + j];
                int jAtom = jAtoms[i + j];
                FastVector3D iV = vecCoords[iAtom];
                FastVector3D jV = vecCoords[jAtom];
                double r2Temp = iV.disSq(jV);
                double r = FastMath.sqrt(r2Temp);
                sum2 += FastMath.pow(r, -6);
                derivs[i + j] = 0.0;
                viol[i + j] = 0.0;
                if (r2Temp < r2Min) {
                    r2Min = r2Temp;
                }
            }
            sum2 /= nMono;
            double r = FastMath.pow(sum2, -1.0 / 6);
            r2 = r * r;
            for (int j = 0; j < groupSize; j++) {
                disSq[i + j] = r2;
            }
        } else {
            int iAtom = iAtoms[i];
            int jAtom = jAtoms[i];
            FastVector3D iV = vecCoords[iAtom];
            FastVector3D jV = vecCoords[jAtom];
            r2 = iV.disSq(jV);
            disSq[i] = r2;
            derivs[i] = 0.0;
            viol[i] = 0.0;
            r2Min = r2;
        }
        final double dif;
        final double r;
        if (r2Min <= rLow2[i]) {
            r = FastMath.sqrt(r2Min);
            dif = rLow[i] - r;
        } else if (r2 >= rUp2[i]) {
            r = FastMath.sqrt(r2);
            dif = rUp[i] - r;
        } else {
            return 0.0;
        }
        viol[i] = weights[i] * weight * dif * dif;
        sum += viol[i];
        if (calcDeriv) {
            //  what is needed is actually the derivative/r, therefore
            // we divide by r
            // fixme problems if r near 0.0 so we add small adjustment.  Is there a better way???
            derivs[i] = -2.0 * weights[i] * weight * dif / (r + RADJ);
        }
        if (groupSize > 1) {
            for (int j = 1; j < groupSize; j++) {
                viol[i + j] = viol[i];
                sum += viol[i + j];
                if (calcDeriv) {
                    //  what is needed is actually the derivative/r, therefore
                    // we divide by r
                    // fixme problems if r near 0.0 so we add small adjustment.  Is there a better way???
                    derivs[i + j] = derivs[i];
                }
            }
        }

        return sum;
    }

    public void addRepelDerivs(AtomBranch[] branches) {
        addDerivs(branches, 1);
    }

    public void addNOEDerivs(AtomBranch[] branches) {
        addDerivs(branches, 0);
    }

    public double calcDihedral(int a, int b, int c, int d) {
        FastVector3D av = vecCoords[a];
        FastVector3D bv = vecCoords[b];
        FastVector3D cv = vecCoords[c];
        FastVector3D dv = vecCoords[d];
        return calcDihedral(av, bv, cv, dv);
    }

    /**
     * Calculates the dihedral angle
     *
     * @param a first point
     * @param b second point
     * @param c third point
     * @param d fourth point
     * @return angle
     */
    public static double calcDihedral(final FastVector3D a, final FastVector3D b, final FastVector3D c, final FastVector3D d) {
        Point3 a3 = new Point3(a.getX(), a.getY(), a.getZ());
        Point3 b3 = new Point3(b.getX(), b.getY(), b.getZ());
        Point3 c3 = new Point3(c.getX(), c.getY(), c.getZ());
        Point3 d3 = new Point3(d.getX(), d.getY(), d.getZ());
        return AtomMath.calcDihedral(a3, b3, c3, d3);
    }

    public void addDerivs(AtomBranch[] branches, int mode) {
        int start = 0;
        int end = disEnd;
        if (mode != 0) {
            start = repelStart;
            end = repelEnd;
        }
        FastVector3D v1 = new FastVector3D();
        FastVector3D v2 = new FastVector3D();
        for (int i = start; i < end; i++) {
            double deriv = derivs[i];
            if (deriv == 0.0) {
                continue;
            }
            int iAtom = iAtoms[i];
            int jAtom = jAtoms[i];

            FastVector3D pv1 = vecCoords[iAtom];
            FastVector3D pv2 = vecCoords[jAtom];

            pv1.crossProduct(pv2, v1);
            v1.multiply(derivs[i]);

            pv1.subtract(pv2, v2);
            v2.multiply(derivs[i]);
            int iUnit = iUnits[i];
            int jUnit = jUnits[i];

            if (iUnit >= 0) {
                branches[iUnit].addToF(v1.getValues());
                branches[iUnit].addToG(v2.getValues());

            }
            if (jUnit >= 0) {
                branches[jUnit].subtractToF(v1.getValues());
                branches[jUnit].subtractToG(v2.getValues());
            }
        }
    }

    double[][] getBoundaries() {
        double[][] bounds = new double[3][2];
        for (int i = 0; i < 3; i++) {
            bounds[i][0] = Double.MAX_VALUE;
            bounds[i][1] = Double.NEGATIVE_INFINITY;
        }
        for (int i = 0; i < nAtoms; i++) {
            double[] data = vecCoords[i].getValues();
            for (int j = 0; j < 3; j++) {
                bounds[j][0] = Math.min(data[j], bounds[j][0]);
                bounds[j][1] = Math.max(data[j], bounds[j][1]);
            }
        }
        // change bounds to be minimum and size
        for (int j = 0; j < 3; j++) {
            bounds[j][1] = bounds[j][1] - bounds[j][0];
        }
        return bounds;
    }

    public void setRadii(double hardSphere, boolean includeH, double shrinkValue, double shrinkHValue) {
        for (int i = 0; i < nAtoms; i++) {
            Atom atom1 = atoms[i];
            AtomEnergyProp iProp = (AtomEnergyProp) atom1.atomEnergyProp;
            if (iProp == null) {
                contactRadii[i] = 0.0;
            } else if (atom1.getType().endsWith("g")) { // coarseGrain
                contactRadii[i] = 0.0;
            } else {
                hBondable[i] = iProp.getHBondMode();
                double rh1 = iProp.getRh();

                if (atom1.getAtomicNumber() != 1) {
                    rh1 -= shrinkValue;
                } else {
                    rh1 -= shrinkHValue;
                }

                if (!includeH) {
                    if (atom1.hydrogens > 0) {
                        rh1 += hardSphere;
                    }
                }
                contactRadii[i] = rh1;
            }
        }
    }

    public void setCells(EnergyLists eList, int deltaEnd, double limit, double hardSphere, boolean includeH, double shrinkValue, double shrinkHValue) {
        double limit2 = limit * limit;
        double[][] bounds = getBoundaries();
        int[] nCells = new int[3];
        setRadii(hardSphere, includeH, shrinkValue, shrinkHValue);
//        System.out.println("set cells");
        clear();

        for (int j = 0; j < 3; j++) {
            nCells[j] = 1 + (int) Math.floor(bounds[j][1] / limit);
        }
        int[] strides = {1, nCells[0], nCells[0] * nCells[1]};
        int nCellsTotal = nCells[0] * nCells[1] * nCells[2];
        int[] cellCounts = new int[nCellsTotal];
        int[] cellStarts = new int[nCellsTotal];
        for (int i = 0; i < nAtoms; i++) {
            double[] data = vecCoords[i].getValues();
            int[] idx = new int[3];
            for (int j = 0; j < 3; j++) {
                idx[j] = (int) Math.floor((data[j] - bounds[j][0]) / limit);
            }
            int index = idx[0] + idx[1] * strides[1] + idx[2] * strides[2];
            cellCounts[index]++;
            cellIndex[i] = index;
//            System.out.println(i + " index " + index + " " + atoms[i].getShortName() + " " + idx[0] + " " + idx[1] + " " + idx[2]);
        }
        int[] offsets1 = new int[offsets.length];
        int start = 0;
        for (int i = 0; i < nCellsTotal; i++) {
            cellStarts[i] = start;
            start += cellCounts[i];
        }
        for (int i = 0; i < offsets1.length; i++) {
            int delta = offsets[i][0] + offsets[i][1] * strides[1] + offsets[i][2] * strides[2];
            offsets1[i] = delta;
        }
        int[] atomIndex = new int[nAtoms];
        int[] nAdded = new int[nCellsTotal];
        for (int i = 0; i < nAtoms; i++) {
            int index = cellIndex[i];
            atomIndex[cellStarts[index] + nAdded[index]] = i;
//            System.out.println("index " + i + " " + index + " " + (cellStarts[index] + nAdded[index]));
            nAdded[index]++;
        }
        for (int ix = 0; ix < nCells[0]; ix++) {
            for (int iy = 0; iy < nCells[1]; iy++) {
                for (int iz = 0; iz < nCells[2]; iz++) {
                    int iCell = ix + iy * strides[1] + iz * strides[2];
                    int iStart = cellStarts[iCell];
                    int iEnd = iStart + cellCounts[iCell];
//                    System.out.println("iCell " + iCell + " " + iStart + " " + iEnd + " " + ix + " " + iy + " " + iz);
                    int jOffset = 0;
                    for (int iOff = 0; iOff < offsets.length; iOff++) {
                        int dX = offsets[iOff][0];
                        int dY = offsets[iOff][1];
                        int dZ = offsets[iOff][2];
                        int jx = ix + dX;
                        int jy = iy + dY;
                        int jz = iz + dZ;
//                        System.out.println(dX + " " + dY + " " + dZ + "iCell jCell");
                        if ((jx < 0) || (jx >= nCells[0])) {
                            continue;
                        }
                        if ((jy < 0) || (jy >= nCells[1])) {
                            continue;
                        }
                        if ((jz < 0) || (jz >= nCells[2])) {
                            continue;
                        }
                        int jCell = jx + jy * strides[1] + jz * strides[2];
//                        System.out.println(iCell + " cell " + jCell + " offset " + iOff + " " + jOffset++);
                        int jStart = cellStarts[jCell];
                        int jEnd = jStart + cellCounts[jCell];
//                        System.out.println("iCell " + iCell + " jCell " + jCell + " " + jStart + " " + jEnd);

                        for (int i = iStart; i < iEnd; i++) {
                            int ip = atomIndex[i];
                            if ((atoms[ip].getAtomicNumber() == 1) && !includeH) {
                                continue;
                            }
                            if (iCell == jCell) {
                                jStart = i + 1;
                            }
                            for (int j = jStart; j < jEnd; j++) {
                                int jp = atomIndex[j];
                                if ((atoms[jp].getAtomicNumber() == 1) && !includeH) {
                                    continue;
                                }
                                if (ip != jp) {
                                    int iAtom;
                                    int jAtom;
                                    if (ip < jp) {
                                        iAtom = ip;
                                        jAtom = jp;
                                    } else {
                                        iAtom = jp;
                                        jAtom = ip;
                                    }
                                    Atom atom1 = atoms[iAtom];
                                    Atom atom2 = atoms[jAtom];
                                    double disSq = vecCoords[iAtom].disSq(vecCoords[jAtom]);
//                                    System.out.println("i " + i + " j " + j + " iCell " + iCell + " " + jCell + " " + iOff + " atom " + iAtom + " " + (jAtom - iAtom - 1) + " " + atom1.getShortName() + " " + atom2.getShortName() + " " + disSq);
                                    if (disSq < limit2) {
                                        int iRes = resNums[iAtom];
                                        int jRes = resNums[jAtom];
                                        int deltaRes = Math.abs(jRes - iRes);
                                        if (deltaRes >= deltaEnd) {
                                            continue;
                                        }
                                        boolean notFixed = true;
                                        double adjustClose = 0.0;
                                        // fixme could we have invalid jAtom-iAtom-1, if res test inappropriate
                                        if ((iRes == jRes) || (deltaRes == 1)) {
                                            if ((iAtom >= fixed.length) || ((jAtom - iAtom - 1) >= fixed[iAtom].length)) {
                                                System.out.println("i " + i + " j " + j + " iCell " + iCell + " " + jCell + " " + iOff + " atom " + iAtom + " " + (jAtom - iAtom - 1) + " " + atom1.getShortName() + " " + atom2.getShortName() + " " + disSq);
                                            }
                                            if (fixed[iAtom][jAtom - iAtom - 1]) {
                                                notFixed = false;
                                            }
                                            if (checkCloseAtoms(atom1, atom2)) {
                                                adjustClose = 0.2;
                                            }
                                        }
                                        boolean interactable1 = (contactRadii[iAtom] > 1.0e-6) && (contactRadii[jAtom] > 1.0e-6);
                                        // fixme  this is fast, but could miss interactions for atoms that are not bonded
                                        // as it doesn't test for an explicit bond between the pairs
                                        boolean notConstrained = !hasBondConstraint[iAtom] || !hasBondConstraint[jAtom];
//                                        System.out.println("        " + notFixed + " " + (fixed[iAtom][jAtom - iAtom - 1]) + " " + deltaRes + " "
//                                                + interactable1 + " " + notConstrained);
                                        if (notFixed && interactable1 && notConstrained) {
                                            int iUnit;
                                            int jUnit;
                                            if (atom1.rotGroup != null) {
                                                iUnit = atom1.rotGroup.rotUnit;
                                            } else {
                                                iUnit = -1;
                                            }
                                            if (atom2.rotGroup != null) {
                                                jUnit = atom2.rotGroup.rotUnit;
                                            } else {
                                                jUnit = -1;
                                            }

                                            //double rH = ePair.getRh();
                                            double rH = contactRadii[iAtom] + contactRadii[jAtom];
                                            if (hBondable[iAtom] * hBondable[jAtom] < 0) {
                                                rH -= hbondDelta;
                                            }
                                            rH -= adjustClose;

                                            addPair(iAtom, jAtom, iUnit, jUnit, rH);

                                        }
                                    }
                                }
//                                System.out.println(iOff + " " + i + " " + j + " " + k + " " + ip + " " + jp + " " + disSq);
                            }
                        }
                    }
                }
            }
        }
//System.out.println("nrep " + (repelEnd-repelStart) + " " + includeH + " " + limit);
    }

    public double[][][] getFixedRange() {
        int lastRes = Integer.MIN_VALUE;
        int nResidues = 0;
        for (int i = 0; i < nAtoms; i++) {
            if (resNums[i] != lastRes) {
                lastRes = resNums[i];
                nResidues++;
            }
        }
        int[] resCounts = new int[nResidues];
        int[] resStarts = new int[nResidues];
        lastRes = Integer.MIN_VALUE;
        int j = 0;
        for (int i = 0; i < nAtoms; i++) {
            resCounts[resNums[i]]++;
            if (resNums[i] != lastRes) {
                lastRes = resNums[i];
                resStarts[j++] = i;
            }
        }
        double[][][] disRange = new double[2][nAtoms][];
        fixed = new boolean[nAtoms][];
        for (int i = 0; i < nAtoms; i++) {
            int resNum = resNums[i];
            int lastAtom = i + 200;
            if (lastAtom >= nAtoms) {
                lastAtom = nAtoms - 1;
            }
            int nResAtoms = lastAtom - i;
//            int nResAtoms = resCounts[resNum];
//            nResAtoms -= (i - resStarts[resNum]) + 1;
//            if (resNum < (nResidues - 1)) {
//                nResAtoms += resCounts[resNum + 1];
//            }
            disRange[0][i] = new double[nResAtoms];
            fixed[i] = new boolean[nResAtoms];
            Arrays.fill(disRange[0][i], Double.MAX_VALUE);
            disRange[1][i] = new double[nResAtoms];
            Arrays.fill(disRange[1][i], Double.NEGATIVE_INFINITY);

        }
        return disRange;
    }

    public void updateRanges(double[][][] disRanges) {
        for (int i = 0; i < nAtoms; i++) {
            FastVector3D v1 = vecCoords[i];
            for (int j = 0, len = disRanges[0][i].length; j < len; j++) {
                FastVector3D v2 = vecCoords[i + j + 1];
                double dis = v1.dis(v2);
                disRanges[0][i][j] = Math.min(dis, disRanges[0][i][j]);
                disRanges[1][i][j] = Math.max(dis, disRanges[1][i][j]);
            }
        }
    }

    public void updateFixed(double[][][] disRanges) {
        double tol = 0.2;
        int nFixed = 0;
        for (int i = 0; i < nAtoms; i++) {
//            System.out.print(i);
            for (int j = 0, len = disRanges[0][i].length; j < len; j++) {
                double delta = disRanges[1][i][j] - disRanges[0][i][j];
                //System.out.println(i + " " + j + " " + atoms[i].getShortName() + " " + atoms[i + j + 1].getShortName() + " " + delta);
                fixed[i][j] = delta < tol;
                if (fixed[i][j]) {
                    nFixed++;
                }
//                if (fixed[i][j]) {
//                    System.out.print(" " + j);
//                }
            }
//            System.out.println("");
        }
<<<<<<< HEAD
        System.out.println("Nfix " + nFixed + " " + nAtoms);
=======
>>>>>>> 4080d9e4
        //dumpFixed();
    }

    public void dumpFixed() {
        System.out.println("dump fixed");
        for (int i = 0; i < nAtoms; i++) {
            System.out.println(atoms[i].getShortName());
        }
        for (int i = 0; i < fixed.length; i++) {
            for (int j = 0; j < fixed[i].length; j++) {
                if (fixed[i][j]) {
                    System.out.println(atoms[i].getShortName() + " " + atoms[i + j + 1].getShortName());
                }
            }
        }
    }

    public boolean fixedCurrent() {
        boolean status = (fixed != null) && (fixed.length == nAtoms);
        return status;
    }

    public boolean checkCloseAtoms(Atom atom1, Atom atom2) {
        boolean close = false;
        if ((atom1.getAtomicNumber() != 1) || (atom2.getAtomicNumber() != 1)) {
            Atom testAtom1;
            Atom testAtom2;
            if (atom1.rotUnit < atom2.rotUnit) {
                testAtom1 = atom1;
                testAtom2 = atom2;
            } else {
                testAtom2 = atom1;
                testAtom1 = atom2;
            }
            Atom rotGroup1 = testAtom1.rotGroup;
            Atom rotGroup2 = testAtom2.rotGroup;
            Atom parent2 = null;
            if (rotGroup2 != null) {
                parent2 = rotGroup2.parent;
            }
            // atoms in close groups are allowed to be a little closer to add a little more flexibility since we don't allow bond angles and lengths to change
            if (parent2 != null && (parent2.parent == testAtom1)) {
                close = true;
            } else if (rotGroup1 != null) {
                Atom parent1 = rotGroup1.parent;
                if (parent1 != null) {
                    if (parent1.parent == testAtom2) {
                        close = true;
                    } else if (parent1 == testAtom2.parent) {
                        close = true;
                    } else if (rotGroup1 == parent2) {
                        close = true;
                    } else if (parent1 == testAtom2.parent) {
                        close = true;
                    } else if (parent2 == testAtom1.parent) {
                        close = true;
                    } else if (parent1 == parent2) {
                        //  rh1 -= 0.1;
                        //  rh2 -= 0.1;
                    }
                }
            }
        }
        return close;

    }

}<|MERGE_RESOLUTION|>--- conflicted
+++ resolved
@@ -1007,10 +1007,6 @@
             }
 //            System.out.println("");
         }
-<<<<<<< HEAD
-        System.out.println("Nfix " + nFixed + " " + nAtoms);
-=======
->>>>>>> 4080d9e4
         //dumpFixed();
     }
 
