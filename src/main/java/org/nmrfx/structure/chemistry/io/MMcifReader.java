--- conflicted
+++ resolved
@@ -203,13 +203,8 @@
 
         }
     }
-<<<<<<< HEAD
     
     Molecule buildConformation(final Saveframe saveframe, Molecule molecule) throws ParseException {
-=======
-
-    void buildConformation(final Saveframe saveframe, Molecule molecule) throws ParseException {
->>>>>>> 1d414eef
         Loop loop = saveframe.getLoop("_struct_conf");
         if (loop == null) {
             throw new ParseException("No \"_struct_conf\" loop");
@@ -358,7 +353,9 @@
             List<String> authAsymIDColumn = loop.getColumnAsList("auth_asym_id");
             List<String> authAtomIDColumn = loop.getColumnAsList("auth_atom_id");
             List<Integer> pdbModelNumColumn = loop.getColumnAsIntegerList("pdbx_PDB_model_num", 0);
-       
+            
+            List<Atom> readAtoms = new ArrayList<>();
+            Molecule molecule = Molecule.getActive();
             for (int i = 0; i < typeSymbolColumn.size(); i++) {
 //                String groupPDB = (String) groupPDBColumn.get(i);
 //                String idCode = (String) idColumn.get(i);
@@ -388,57 +385,40 @@
                 }
                 String fullAtom = chainCode + ":" + sequenceCode + "." + atomName;
                 //  System.out.println(fullAtom);
-                Molecule molecule = Molecule.getActive();
+                
                 if (!molecule.structures.contains(pdbModelNum - 1)) {
                     molecule.structures.add(pdbModelNum - 1);
                     molecule.setActiveStructures();
                 }
            
-                List<Atom> atoms = Molecule.getNEFMatchedAtoms(new MolFilter(fullAtom), molecule);
+                Atom atom = Molecule.getAtomByName(fullAtom);
+                readAtoms.add(atom);
 //                System.out.println(fullAtom + " " + atoms);
                 //  System.out.println(atoms.toString());
-                for (Atom atom : atoms) {
-                    if (atom == null) {
-                        throw new ParseException("invalid atom in assignments saveframe \"" + mapID + "." + atomName + "\"");
-                    }
-<<<<<<< HEAD
-                    
-=======
-
->>>>>>> 1d414eef
-                    SpatialSet spSet = atom.spatialSet;
-                    if (spSet == null) {
-                        throw new ParseException("invalid spatial set in assignments saveframe \"" + mapID + "." + atomName + "\"");
-                    }
-<<<<<<< HEAD
-                    spSet.addPoint(xCoord, yCoord, zCoord);
-                    spSet.addOccupancy(occupancy);
-                    spSet.addBFactor(bFactor);
-=======
-                    //  System.out.println(atom.getFullName() + " " + value);
-                    try {
-                        atom.addCoords(xCoord, yCoord, zCoord, occupancy, bFactor);
-                    } catch (InvalidMoleculeException imE) {
-
-                    }
-                    if (hasResonances && !resIDStr.equals(".")) {
-                        long resID = Long.parseLong(resIDStr);
-                        if (resID >= 0) {
-                            AtomResonance resonance = (AtomResonance) resFactory.get(resID);
-                            if (resonance == null) {
-                                throw new ParseException("atom elem resonance " + resIDStr + ": invalid resonance");
-                            }
-//                    ResonanceSet resonanceSet = resonance.getResonanceSet();
-//                    if (resonanceSet == null) {
-//                        resonanceSet = new ResonanceSet(resonance);
-//                    }
-                            atom.setResonance(resonance);
-                            resonance.setAtom(atom);
-                        }
-                    }
->>>>>>> 1d414eef
-                }
-            }
+
+                if (atom == null) {
+                    throw new ParseException("invalid atom in assignments saveframe \"" + mapID + "." + atomName + "\"");
+                }
+
+                SpatialSet spSet = atom.getSpatialSet();
+                if (molecule.getActiveStructures().length == 1) {
+                    spSet.clearCoords();
+                }
+                
+                if (spSet == null) {
+                    throw new ParseException("invalid spatial set in assignments saveframe \"" + mapID + "." + atomName + "\"");
+                }
+           
+                try {
+                    atom.addCoords(xCoord, yCoord, zCoord, occupancy, bFactor);
+                } catch (InvalidMoleculeException imE) {
+
+                }
+            }
+            List<Atom> atomsNotRead = new ArrayList<>();
+            atomsNotRead.addAll(molecule.getAtomArray());
+            atomsNotRead.removeAll(readAtoms);
+            molecule.getAtomArray().removeAll(atomsNotRead);
         }
     }
 
@@ -599,7 +579,7 @@
         if ((argv.length != 0) && (argv.length != 3)) {
             throw new IllegalArgumentException("?shifts fromSet toSet?");
         }
-        AtomResonanceFactory resFactory = (AtomResonanceFactory) PeakDim.resFactory;
+        
         dihedral = null;
         if (argv.length == 0) {
             hasResonances = false;
