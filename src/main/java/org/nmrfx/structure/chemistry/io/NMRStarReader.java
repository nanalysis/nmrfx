--- conflicted
+++ resolved
@@ -755,36 +755,6 @@
         return spg;
     }
 
-<<<<<<< HEAD
-    private void addResonance(long resID, PeakDim peakDim) {
-        List<PeakDim> peakDims = resMap.get(resID);
-        if (peakDims == null) {
-            peakDims = new ArrayList<>();
-            resMap.put(resID, peakDims);
-        }
-        peakDims.add(peakDim);
-    }
-
-    public void linkResonances() {
-        ResonanceFactory resFactory = PeakDim.resFactory();
-        for (Long resID : resMap.keySet()) {
-            List<PeakDim> peakDims = resMap.get(resID);
-            PeakDim firstPeakDim = peakDims.get(0);
-            Resonance resonance = resFactory.build(resID);
-            firstPeakDim.setResonance(resonance);
-            resonance.add(firstPeakDim);
-            if (peakDims.size() > 1) {
-                for (PeakDim peakDim : peakDims) {
-                    if (peakDim != firstPeakDim) {
-                        PeakList.linkPeakDims(firstPeakDim, peakDim);
-                    }
-                }
-            }
-        }
-    }
-
-=======
->>>>>>> 33b2f3f4
     public void processSTAR3PeakList(Saveframe saveframe) throws ParseException {
         ResonanceFactory resFactory = PeakDim.resFactory();
         String listName = saveframe.getValue("_Spectral_peak_list", "Sf_framecode");
