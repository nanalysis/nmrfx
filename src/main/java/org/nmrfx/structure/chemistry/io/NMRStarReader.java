/*
 * NMRFx Structure : A Program for Calculating Structures 
 * Copyright (C) 2004-2017 One Moon Scientific, Inc., Westfield, N.J., USA
 *
 * This program is free software: you can redistribute it and/or modify
 * it under the terms of the GNU General Public License as published by
 * the Free Software Foundation, either version 3 of the License, or
 * (at your option) any later version.
 *
 * This program is distributed in the hope that it will be useful,
 * but WITHOUT ANY WARRANTY; without even the implied warranty of
 * MERCHANTABILITY or FITNESS FOR A PARTICULAR PURPOSE.  See the
 * GNU General Public License for more details.
 *
 * You should have received a copy of the GNU General Public License
 * along with this program.  If not, see <http://www.gnu.org/licenses/>.
 */
package org.nmrfx.structure.chemistry.io;

import java.io.BufferedReader;
import org.nmrfx.structure.chemistry.*;
import org.nmrfx.structure.chemistry.constraints.*;
import org.nmrfx.structure.chemistry.energy.Dihedral;
import org.nmrfx.structure.chemistry.energy.EnergyLists;
import org.nmrfx.processor.datasets.Dataset;
import org.nmrfx.processor.datasets.peaks.AtomResonance;
import org.nmrfx.processor.datasets.peaks.AtomResonanceFactory;
import org.nmrfx.processor.datasets.peaks.Peak;
import org.nmrfx.processor.datasets.peaks.PeakDim;
import org.nmrfx.processor.datasets.peaks.PeakList;
import org.nmrfx.processor.datasets.peaks.ResonanceFactory;
import org.nmrfx.processor.star.Loop;
import org.nmrfx.processor.star.ParseException;
import org.nmrfx.processor.star.STAR3;
import org.nmrfx.processor.star.Saveframe;
import java.io.File;
import java.io.FileNotFoundException;
import java.io.FileReader;
import java.io.IOException;
import java.nio.file.FileSystems;
import java.util.*;
import org.nmrfx.processor.datasets.peaks.Resonance;
import org.nmrfx.processor.datasets.peaks.SpectralDim;
import org.nmrfx.processor.utilities.NvUtil;
import org.nmrfx.structure.chemistry.io.Sequence.RES_POSITION;
import org.nmrfx.structure.utilities.Util;

/**
 *
 * @author brucejohnson
 */
public class NMRStarReader {

    static String[] polymerEntityStrings = {"_Entity.Sf_category", "_Entity.Sf_framecode", "_Entity.Entry_ID", "_Entity.ID", "_Entity.Name", "_Entity.Type", "_Entity.Polymer_type", "_Entity.Polymer_strand_ID", "_Entity.Polymer_seq_one_letter_code_can", "_Entity.Polymer_seq_one_letter_code"};

    final STAR3 star3;
    final File starFile;

    Map entities = new HashMap();
    boolean hasResonances = false;
    Map<Long, List<PeakDim>> resMap = new HashMap<>();

    public NMRStarReader(final File starFile, final STAR3 star3) {
        this.star3 = star3;
        this.starFile = starFile;
//        PeakDim.setResonanceFactory(new AtomResonanceFactory());
    }

    public static void read(String starFileName) throws ParseException {
        File file = new File(starFileName);
        read(file);
    }

    public static void read(File starFile) throws ParseException {
        FileReader fileReader;
        try {
            fileReader = new FileReader(starFile);
        } catch (FileNotFoundException ex) {
            return;
        }
        BufferedReader bfR = new BufferedReader(fileReader);

        STAR3 star = new STAR3(bfR, "star3");

        try {
            star.scanFile();
        } catch (ParseException parseEx) {
            throw new ParseException(parseEx.getMessage() + " " + star.getLastLine());
        }
        NMRStarReader reader = new NMRStarReader(starFile, star);
        reader.process();
    }

    static void updateFromSTAR3ChemComp(Saveframe saveframe, Compound compound) throws ParseException {
        Loop loop = saveframe.getLoop("_Chem_comp_atom");
        if (loop == null) {
<<<<<<< HEAD
            throw new ParseException("No \"_Chem_comp_atom\" loop in \"" + saveframe.getName() + "\"");
        }
        List<String> idColumn = loop.getColumnAsList("Atom_ID");
        List<String> typeColumn = loop.getColumnAsList("Type_symbol");
        for (int i = 0; i < idColumn.size(); i++) {
            String aName = (String) idColumn.get(i);
            String aType = (String) typeColumn.get(i);
            Atom atom = Atom.genAtomWithElement(aName, aType);
            compound.addAtom(atom);
=======
            System.out.println("No \"_Chem_comp_atom\" loop in \"" + saveframe.getName() + "\"");
        } else {
            List<String> idColumn = loop.getColumnAsList("Atom_ID");
            List<String> typeColumn = loop.getColumnAsList("Type_symbol");
            for (int i = 0; i < idColumn.size(); i++) {
                String aName = (String) idColumn.get(i);
                String aType = (String) typeColumn.get(i);
                Atom atom = new Atom(aName, aType);
                compound.addAtom(atom);
            }
>>>>>>> 71bd3e3d
        }
        compound.updateNames();
        loop = saveframe.getLoop("_Chem_comp_bond");
        if (loop != null) {
            List<String> id1Column = loop.getColumnAsList("Atom_ID_1");
            List<String> id2Column = loop.getColumnAsList("Atom_ID_2");
            List<String> orderColumn = loop.getColumnAsList("Value_order");
            for (int i = 0; i < id1Column.size(); i++) {
                String aName1 = (String) id1Column.get(i);
                String aName2 = (String) id2Column.get(i);
                String orderString = (String) orderColumn.get(i);
                Atom atom1 = compound.getAtom(aName1);
                Atom atom2 = compound.getAtom(aName2);
                Order order = Order.SINGLE;
                if (orderString.toUpperCase().startsWith("SING")) {
                    order = Order.SINGLE;
                } else if (orderString.toUpperCase().startsWith("DOUB")) {
                    order = Order.DOUBLE;
                } else if (orderString.toUpperCase().startsWith("TRIP")) {
                    order = Order.TRIPLE;
                } else {
                    order = Order.SINGLE;
                }
                int stereo = 0;
                Atom.addBond(atom1, atom2, order, stereo, false);
            }
            for (Atom atom : compound.getAtoms()) {
                if (atom.bonds == null) {
                    System.out.println("no bonds");
                } else {
                    System.out.println(atom.bonds.size());
                }
            }
        }
    }

    static void addComponents(Saveframe saveframe, List<String> idColumn, List<String> authSeqIDColumn, List<String> compIDColumn, List<String> entityIDColumn, Compound compound) throws ParseException {
        for (int i = 0; i < compIDColumn.size(); i++) {
            String resName = (String) compIDColumn.get(i);
            String seqNumber = (String) authSeqIDColumn.get(i);
            String ccSaveFrameName = "save_chem_comp_" + resName;
            Saveframe ccSaveframe = saveframe.getSTAR3().getSaveframe(ccSaveFrameName);
            if (ccSaveframe == null) {
                ccSaveFrameName = "save_" + resName;
                ccSaveframe = saveframe.getSTAR3().getSaveframe(ccSaveFrameName);
            }
            if (ccSaveframe != null) {
                compound.setNumber(seqNumber);
                updateFromSTAR3ChemComp(ccSaveframe, compound);
            } else {
                System.out.println("No save frame: " + ccSaveFrameName);
            }
        }

    }

    public static void processLoop(STAR3 star3, List tagList) {
    }

    static void finishSaveFrameProcessing(final NMRStarReader nmrStar, Saveframe saveframe, Compound compound, String mapID) throws ParseException {
        Loop loop = saveframe.getLoop("_Entity_comp_index");
        if (loop != null) {
            List<String> idColumn = loop.getColumnAsList("ID");
            List<String> authSeqIDColumn = loop.getColumnAsList("Auth_seq_ID");
            List<String> entityIDColumn = loop.getColumnAsList("Entity_ID");
            List<String> compIDColumn = loop.getColumnAsList("Comp_ID");
            nmrStar.addCompound(mapID, compound);
            addComponents(saveframe, idColumn, authSeqIDColumn, compIDColumn, entityIDColumn, compound);
        } else {
            System.out.println("No \"_Entity_comp_index\" loop");
        }

    }

    public void finishSaveFrameProcessing(final Polymer polymer, final Saveframe saveframe, final String nomenclature, final boolean capped) throws ParseException {
        String lstrandID = saveframe.getOptionalValue("_Entity", "Polymer_strand_ID");
        if (lstrandID != null) {
            System.out.println("set strand " + lstrandID);
            polymer.setStrandID(lstrandID);
        }
        String type = saveframe.getOptionalValue("_Entity", "Polymer_type");
        if (type != null) {
            System.out.println("set polytype " + type);
            polymer.setPolymerType(type);
        }
        Loop loop = saveframe.getLoop("_Entity_comp_index");
        if (loop == null) {
            System.out.println("No \"_Entity_comp_index\" loop");
        } else {
            List<String> idColumn = loop.getColumnAsList("ID");
            List<String> authSeqIDColumn = loop.getColumnAsList("Auth_seq_ID");
            List<String> entityIDColumn = loop.getColumnAsList("Entity_ID");
            List<String> compIDColumn = loop.getColumnAsList("Comp_ID");
            addResidues(polymer, saveframe, idColumn, authSeqIDColumn, compIDColumn, entityIDColumn, nomenclature);
            polymer.setCapped(capped);
            if (capped) {
                PDBFile.capPolymer(polymer);
            }
        }
        loop = saveframe.getLoop("_Entity_chem_comp_deleted_atom");
        if (loop != null) {
            List<String> idColumn = loop.getColumnAsList("ID");
            List<String> compIndexIDColumn = loop.getColumnAsList("Comp_index_ID");
            List<String> compIDColumn = loop.getColumnAsList("Comp_ID");
            List<String> atomIDColumn = loop.getColumnAsList("Atom_ID");
            List<String> entityIDColumn = loop.getColumnAsList("Entity_ID");
            polymer.removeAtoms(compIndexIDColumn, atomIDColumn);
        }
        loop = saveframe.getLoop("_Entity_bond");
        if (loop != null) {
            List<String> orderColumn = loop.getColumnAsList("Value_order");
            List<String> comp1IndexIDColumn = loop.getColumnAsList("Comp_index_ID_1");
            List<String> atom1IDColumn = loop.getColumnAsList("Atom_ID_1");
            List<String> comp2IndexIDColumn = loop.getColumnAsList("Comp_index_ID_2");
            List<String> atom2IDColumn = loop.getColumnAsList("Atom_ID_2");
            polymer.addBonds(orderColumn, comp1IndexIDColumn, atom1IDColumn, comp2IndexIDColumn, atom2IDColumn);
        }
        polymer.molecule.genCoords(false);
        polymer.molecule.setupRotGroups();
    }

    public void buildNEFChains(final Saveframe saveframe, Molecule molecule, final String nomenclature) throws ParseException {
        Loop loop = saveframe.getLoop("_nef_sequence");
        if (loop == null) {
            throw new ParseException("No \"_nef_sequence\" loop");
        } else {
            // fixme ?? NEF specification says index column mandatory, but their xplor example doesn't have it
            List<String> indexColumn = loop.getColumnAsListIfExists("index");
            List<String> chainCodeColumn = loop.getColumnAsList("chain_code");
            List<String> seqCodeColumn = loop.getColumnAsList("sequence_code");
            List<String> residueNameColumn = loop.getColumnAsList("residue_name");
            List<String> linkingColumn = loop.getColumnAsListIfExists("linking");
            List<String> variantColumn = loop.getColumnAsListIfExists("variant");
            List<String> cisPeptideColumn = loop.getColumnAsListIfExists("cis_peptide");
            addNEFResidues(saveframe, molecule, indexColumn, chainCodeColumn, seqCodeColumn, residueNameColumn, linkingColumn, variantColumn, cisPeptideColumn);
        }
    }

    public void addResidues(Polymer polymer, Saveframe saveframe, List<String> idColumn, List<String> authSeqIDColumn, List<String> compIDColumn, List<String> entityIDColumn, String frameNomenclature) throws ParseException {
        String reslibDir = PDBFile.getReslibDir(frameNomenclature);
        polymer.setNomenclature(frameNomenclature.toUpperCase());
        Sequence sequence = new Sequence();
        for (int i = 0; i < compIDColumn.size(); i++) {
            String resName = (String) compIDColumn.get(i);
            String iEntity = (String) entityIDColumn.get(i);
            String iRes = (String) idColumn.get(i);
            String mapID = polymer.assemblyID + "." + iEntity + "." + iRes;
            if (authSeqIDColumn != null) {
                String iResTemp = (String) authSeqIDColumn.get(i);
                if (!iResTemp.equals(".")) {
                    iRes = iResTemp;
                }
            }
            if (resName.length() == 1) {
                char RD = 'd';
                if (polymer.getPolymerType().equalsIgnoreCase("polyribonucleotide")) {
                    RD = 'r';
                }
                resName = AtomParser.pdbResToPRFName(resName, RD);
            }
            Residue residue = new Residue(iRes, resName.toUpperCase());
            residue.molecule = polymer.molecule;
            addCompound(mapID, residue);
            polymer.addResidue(residue);
            String ccSaveFrameName = "save_chem_comp_" + resName + "." + iRes;
            Saveframe ccSaveframe = saveframe.getSTAR3().getSaveframe(ccSaveFrameName);
            if (ccSaveframe == null) {
                ccSaveFrameName = "save_chem_comp_" + resName;
                ccSaveframe = saveframe.getSTAR3().getSaveframe(ccSaveFrameName);
            }
            if (ccSaveframe == null) {
                ccSaveFrameName = "save_" + resName;
                ccSaveframe = saveframe.getSTAR3().getSaveframe(ccSaveFrameName);
            }
            RES_POSITION resPos = RES_POSITION.MIDDLE;
            if (ccSaveframe != null) {
                updateFromSTAR3ChemComp(ccSaveframe, residue);
            } else {
                try {
                    if (!sequence.addResidue(reslibDir + "/" + Sequence.getAliased(resName.toLowerCase()) + ".prf", residue, resPos, "", false)) {
                        throw new ParseException("Can't find residue \"" + resName + "\" in residue libraries or STAR file");
                    }
                } catch (MoleculeIOException psE) {
                    throw new ParseException(psE.getMessage());
                }
            }
        }
        sequence.removeBadBonds();
    }

    public void addNEFResidues(Saveframe saveframe, Molecule molecule, List<String> indexColumn, List<String> chainCodeColumn, List<String> seqCodeColumn, List<String> residueNameColumn, List<String> linkingColumn, List<String> variantColumn, List<String> cisPeptideColumn) throws ParseException {
        String reslibDir = PDBFile.getReslibDir("IUPAC");
        Polymer polymer = null;
        Sequence sequence = new Sequence(molecule);
        int entityID = 1;
        String lastChain = "";
        for (int i = 0; i < chainCodeColumn.size(); i++) {
            String linkType = linkingColumn.get(i);
            if (linkType.equals("dummy")) {
                continue;
            }
            String chainCode = (String) chainCodeColumn.get(i);
            if (chainCode.equals(".")) {
                chainCode = "A";
            }
            int chainID = chainCode.charAt(0) - 'A' + 1;
            if ((polymer == null) || (!chainCode.equals(lastChain))) {
                lastChain = chainCode;
                if (polymer != null) {
                    polymer.molecule.genCoords(false);
                    polymer.molecule.setupRotGroups();
                }
                sequence.newPolymer();
                polymer = new Polymer(chainCode, chainCode);
                polymer.setNomenclature("IUPAC");
                polymer.setIDNum(entityID);
                polymer.assemblyID = entityID++;
                entities.put(chainCode, polymer);
                molecule.addEntity(polymer, chainCode, chainID);

            }
            String resName = (String) residueNameColumn.get(i);
            String iRes = (String) seqCodeColumn.get(i);
            String mapID = chainCode + "." + iRes;
            Residue residue = new Residue(iRes, resName.toUpperCase());
            residue.molecule = polymer.molecule;
            addCompound(mapID, residue);
            polymer.addResidue(residue);
            RES_POSITION resPos = Sequence.RES_POSITION.MIDDLE;
            if (linkType.equals("start")) {
                resPos = RES_POSITION.START;
                //residue.capFirstResidue();
            } else if (linkType.equals("end")) {
                resPos = RES_POSITION.END;
                //residue.capLastResidue();
            }
            try {
                if (!sequence.addResidue(reslibDir + "/" + Sequence.getAliased(resName.toLowerCase()) + ".prf", residue, resPos, "", false)) {
                    throw new ParseException("Can't find residue \"" + resName + "\" in residue libraries or STAR file");
                }
            } catch (MoleculeIOException psE) {
                throw new ParseException(psE.getMessage());
            }

        }
        if (polymer != null) {
            polymer.molecule.genCoords(false);
            polymer.molecule.setupRotGroups();
        }
        sequence.removeBadBonds();
    }

    public void addCompound(String id, Compound compound) {
        Molecule.compoundMap.put(id, compound);
    }

    public void buildChemShifts(int fromSet, final int toSet) throws ParseException {
        Iterator iter = star3.getSaveFrames().values().iterator();
        int iSet = 0;
        while (iter.hasNext()) {
            Saveframe saveframe = (Saveframe) iter.next();
            if (saveframe.getCategoryName().equals("assigned_chemical_shifts")) {
                System.err.println("process chem shifts " + saveframe.getName());
                if (fromSet < 0) {
                    processChemicalShifts(saveframe, iSet);
                } else if (fromSet == iSet) {
                    processChemicalShifts(saveframe, toSet);
                    break;
                }
                iSet++;
            }
        }
    }

    public void buildConformers() throws ParseException {
        Iterator iter = star3.getSaveFrames().values().iterator();
        while (iter.hasNext()) {
            Saveframe saveframe = (Saveframe) iter.next();
            if (saveframe.getCategoryName().equals("conformer_family_coord_set")) {
                System.err.println("process conformers " + saveframe.getName());
                processConformer(saveframe);
            }
        }
    }

    public void buildDataset(Map tagMap, String datasetName) throws ParseException, IOException {
        String name = STAR3.getTokenFromMap(tagMap, "Name");
        String path = STAR3.getTokenFromMap(tagMap, "Directory_path");
        String type = STAR3.getTokenFromMap(tagMap, "Type");
        File file = new File(path, name);
        if (datasetName.equals("")) {
            datasetName = file.getAbsolutePath();
        }
        try {
            System.err.println("open " + file.getAbsolutePath());
            if (!file.exists()) {
                file = FileSystems.getDefault().getPath(starFile.getParentFile().getParent(), "datasets", file.getName()).toFile();
            }
            Dataset dataset = new Dataset(file.getAbsolutePath(), datasetName, false, false);
        } catch (IOException | IllegalArgumentException tclE) {
            System.err.println(tclE.getMessage());
        }
    }

    public void buildDihedralConstraints() throws ParseException {
        Iterator iter = star3.getSaveFrames().values().iterator();
        while (iter.hasNext()) {
            Saveframe saveframe = (Saveframe) iter.next();
            if (saveframe.getCategoryName().equals("torsion_angle_constraints")) {
                System.err.println("process torsion angle constraints " + saveframe.getName());
                processDihedralConstraints(saveframe);
            }
        }
    }

    public void buildNEFDihedralConstraints(Dihedral dihedral) throws ParseException {
        Iterator iter = star3.getSaveFrames().values().iterator();
        while (iter.hasNext()) {
            Saveframe saveframe = (Saveframe) iter.next();
            if (saveframe.getCategoryName().equals("nef_dihedral_restraint_list")) {
                System.err.println("process nef_dihedral_restraint_list " + saveframe.getName());
                processNEFDihedralConstraints(saveframe, dihedral);
            }
        }
    }

    public void buildRDCConstraints() throws ParseException {
        Iterator iter = star3.getSaveFrames().values().iterator();
        while (iter.hasNext()) {
            Saveframe saveframe = (Saveframe) iter.next();
            if (saveframe.getCategoryName().equals("RDCs")) {
                System.err.println("process RDC constraints " + saveframe.getName());
                processRDCConstraints(saveframe);
            }
        }
    }

    public void buildEntity(Molecule molecule, Map tagMap, int index) throws ParseException {
        String entityAssemblyIDString = STAR3.getTokenFromMap(tagMap, "ID");
        String entityIDString = STAR3.getTokenFromMap(tagMap, "Entity_ID");
        String entitySaveFrameLabel = STAR3.getTokenFromMap(tagMap, "Entity_label").substring(1);
        String entityAssemblyName = STAR3.getTokenFromMap(tagMap, "Entity_assembly_name");
        String asymLabel = STAR3.getTokenFromMap(tagMap, "Asym_ID", entityAssemblyName);
        if (asymLabel.equals(".")) {
            asymLabel = String.valueOf((char) ('A' + index));
        }
        String pdbLabel = STAR3.getTokenFromMap(tagMap, "PDB_chain_ID", "A");
        if (pdbLabel.equals(".")) {
            pdbLabel = asymLabel;
        }
        int entityID = 1;
        int entityAssemblyID = 1;
        try {
            entityID = Integer.parseInt(entityIDString);
            entityAssemblyID = Integer.parseInt(entityAssemblyIDString);
        } catch (NumberFormatException nFE) {
            throw new ParseException(nFE.getMessage());
        }
        //int entityAssemblyID = Integer.parseInt(entityAssemblyIDString);
        // get entity saveframe
        String saveFrameName = "save_" + entitySaveFrameLabel;
        System.err.println("process entity " + saveFrameName);
        Saveframe saveframe = (Saveframe) star3.getSaveFrames().get(saveFrameName);
<<<<<<< HEAD
        if (saveframe == null) {
            throw new ParseException("Saveframe \"" + saveFrameName + "\" doesn't exist");
        }
        String type = saveframe.getValue("_Entity", "Type");
        String name = saveframe.getValue("_Entity", "Name");
        String nomenclature = saveframe.getValue("_Entity", "Nomenclature", "");
        if (nomenclature.equals("")) {
            nomenclature = "IUPAC";
        }
        String cappedString = saveframe.getValue("_Entity", "Capped", "");
        boolean capped = true;
        if (cappedString.equalsIgnoreCase("no")) {
            capped = false;
        }
        if (type.equals("polymer")) {
            Entity entity = molecule.getEntity(entityAssemblyName);
            if (entity == null) {
                Polymer polymer = new Polymer(entitySaveFrameLabel, entityAssemblyName);
                polymer.setIDNum(entityID);
                polymer.assemblyID = entityAssemblyID;
                polymer.setPDBChain(pdbLabel);
                entities.put(entityAssemblyIDString + "." + entityIDString, polymer);
                molecule.addEntity(polymer, asymLabel, entityAssemblyID);
                finishSaveFrameProcessing(polymer, saveframe, nomenclature, capped);
            } else {
                molecule.addCoordSet(asymLabel, entityAssemblyID, entity);
            }
        } else {
            Entity entity = molecule.getEntity(name);
            if (entity == null) {
                Compound compound = new Compound("1", entityAssemblyName, name);
                compound.setIDNum(1);
                compound.assemblyID = entityAssemblyID;
                compound.setPDBChain(pdbLabel);
                entities.put(entityAssemblyIDString + "." + entityIDString, compound);
                molecule.addEntity(compound, asymLabel, entityAssemblyID);
                String mapID = entityAssemblyID + "." + entityID + "." + 1;
                finishSaveFrameProcessing(this, saveframe, compound, mapID);
            }
=======
        if (saveframe != null) {

            String type = saveframe.getValue("_Entity", "Type");
            String name = saveframe.getValue("_Entity", "Name");
            String nomenclature = saveframe.getValue("_Entity", "Nomenclature", "");
            if (nomenclature.equals("")) {
                nomenclature = "IUPAC";
            }
            String cappedString = saveframe.getValue("_Entity", "Capped", "");
            boolean capped = true;
            if (cappedString.equalsIgnoreCase("no")) {
                capped = false;
            }
            if (type != null && type.equals("polymer")) {
                Entity entity = molecule.getEntity(entityAssemblyName);
                if (entity == null) {
                    Polymer polymer = new Polymer(entitySaveFrameLabel, entityAssemblyName);
                    polymer.setIDNum(entityID);
                    polymer.assemblyID = entityAssemblyID;
                    polymer.setPDBChain(pdbLabel);
                    entities.put(entityAssemblyIDString + "." + entityIDString, polymer);
                    molecule.addEntity(polymer, asymLabel);
                    finishSaveFrameProcessing(polymer, saveframe, nomenclature, capped);
                } else {
                    molecule.addCoordSet(asymLabel, entity);
                }
            } else {
                Entity entity = molecule.getEntity(name);
                if (entity == null) {
                    Compound compound = new Compound("1", entityAssemblyName, name);
                    compound.setIDNum(1);
                    compound.assemblyID = entityAssemblyID;
                    compound.setPDBChain(pdbLabel);
                    entities.put(entityAssemblyIDString + "." + entityIDString, compound);
                    molecule.addEntity(compound, asymLabel);
                    String mapID = entityAssemblyID + "." + entityID + "." + 1;
                    finishSaveFrameProcessing(this, saveframe, compound, mapID);
                }
            }
        } else {
            System.out.println("Saveframe \"" + saveFrameName + "\" doesn't exist");
>>>>>>> 71bd3e3d
        }
    }

    public void buildExperiments() throws ParseException {
        Iterator iter = star3.getSaveFrames().values().iterator();
        while (iter.hasNext()) {
            Saveframe saveframe = (Saveframe) iter.next();
            if (saveframe.getCategoryName().equals("experiment_list")) {
                System.err.println("process experiments " + saveframe.getName());
                int nExperiments = 0;
                try {
                    nExperiments = saveframe.loopCount("_Experiment_file");
                } catch (ParseException tclE) {
                    nExperiments = 0;
                }
                for (int i = 0; i < nExperiments; i++) {
                    Map map = saveframe.getLoopRowMap("_Experiment_file", i);
                    String datasetName;
                    try {
                        Map nameMap = saveframe.getLoopRowMap("_Experiment", i);
                        datasetName = STAR3.getTokenFromMap(nameMap, "Name");
                    } catch (ParseException tclE) {
                        datasetName = "";
                    }
                    try {
                        buildDataset(map, datasetName);
                    } catch (IOException ioE) {
                        throw new ParseException(ioE.getMessage());
                    }
                }
            }
        }
    }

    public void buildGenDistConstraints() throws ParseException {
        Iterator iter = star3.getSaveFrames().values().iterator();
        while (iter.hasNext()) {
            Saveframe saveframe = (Saveframe) iter.next();
            if (saveframe.getCategoryName().equals("general_distance_constraints")) {
                System.err.println("process general distance constraints " + saveframe.getName());
                processGenDistConstraints(saveframe);
            }
        }
    }

    public void buildNEFDistanceRestraints(EnergyLists energyList) throws ParseException {
        Iterator iter = star3.getSaveFrames().values().iterator();
        while (iter.hasNext()) {
            Saveframe saveframe = (Saveframe) iter.next();
            if (saveframe.getCategoryName().equals("nef_distance_restraint_list")) {
                System.err.println("process nef_distance_restraint_list " + saveframe.getName());
                processNEFDistanceRestraints(saveframe, energyList);
            }
        }
    }

    public void buildMolecule() throws ParseException {
        Iterator iter = star3.getSaveFrames().values().iterator();
        while (iter.hasNext()) {
            Saveframe saveframe = (Saveframe) iter.next();
            System.err.println(saveframe.getCategoryName());
            if (saveframe.getCategoryName().equals("assembly")) {
                System.err.println("process molecule >>" + saveframe.getName() + "<<");
                String molName = saveframe.getValue("_Assembly", "Name");
                if (molName.equals("?")) {
                    molName = "noname";
                }
                Molecule molecule = new Molecule(molName);
                int nEntities = saveframe.loopCount("_Entity_assembly");
                System.err.println("mol name " + molName + " nEntities " + nEntities);
                for (int i = 0; i < nEntities; i++) {
                    Map map = saveframe.getLoopRowMap("_Entity_assembly", i);
                    buildEntity(molecule, map, i);
                }
                molecule.updateSpatialSets();
                molecule.genCoords(false);
                List<String> tags = saveframe.getTags("_Assembly");
                for (String tag : tags) {
                    if (tag.startsWith("NvJ_prop")) {
                        String propValue = saveframe.getValue("_Assembly", tag);
                        molecule.setProperty(tag.substring(9), propValue);
                    }
                }

            }
        }
    }

    public Molecule buildNEFMolecule() throws ParseException {
        Molecule molecule = null;
        for (Saveframe saveframe : star3.getSaveFrames().values()) {
            System.err.println(saveframe.getCategoryName());
            if (saveframe.getCategoryName().equals("nef_molecular_system")) {
                System.err.println("process molecule >>" + saveframe.getName() + "<<");
                String molName = "noname";
                molecule = new Molecule(molName);
                buildNEFChains(saveframe, molecule, molName);
                molecule.updateSpatialSets();
                molecule.genCoords(false);

            }
        }
        return molecule;
    }

    public void buildPeakLists() throws ParseException {
        resMap.clear();
        for (Saveframe saveframe : star3.getSaveFrames().values()) {
            if (saveframe.getCategoryName().equals("spectral_peak_list")) {
                System.err.println("process peaklists " + saveframe.getName());
                processSTAR3PeakList(saveframe);
            }
        }
        linkResonances();
    }

    public void buildResonanceLists() throws ParseException {
        Iterator iter = star3.getSaveFrames().values().iterator();
        while (iter.hasNext()) {
            Saveframe saveframe = (Saveframe) iter.next();
            if (saveframe.getCategoryName().equals("resonance_linker")) {
                hasResonances = true;
                System.err.println("process resonances " + saveframe.getName());
                AtomResonance.processSTAR3ResonanceList(this, saveframe);
            }
        }
    }

    public void buildRunAbout() throws ParseException {
        Iterator iter = star3.getSaveFrames().values().iterator();
        while (iter.hasNext()) {
            Saveframe saveframe = (Saveframe) iter.next();
            if (saveframe.getCategoryName().startsWith("nmrview_")) {
                String toolName = saveframe.getCategoryName().substring(8);
                System.err.println("process tool " + saveframe.getName());
                // interp.eval("::star3::setupTool " + toolName);
            }
        }
    }

    public Entity getEntity(String entityAssemblyIDString, String entityIDString) {
        return (Entity) entities.get(entityAssemblyIDString + "." + entityIDString);
    }

    public SpatialSetGroup getSpatialSet(List<String> entityAssemblyIDColumn, List<String> entityIDColumn, List<String> compIdxIDColumn, List<String> atomColumn, List<String> resonanceColumn, int i) throws ParseException {
        SpatialSetGroup spg = null;
        String iEntity = (String) entityIDColumn.get(i);
        String entityAssemblyID = (String) entityAssemblyIDColumn.get(i);
        if (!iEntity.equals("?")) {
            String iRes = (String) compIdxIDColumn.get(i);
            String atomName = (String) atomColumn.get(i);
            Atom atom = null;
            if (entityAssemblyID.equals(".")) {
                entityAssemblyID = "1";
            }
            String mapID = entityAssemblyID + "." + iEntity + "." + iRes;
            Compound compound1 = (Compound) Molecule.compoundMap.get(mapID);
            if (compound1 != null) {
                //throw new ParseException("invalid compound in assignments saveframe \""+mapID+"\"");
                if ((atomName.charAt(0) == 'Q') || (atomName.charAt(0) == 'M')) {
                    Atom[] pseudoAtoms = ((Residue) compound1).getPseudo(atomName);
                    spg = new SpatialSetGroup(pseudoAtoms);
                } else {
                    atom = compound1.getAtomLoose(atomName);
                    if (atom != null) {
                        spg = new SpatialSetGroup(atom.spatialSet);
                    }
                }
                if (spg == null) {
                    System.out.println("invalid spatial set in assignments saveframe \"" + mapID + "." + atomName + "\"");
                }
            } else {
                System.err.println("invalid compound in assignments saveframe \"" + mapID + "\"");
            }
        }
        return spg;
    }

    private void addResonance(long resID, PeakDim peakDim) {
        List<PeakDim> peakDims = resMap.get(resID);
        if (peakDims == null) {
            peakDims = new ArrayList<>();
            resMap.put(resID, peakDims);
        }
        peakDims.add(peakDim);
    }

    public void linkResonances() {
        ResonanceFactory resFactory = PeakDim.resFactory;
        for (Long resID : resMap.keySet()) {
            List<PeakDim> peakDims = resMap.get(resID);
            PeakDim firstPeakDim = peakDims.get(0);
            Resonance resonance = resFactory.build(resID);
            firstPeakDim.setResonance(resonance);
            resonance.add(firstPeakDim);
            if (peakDims.size() > 1) {
                for (PeakDim peakDim : peakDims) {
                    if (peakDim != firstPeakDim) {
                        PeakList.linkPeakDims(firstPeakDim, peakDim);
                    }
                }
            }
        }
    }

    public void processSTAR3PeakList(Saveframe saveframe) throws ParseException {
        ResonanceFactory resFactory = PeakDim.resFactory;
        String listName = saveframe.getValue("_Spectral_peak_list", "Sf_framecode");
        String sampleLabel = saveframe.getLabelValue("_Spectral_peak_list", "Sample_label");
        String sampleConditionLabel = saveframe.getOptionalValue("_Spectral_peak_list", "Sample_condition_list_label");
        String datasetName = saveframe.getLabelValue("_Spectral_peak_list", "Experiment_name");
        String nDimString = saveframe.getValue("_Spectral_peak_list", "Number_of_spectral_dimensions");
        String dataFormat = saveframe.getOptionalValue("_Spectral_peak_list", "Text_data_format");
        String details = saveframe.getOptionalValue("_Spectral_peak_list", "Details");
        String slidable = saveframe.getOptionalValue("_Spectral_peak_list", "Slidable");

        if (dataFormat.equals("text")) {
            System.out.println("Aaaack, peak list is in text format, skipping list");
            System.out.println(details);
            return;
        }
        if (nDimString.equals("?")) {
            return;
        }
        if (nDimString.equals(".")) {
            return;
        }
        int nDim = NvUtil.toInt(nDimString);

        PeakList peakList = new PeakList(listName, nDim);

        int nSpectralDim = saveframe.loopCount("_Spectral_dim");
        if (nSpectralDim > nDim) {
            throw new IllegalArgumentException("Too many _Spectral_dim values " + listName + " " + nSpectralDim + " " + nDim);
        }

        peakList.setSampleLabel(sampleLabel);
        peakList.setSampleConditionLabel(sampleConditionLabel);
        peakList.setDatasetName(datasetName);
        peakList.setDetails(details);
        peakList.setSlideable(slidable.equals("yes"));

        for (int i = 0; i < nSpectralDim; i++) {
            SpectralDim sDim = peakList.getSpectralDim(i);

            String value = null;
            value = saveframe.getValueIfPresent("_Spectral_dim", "Atom_type", i);
            if (value != null) {
                sDim.setAtomType(value);
            }
            value = saveframe.getValueIfPresent("_Spectral_dim", "Atom_isotope_number", i);
            if (value != null) {
                sDim.setAtomIsotopeValue(NvUtil.toInt(value));
            }
            value = saveframe.getValueIfPresent("_Spectral_dim", "Spectral_region", i);
            if (value != null) {
                sDim.setSpectralRegion(value);
            }
            value = saveframe.getValueIfPresent("_Spectral_dim", "Magnetization_linkage", i);
            if (value != null) {
                sDim.setMagLinkage(NvUtil.toInt(value) - 1);
            }
            value = saveframe.getValueIfPresent("_Spectral_dim", "Sweep_width", i);
            if (value != null) {
                sDim.setSw(NvUtil.toDouble(value));
            }
            value = saveframe.getValueIfPresent("_Spectral_dim", "Spectrometer_frequency", i);
            if (value != null) {
                sDim.setSf(NvUtil.toDouble(value));
            }
            value = saveframe.getValueIfPresent("_Spectral_dim", "Encoding_code", i);
            if (value != null) {
                sDim.setEncodingCode(value);
            }
            value = saveframe.getValueIfPresent("_Spectral_dim", "Encoded_source_dimension", i);
            if (value != null) {
                sDim.setEncodedSourceDim(NvUtil.toInt(value) - 1);
            }
            value = saveframe.getValueIfPresent("_Spectral_dim", "Dataset_dimension", i);
            if (value != null) {
                sDim.setDataDim(NvUtil.toInt(value) - 1);
            }
            value = saveframe.getValueIfPresent("_Spectral_dim", "Dimension_name", i);
            if (value != null) {
                sDim.setDimName(value);
            }
            value = saveframe.getValueIfPresent("_Spectral_dim", "ID_tolerance", i);
            if (value != null) {
                sDim.setIdTol(NvUtil.toDouble(value));
            }
            value = saveframe.getValueIfPresent("_Spectral_dim", "Pattern", i);
            if (value != null) {
                sDim.setPattern(value);
            }
            value = saveframe.getValueIfPresent("_Spectral_dim", "Relation", i);
            if (value != null) {
                sDim.setRelation(value);
            }
            value = saveframe.getValueIfPresent("_Spectral_dim", "Aliasing", i);
            if (value != null) {
                sDim.setAliasing(value);
            }
            value = saveframe.getValueIfPresent("_Spectral_dim", "Precision", i);
            if (value != null) {
                sDim.setPrecision(NvUtil.toInt(value));
            }
        }

        Loop loop = saveframe.getLoop("_Peak");
        if (loop != null) {
            List<String> idColumn = loop.getColumnAsList("ID");
            List<String> detailColumn = loop.getColumnAsListIfExists("Details");
            List<String> fomColumn = loop.getColumnAsListIfExists("Figure_of_merit");
            List<String> typeColumn = loop.getColumnAsListIfExists("Type");
            List<String> statusColumn = loop.getColumnAsListIfExists("Status");
            List<String> colorColumn = loop.getColumnAsListIfExists("Color");
            List<String> flagColumn = loop.getColumnAsListIfExists("Flag");
            List<String> cornerColumn = loop.getColumnAsListIfExists("Label_corner");

            for (int i = 0, n = idColumn.size(); i < n; i++) {
                int idNum = Integer.parseInt((String) idColumn.get(i));
                Peak peak = new Peak(peakList, nDim);
                peak.setIdNum(idNum);
                String value = null;
                if ((value = NvUtil.getColumnValue(fomColumn, i)) != null) {
                    float fom = NvUtil.toFloat(value);
                    peak.setFigureOfMerit(fom);
                }
                if ((value = NvUtil.getColumnValue(detailColumn, i)) != null) {
                    peak.setComment(value);
                }
                if ((value = NvUtil.getColumnValue(typeColumn, i)) != null) {
                    int type = Peak.getType(value);
                    peak.setType(type);
                }
                if ((value = NvUtil.getColumnValue(statusColumn, i)) != null) {
                    int status = NvUtil.toInt(value);
                    peak.setStatus(status);
                }
                if ((value = NvUtil.getColumnValue(colorColumn, i)) != null) {
                    value = value.equals(".") ? null : value;
                    peak.setColor(value);
                }
                if ((value = NvUtil.getColumnValue(flagColumn, i)) != null) {
                    for (int iFlag = 0; iFlag < Peak.NFLAGS; iFlag++) {
                        if (value.length() > iFlag) {
                            peak.setFlag(iFlag, (value.charAt(iFlag) == '1'));
                        } else {
                            peak.setFlag(iFlag, false);
                        }
                    }
                }
                if ((value = NvUtil.getColumnValue(cornerColumn, i)) != null) {
                    peak.setCorner(value);
                }
                peakList.addPeak(peak);  // old code added without creating resonance, but that caused problems with new
                // linking resonance code used here
            }

            loop = saveframe.getLoop("_Peak_general_char");
            if (loop != null) {
                List<String> peakidColumn = loop.getColumnAsList("Peak_ID");
                List<String> methodColumn = loop.getColumnAsList("Measurement_method");
                List<String> intensityColumn = loop.getColumnAsList("Intensity_val");
                //  fixme, unused: ArrayList errorColumn = loop.getColumnAsList("Intensity_val_err");
                for (int i = 0, n = peakidColumn.size(); i < n; i++) {
                    String value = null;
                    int idNum = 0;
                    if ((value = NvUtil.getColumnValue(peakidColumn, i)) != null) {
                        idNum = NvUtil.toInt(value);
                    } else {
                        //throw new TclException("Invalid peak id value at row \""+i+"\"");
                        continue;
                    }
                    Peak peak = peakList.getPeakByID(idNum);
                    String method = "height";
                    if ((value = NvUtil.getColumnValue(methodColumn, i)) != null) {
                        method = value;
                    }
                    if ((value = NvUtil.getColumnValue(intensityColumn, i)) != null) {
                        float iValue = NvUtil.toFloat(value);
                        if (method.equals("height")) {
                            peak.setIntensity(iValue);
                        } else if (method.equals("volume")) {
                            // FIXME should set volume/evolume 
                            peak.setVolume1(iValue);
                        } else {
                            // FIXME throw error if don't know type, or add new type dynamically?
                            peak.setIntensity(iValue);
                        }
                    }
                    // FIXME set error value
                }
            }

            loop = saveframe.getLoop("_Peak_char");
            if (loop == null) {
                throw new ParseException("No \"_Peak_char\" loop");
            }
            if (loop != null) {
                List<String> peakIdColumn = loop.getColumnAsList("Peak_ID");
                List<String> sdimColumn = loop.getColumnAsList("Spectral_dim_ID");
                String[] peakCharStrings = Peak.getSTAR3CharStrings();
                for (int j = 0; j < peakCharStrings.length; j++) {
                    String tag = peakCharStrings[j].substring(peakCharStrings[j].indexOf(".") + 1);
                    if (tag.equals("Sf_ID") || tag.equals("Entry_ID") || tag.equals("Spectral_peak_list_ID")) {
                        continue;
                    }
                    if (tag.equals("Resonance_ID") || tag.equals("Resonance_count")) {
                        continue;
                    }
                    List<String> column = loop.getColumnAsListIfExists(tag);
                    if (column != null) {
                        for (int i = 0, n = column.size(); i < n; i++) {
                            int idNum = Integer.parseInt((String) peakIdColumn.get(i));
                            int sDim = Integer.parseInt((String) sdimColumn.get(i)) - 1;
                            String value = (String) column.get(i);
                            if (!value.equals(".") && !value.equals("?")) {
                                Peak peak = peakList.getPeakByID(idNum);
                                PeakDim peakDim = peak.getPeakDim(sDim);
                                if (peakDim != null) {
                                    peakDim.setAttribute(tag, value);
                                }
                            }
                        }
                    }
                }
                loop = saveframe.getLoop("_Assigned_peak_chem_shift");

                if (loop != null) {
                    List<String> peakidColumn = loop.getColumnAsList("Peak_ID");
                    List<String> spectralDimColumn = loop.getColumnAsList("Spectral_dim_ID");
                    List<String> valColumn = loop.getColumnAsList("Val");
                    List<String> resonanceColumn = loop.getColumnAsList("Resonance_ID");
                    for (int i = 0, n = peakidColumn.size(); i < n; i++) {
                        String value = null;
                        int idNum = 0;
                        if ((value = NvUtil.getColumnValue(peakidColumn, i)) != null) {
                            idNum = NvUtil.toInt(value);
                        } else {
                            //throw new TclException("Invalid peak id value at row \""+i+"\"");
                            continue;
                        }
                        int sDim = 0;
                        long resonanceID = -1;
                        if ((value = NvUtil.getColumnValue(spectralDimColumn, i)) != null) {
                            sDim = NvUtil.toInt(value) - 1;
                        } else {
                            throw new ParseException("Invalid spectral dim value at row \"" + i + "\"");
                        }
                        if ((value = NvUtil.getColumnValue(valColumn, i)) != null) {
                            NvUtil.toFloat(value);  // fixme shouldn't we use this
                        }
                        if ((value = NvUtil.getColumnValue(resonanceColumn, i)) != null) {
                            resonanceID = NvUtil.toLong(value);
                        }
                        Peak peak = peakList.getPeakByID(idNum);
                        PeakDim peakDim = peak.getPeakDim(sDim);
                        if (resonanceID != -1) {
                            addResonance(resonanceID, peakDim);
                        }
//                    Resonance res = resFactory.get(resonanceID);
//                    if (res == null) {
//                        resFactory.build(resonanceID);
//                    }
//                    peakDim.setResonance(resonanceID);
                    }
                } else {
                    System.out.println("No \"Assigned Peak Chem Shift\" loop");
                }
            }
        }
    }

    public void processChemicalShifts(Saveframe saveframe, int ppmSet) throws ParseException {
        Loop loop = saveframe.getLoop("_Atom_chem_shift");
        if (loop != null) {
            List<String> entityAssemblyIDColumn = loop.getColumnAsList("Entity_assembly_ID");
            List<String> entityIDColumn = loop.getColumnAsList("Entity_ID");
            List<String> compIdxIDColumn = loop.getColumnAsList("Comp_index_ID");
            List<String> atomColumn = loop.getColumnAsList("Atom_ID");
            List<String> valColumn = loop.getColumnAsList("Val");
            List<String> valErrColumn = loop.getColumnAsList("Val_err");
            List<String> resColumn = loop.getColumnAsList("Resonance_ID");
            ResonanceFactory resFactory = PeakDim.resFactory;
            for (int i = 0; i < entityAssemblyIDColumn.size(); i++) {
                String iEntity = (String) entityIDColumn.get(i);
                String entityAssemblyID = (String) entityAssemblyIDColumn.get(i);
                if (iEntity.equals("?")) {
                    continue;
                }
                String iRes = (String) compIdxIDColumn.get(i);
                String atomName = (String) atomColumn.get(i);
                String value = (String) valColumn.get(i);
                String valueErr = (String) valErrColumn.get(i);
                String resIDStr = ".";
                if (resColumn != null) {
                    resIDStr = (String) resColumn.get(i);
                }
                if (entityAssemblyID.equals(".")) {
                    entityAssemblyID = "1";
                }
                String mapID = entityAssemblyID + "." + iEntity + "." + iRes;
                Compound compound = (Compound) Molecule.compoundMap.get(mapID);
                if (compound == null) {
                    //throw new ParseException("invalid compound in assignments saveframe \""+mapID+"\"");
                    System.err.println("invalid compound in assignments saveframe \"" + mapID + "\"");
                    continue;
                }
                Atom atom = compound.getAtomLoose(atomName);
                if (atom == null) {
                    if (atomName.startsWith("H")) {
                        atom = compound.getAtom(atomName + "1");
                    }
                }
                if (atom == null) {
                    atom = new Atom(atomName);
                    compound.addAtom(atom);
                }
                if (atom == null) {
                    throw new ParseException("invalid atom in assignments saveframe \"" + mapID + "." + atomName + "\"");
                }
                SpatialSet spSet = atom.spatialSet;
                if (ppmSet < 0) {
                    ppmSet = 0;
                }
                int structureNum = ppmSet;
                if (spSet == null) {
                    throw new ParseException("invalid spatial set in assignments saveframe \"" + mapID + "." + atomName + "\"");
                }
                try {
                    spSet.setPPM(structureNum, Double.parseDouble(value), false);
                    if (!valueErr.equals(".")) {
                        spSet.setPPM(structureNum, Double.parseDouble(valueErr), true);
                    }
                } catch (NumberFormatException nFE) {
                    throw new ParseException("Invalid chemical shift value (not double) \"" + value + "\" error \"" + valueErr + "\"");
                }
                if (hasResonances && !resIDStr.equals(".")) {
                    long resID = Long.parseLong(resIDStr);
                    if (resID >= 0) {
                        AtomResonance resonance = (AtomResonance) resFactory.get(resID);
                        if (resonance == null) {
                            throw new ParseException("atom elem resonance " + resIDStr + ": invalid resonance");
                        }
//                    ResonanceSet resonanceSet = resonance.getResonanceSet();
//                    if (resonanceSet == null) {
//                        resonanceSet = new ResonanceSet(resonance);
//                    }
                        atom.setResonance(resonance);
                        resonance.setAtom(atom);
                    }
                }
            }
        }
    }

    public void processConformer(Saveframe saveframe) throws ParseException {
        Loop loop = saveframe.getLoop("_Atom_site");
        if (loop == null) {
            System.err.println("No \"_Atom_site\" loop");
            return;
        }
        List<String> entityAssemblyIDColumn = loop.getColumnAsList("Label_entity_assembly_ID");
        List<String> entityIDColumn = loop.getColumnAsList("Label_entity_ID");
        List<String> compIdxIDColumn = loop.getColumnAsList("Label_comp_index_ID");
        List<String> atomColumn = loop.getColumnAsList("Label_atom_ID");
        List<String> xColumn = loop.getColumnAsList("Cartn_x");
        List<String> yColumn = loop.getColumnAsList("Cartn_y");
        List<String> zColumn = loop.getColumnAsList("Cartn_z");
        List<String> resColumn = loop.getColumnAsListIfExists("Resonance_ID");
        List<String> modelColumn = loop.getColumnAsList("Model_ID");
        TreeSet<Integer> selSet = new TreeSet<Integer>();
        Molecule molecule = null;
        int lastStructure = -1;
        for (int i = 0; i < entityAssemblyIDColumn.size(); i++) {
            String iEntity = (String) entityIDColumn.get(i);
            String entityAssemblyID = (String) entityAssemblyIDColumn.get(i);
            if (iEntity.equals("?")) {
                continue;
            }
            String iRes = (String) compIdxIDColumn.get(i);
            String atomName = (String) atomColumn.get(i);
            String xStr = (String) xColumn.get(i);
            String yStr = (String) yColumn.get(i);
            String zStr = (String) zColumn.get(i);
            String modelStr = (String) modelColumn.get(i);
            String resIDStr = ".";
            if (resColumn != null) {
                resIDStr = (String) resColumn.get(i);
            }
            if (entityAssemblyID.equals(".")) {
                entityAssemblyID = "1";
            }
            String mapID = entityAssemblyID + "." + iEntity + "." + iRes;
            Compound compound = (Compound) Molecule.compoundMap.get(mapID);
            if (compound == null) {
                //throw new ParseException("invalid compound in conformer saveframe \""+mapID+"\"");
                System.err.println("invalid compound in conformer saveframe \"" + mapID + "\"");
                continue;
            }
            if (molecule == null) {
                molecule = compound.molecule;
            }
            Atom atom = compound.getAtomLoose(atomName);
            if (atom == null) {
                System.err.println("No atom \"" + mapID + "." + atomName + "\"");
                continue;
                //throw new ParseException("invalid atom in conformer saveframe \""+mapID+"."+atomName+"\"");
            }
            int structureNumber = Integer.parseInt(modelStr);
            Integer intStructure = Integer.valueOf(structureNumber);
            if (intStructure != lastStructure) {
                molecule.nullCoords(structureNumber);
                selSet.add(intStructure);
                molecule.structures.add(intStructure);
            }
            lastStructure = intStructure;
            double x = Double.parseDouble(xStr);
            double y = Double.parseDouble(yStr);
            double z = Double.parseDouble(zStr);
            String coordSetName = compound.molecule.getFirstCoordSet().getName();
            atom.setPointValidity(structureNumber, true);
            Point3 pt = new Point3(x, y, z);
            atom.setPoint(structureNumber, pt);
            //  atom.setOccupancy((float) atomParse.occupancy);
            //  atom.setBFactor((float) atomParse.bfactor);
        }
        if (molecule != null) {
            molecule.setActiveStructures(selSet);
            for (Integer iStructure : selSet) {
                molecule.genCoords(iStructure, true);
            }
        }
    }

    public void processDihedralConstraints(Saveframe saveframe) throws ParseException {
        Loop loop = saveframe.getLoop("_Torsion_angle_constraint");
        if (loop == null) {
            throw new ParseException("No \"_Torsion_angle_constraint\" loop");
        }
        List<String>[] entityAssemblyIDColumns = new ArrayList[4];
        List<String>[] entityIDColumns = new ArrayList[4];
        List<String>[] compIdxIDColumns = new ArrayList[4];
        List<String>[] atomColumns = new ArrayList[4];
        List<String>[] resonanceColumns = new ArrayList[4];
        for (int i = 1; i <= 4; i++) {
            entityAssemblyIDColumns[i - 1] = loop.getColumnAsList("Entity_assembly_ID_" + i);
            entityIDColumns[i - 1] = loop.getColumnAsList("Entity_ID_" + i);
            compIdxIDColumns[i - 1] = loop.getColumnAsList("Comp_index_ID_" + i);
            atomColumns[i - 1] = loop.getColumnAsList("Atom_ID_" + i);
            resonanceColumns[i - 1] = loop.getColumnAsList("Resonance_ID_" + i);
        }
        List<String> angleNameColumn = loop.getColumnAsList("Torsion_angle_name");
        List<String> lowerColumn = loop.getColumnAsList("Angle_lower_bound_val");
        List<String> upperColumn = loop.getColumnAsList("Angle_upper_bound_val");
        AngleConstraintSet angleSet = AngleConstraintSet.addSet(saveframe.getName().substring(5));
        for (int i = 0; i < entityAssemblyIDColumns[0].size(); i++) {
            SpatialSet[] spSets = new SpatialSet[4];
            for (int iAtom = 0; iAtom < 4; iAtom++) {
                spSets[iAtom] = getSpatialSet(entityAssemblyIDColumns[iAtom], entityIDColumns[iAtom], compIdxIDColumns[iAtom], atomColumns[iAtom], resonanceColumns[iAtom], i).getFirstSet();
            }
            String upperValue = (String) upperColumn.get(i);
            String lowerValue = (String) lowerColumn.get(i);
            String name = (String) angleNameColumn.get(i);
            double upper = Double.parseDouble(upperValue);
            double lower = 1.8;
            if (!lowerValue.equals(".")) {
                lower = Double.parseDouble(lowerValue);
            }
            AngleConstraint aCon = new AngleConstraint(name, spSets, lower, upper);
            angleSet.add(aCon);
        }
    }

    public void processNEFDihedralConstraints(Saveframe saveframe, Dihedral dihedral) throws ParseException {
        Loop loop = saveframe.getLoop("_nef_dihedral_restraint");
        if (loop == null) {
            throw new ParseException("No \"_nef_dihedral_restraint\" loop");
        }
        List<String>[] chainCodeColumns = new ArrayList[4];
        List<String>[] sequenceCodeColumns = new ArrayList[4];
        List<String>[] residueNameColumns = new ArrayList[4];
        List<String>[] atomNameColumns = new ArrayList[4];
        for (int i = 1; i <= 4; i++) {
            chainCodeColumns[i - 1] = loop.getColumnAsList("chain_code_" + i);
            sequenceCodeColumns[i - 1] = loop.getColumnAsList("sequence_code_" + i);
            residueNameColumns[i - 1] = loop.getColumnAsList("residue_name_" + i);
            atomNameColumns[i - 1] = loop.getColumnAsList("atom_name_" + i);
        }
        List<String> lowerColumn = loop.getColumnAsList("lower_limit");
        List<String> upperColumn = loop.getColumnAsList("upper_limit");
        for (int i = 0; i < atomNameColumns[0].size(); i++) {
            String upperValue = (String) upperColumn.get(i);
            String lowerValue = (String) lowerColumn.get(i);
            double upper = Double.parseDouble(upperValue);
            double lower = Double.parseDouble(lowerValue);
            if (lower < -180) {
                lower += 360;
                upper += 360;
            }

            Atom[] atoms = new Atom[4];
            for (int atomIndex = 0; atomIndex < 4; atomIndex++) {
                String atomName = (String) atomNameColumns[atomIndex].get(i);
                String chainCode = (String) chainCodeColumns[atomIndex].get(i);
                String sequenceCode = (String) sequenceCodeColumns[atomIndex].get(i);
                String fullAtom = chainCode + ":" + sequenceCode + "." + atomName;
                atoms[atomIndex] = Molecule.getAtomByName(fullAtom);
            }
            double scale = 1.0;
            try {
                dihedral.addBoundary(atoms, lower, upper, scale);
            } catch (InvalidMoleculeException imE) {

            }

        }
    }

    public void processRDCConstraints(Saveframe saveframe) throws ParseException {
        Loop loop = saveframe.getLoop("_RDC");
        if (loop == null) {
            throw new ParseException("No \"_RDC\" loop");
        }
        //saveframe.getTagsIgnoreMissing(tagCategory);
        List<String>[] entityAssemblyIDColumns = new ArrayList[2];
        List<String>[] entityIDColumns = new ArrayList[2];
        List<String>[] compIdxIDColumns = new ArrayList[2];
        List<String>[] atomColumns = new ArrayList[2];
        List<String>[] resonanceColumns = new ArrayList[2];
        for (int i = 1; i <= 2; i++) {
            entityAssemblyIDColumns[i - 1] = loop.getColumnAsList("Entity_assembly_ID_" + i);
            entityIDColumns[i - 1] = loop.getColumnAsList("Entity_ID_" + i);
            compIdxIDColumns[i - 1] = loop.getColumnAsList("Comp_index_ID_" + i);
            atomColumns[i - 1] = loop.getColumnAsList("Atom_ID_" + i);
            resonanceColumns[i - 1] = loop.getColumnAsList("Resonance_ID_" + i);
        }
        List<Double> valColumn = loop.getColumnAsDoubleList("Val", null);
        List<Double> errColumn = loop.getColumnAsDoubleList("Val_err", null);
        List<Double> lengthColumn = loop.getColumnAsDoubleList("Val_bond_length", null);
        RDCConstraintSet rdcSet = RDCConstraintSet.addSet(saveframe.getName().substring(5));
        for (int i = 0; i < entityAssemblyIDColumns[0].size(); i++) {
            SpatialSet[] spSets = new SpatialSet[4];
            for (int iAtom = 0; iAtom < 2; iAtom++) {
                SpatialSetGroup spG = getSpatialSet(entityAssemblyIDColumns[iAtom], entityIDColumns[iAtom], compIdxIDColumns[iAtom], atomColumns[iAtom], resonanceColumns[iAtom], i);
                if (spG != null) {
                    spSets[iAtom] = spG.getFirstSet();
                    if (errColumn.get(i) != null) {
                        RDC aCon = new RDC(rdcSet, spSets[0], spSets[1], valColumn.get(i), errColumn.get(i));
                        rdcSet.add(aCon);
                    }
                }
            }
        }
    }

    public void processGenDistConstraints(Saveframe saveframe) throws ParseException {
        Loop loop = saveframe.getLoop("_Gen_dist_constraint");
        if (loop == null) {
            throw new ParseException("No \"_Gen_dist_constraint\" loop");
        }
        List<String>[] entityAssemblyIDColumns = new ArrayList[2];
        List<String>[] entityIDColumns = new ArrayList[2];
        List<String>[] compIdxIDColumns = new ArrayList[2];
        List<String>[] atomColumns = new ArrayList[2];
        List<String>[] resonanceColumns = new ArrayList[2];
        entityAssemblyIDColumns[0] = loop.getColumnAsList("Entity_assembly_ID_1");
        entityIDColumns[0] = loop.getColumnAsList("Entity_ID_1");
        compIdxIDColumns[0] = loop.getColumnAsList("Comp_index_ID_1");
        atomColumns[0] = loop.getColumnAsList("Atom_ID_1");
        resonanceColumns[0] = loop.getColumnAsList("Resonance_ID_1");
        entityAssemblyIDColumns[1] = loop.getColumnAsList("Entity_assembly_ID_2");
        entityIDColumns[1] = loop.getColumnAsList("Entity_ID_2");
        compIdxIDColumns[1] = loop.getColumnAsList("Comp_index_ID_2");
        atomColumns[1] = loop.getColumnAsList("Atom_ID_2");
        resonanceColumns[0] = loop.getColumnAsList("Resonance_ID_2");
        List<String> constraintIDColumn = loop.getColumnAsList("ID");
        List<String> lowerColumn = loop.getColumnAsList("Distance_lower_bound_val");
        List<String> upperColumn = loop.getColumnAsList("Distance_upper_bound_val");
        List<String> peakListIDColumn = loop.getColumnAsList("Spectral_peak_list_ID");
        List<String> peakIDColumn = loop.getColumnAsList("Spectral_peak_ID");
        Atom[] atoms = new Atom[2];
        SpatialSetGroup[] spSets = new SpatialSetGroup[2];
        String[] resIDStr = new String[2];
        PeakList peakList = null;
        String lastPeakListIDStr = "";
        NoeSet noeSet = NoeSet.addSet(saveframe.getName().substring(5));
        for (int i = 0; i < entityAssemblyIDColumns[0].size(); i++) {
            boolean okAtoms = true;
            for (int iAtom = 0; iAtom < 2; iAtom++) {
                spSets[iAtom] = null;
                String iEntity = (String) entityIDColumns[iAtom].get(i);
                String entityAssemblyID = (String) entityAssemblyIDColumns[iAtom].get(i);
                if (iEntity.equals("?")) {
                    continue;
                }
                String iRes = (String) compIdxIDColumns[iAtom].get(i);
                String atomName = (String) atomColumns[iAtom].get(i);
                resIDStr[iAtom] = ".";
                if (resonanceColumns[iAtom] != null) {
                    resIDStr[iAtom] = (String) resonanceColumns[iAtom].get(i);
                }
                if (entityAssemblyID.equals(".")) {
                    entityAssemblyID = "1";
                }
                String mapID = entityAssemblyID + "." + iEntity + "." + iRes;
                Compound compound1 = (Compound) Molecule.compoundMap.get(mapID);
                if (compound1 == null) {
                    //throw new ParseException("invalid compound in distance constraints saveframe \""+mapID+"\"");
                    System.err.println("invalid compound in distance constraints saveframe \"" + mapID + "\"");
                } else if ((atomName.charAt(0) == 'Q') || (atomName.charAt(0) == 'M')) {
                    Residue residue = (Residue) compound1;
                    Atom[] pseudoAtoms = ((Residue) compound1).getPseudo(atomName);
                    if (pseudoAtoms == null) {
                        System.err.println(residue.getIDNum() + " " + residue.getNumber() + " " + residue.getName());
                        System.err.println("invalid pseudo in distance constraints saveframe \"" + mapID + "\" " + atomName);
                        okAtoms = false;
                    } else {
                        spSets[iAtom] = new SpatialSetGroup(pseudoAtoms);
                    }
                } else {
                    atoms[iAtom] = compound1.getAtomLoose(atomName);
                    if (atoms[iAtom] == null) {
                        throw new ParseException("invalid atom in distance constraints saveframe \"" + mapID + "." + atomName + "\"");
                    }
                    spSets[iAtom] = new SpatialSetGroup(atoms[iAtom].spatialSet);
                }
                if (spSets[iAtom] == null) {
                    throw new ParseException("invalid spatial set in distance constraints saveframe \"" + mapID + "." + atomName + "\"");
                }
            }
            String upperValue = (String) upperColumn.get(i);
            String lowerValue = (String) lowerColumn.get(i);
            String peakListIDStr = (String) peakListIDColumn.get(i);
            String peakID = (String) peakIDColumn.get(i);
            String constraintID = (String) constraintIDColumn.get(i);
            if (!peakListIDStr.equals(lastPeakListIDStr)) {
                if (peakListIDStr.equals(".")) {
                    if (peakList == null) {
                        peakList = new PeakList("gendist", 2);
                    }
                } else {
                    try {
                        int peakListID = Integer.parseInt(peakListIDStr);
                        peakList = PeakList.get(peakListID);
                    } catch (NumberFormatException nFE) {
                        throw new ParseException("Invalid peak list id (not int) \"" + peakListIDStr + "\"");
                    }
                }
            }
            lastPeakListIDStr = peakListIDStr;
            Peak peak = null;
            if (peakList != null) {
                if (peakID.equals(".")) {
                    peakID = constraintID;
                    int idNum = Integer.parseInt(peakID);
                    while ((peak = peakList.getPeak(idNum)) == null) {
                        peakList.addPeak();
                    }
                } else {
                    int idNum = Integer.parseInt(peakID);
                    peak = peakList.getPeakByID(idNum);
                }
                Noe noe = new Noe(peak, spSets[0], spSets[1], 1.0);
                double upper = 1000000.0;
                if (upperValue.equals(".")) {
                    System.err.println("Upper value is a \".\" at line " + i);
                } else {
                    upper = Double.parseDouble(upperValue);
                }
                noe.setUpper(upper);
                double lower = 1.8;
                if (!lowerValue.equals(".")) {
                    lower = Double.parseDouble(lowerValue);
                }
                noe.setLower(lower);
                noe.setPpmError(1.0);
                noe.setIntensity(Math.pow(upper, -6.0) * 10000.0);
                noe.setVolume(Math.pow(upper, -6.0) * 10000.0);
                noeSet.add(noe);
            }
        }
        noeSet.updateNPossible(null);
        noeSet.setCalibratable(false);
    }

    public void processNEFDistanceRestraints(Saveframe saveframe, EnergyLists energyList) throws ParseException {
        Loop loop = saveframe.getLoop("_nef_distance_restraint");
        if (loop == null) {
            throw new ParseException("No \"_nef_distance_restraint\" loop");
        }
        List<String>[] chainCodeColumns = new ArrayList[2];
        List<String>[] sequenceColumns = new ArrayList[2];
        List<String>[] residueNameColumns = new ArrayList[2];
        List<String>[] atomNameColumns = new ArrayList[2];

        chainCodeColumns[0] = loop.getColumnAsList("chain_code_1");
        sequenceColumns[0] = loop.getColumnAsList("sequence_code_1");
        residueNameColumns[0] = loop.getColumnAsList("residue_name_1");
        atomNameColumns[0] = loop.getColumnAsList("atom_name_1");

        chainCodeColumns[1] = loop.getColumnAsList("chain_code_2");
        sequenceColumns[1] = loop.getColumnAsList("sequence_code_2");
        residueNameColumns[1] = loop.getColumnAsList("residue_name_2");
        atomNameColumns[1] = loop.getColumnAsList("atom_name_2");

        List<String> lowerColumn = loop.getColumnAsList("lower_limit");
        List<String> upperColumn = loop.getColumnAsList("upper_limit");
        ArrayList<String> atomNames[] = new ArrayList[2];
        atomNames[0] = new ArrayList<>();
        atomNames[1] = new ArrayList<>();

        for (int i = 0; i < chainCodeColumns[0].size(); i++) {
            atomNames[0].clear();
            atomNames[1].clear();
            for (int iAtom = 0; iAtom < 2; iAtom++) {
                String seqNum = (String) sequenceColumns[iAtom].get(i);
                String chainCode = (String) chainCodeColumns[iAtom].get(i);
                if (chainCode.equals(".")) {
                    chainCode = "A";
                }
                if (seqNum.equals("?")) {
                    continue;
                }
                String resName = (String) residueNameColumns[iAtom].get(i);
                String atomName = (String) atomNameColumns[iAtom].get(i);
                atomNames[iAtom].add(chainCode + ":" + seqNum + "." + atomName);
            }
            String upperValue = (String) upperColumn.get(i);
            String lowerValue = (String) lowerColumn.get(i);
            double upper = 1000000.0;
            if (upperValue.equals(".")) {
                System.err.println("Upper value is a \".\" at line " + i);
            } else {
                upper = Double.parseDouble(upperValue);
            }
            double lower = 1.8;
            if (!lowerValue.equals(".")) {
                lower = Double.parseDouble(lowerValue);
            }

            Util.setStrictlyNEF(true);
            energyList.addDistanceConstraint(atomNames[0], atomNames[1], lower, upper);
            Util.setStrictlyNEF(false);
        }
    }

    public void process() throws ParseException, IllegalArgumentException {
        String[] argv = {};
        process(argv);
    }

    public void process(String[] argv) throws ParseException, IllegalArgumentException {
        if ((argv.length != 0) && (argv.length != 3)) {
            throw new IllegalArgumentException("?shifts fromSet toSet?");
        }
        System.out.println("nSave " + star3.getSaveFrameNames());
        AtomResonanceFactory resFactory = (AtomResonanceFactory) PeakDim.resFactory;
        if (argv.length == 0) {
            hasResonances = false;
            Molecule.compoundMap.clear();
            buildExperiments();
            System.err.println("process molecule");
            buildMolecule();
            System.err.println("process peak lists");
            buildPeakLists();
            System.err.println("process resonance lists");
            buildResonanceLists();
            System.err.println("process chem shifts");
            buildChemShifts(-1, 0);
            System.err.println("process conformers");
            buildConformers();
            System.err.println("process dist constraints");
            buildGenDistConstraints();
            System.err.println("process angle constraints");
            buildDihedralConstraints();
            System.err.println("process rdc constraints");
            buildRDCConstraints();
            System.err.println("process runabout");
            buildRunAbout();
            System.err.println("clean resonances");
            resFactory.clean();
            System.err.println("process done");
        } else if ("shifts".startsWith(argv[2].toString())) {
            int fromSet = Integer.parseInt(argv[3]);
            int toSet = Integer.parseInt(argv[4]);
            buildChemShifts(fromSet, toSet);
        }
    }

    public Dihedral processNEF() throws ParseException, IllegalArgumentException {
        String[] argv = {};
        return processNEF(argv);
    }

    public Dihedral processNEF(String[] argv) throws ParseException, IllegalArgumentException {
        if ((argv.length != 0) && (argv.length != 3)) {
            throw new IllegalArgumentException("?shifts fromSet toSet?");
        }
        System.out.println("nSave " + star3.getSaveFrameNames());
        AtomResonanceFactory resFactory = (AtomResonanceFactory) PeakDim.resFactory;
        Dihedral dihedral = null;
        if (argv.length == 0) {
            hasResonances = false;
            Molecule.compoundMap.clear();
//            buildExperiments();
            System.err.println("process molecule");
            Molecule molecule = buildNEFMolecule();
            molecule.setMethylRotationActive(true);
            EnergyLists energyList = new EnergyLists(molecule);
            dihedral = new Dihedral(energyList, false);

            energyList.makeCompoundList(molecule);
//            System.err.println("process peak lists");
//            buildPeakLists();
//            System.err.println("process resonance lists");
//            buildResonanceLists();
//            System.err.println("process chem shifts");
//            buildChemShifts(-1, 0);
//            System.err.println("process conformers");
//            buildConformers();
            System.err.println("process dist constraints");
            buildNEFDistanceRestraints(energyList);
            System.err.println("process angle constraints");
            buildNEFDihedralConstraints(dihedral);
//            System.err.println("process runabout");
//            buildRunAbout();
//            System.err.println("clean resonances");
//            resFactory.clean();
//            System.err.println("process done");
        } else if ("shifts".startsWith(argv[2].toString())) {
            int fromSet = Integer.parseInt(argv[3]);
            int toSet = Integer.parseInt(argv[4]);
            buildChemShifts(fromSet, toSet);
        }
        return dihedral;
    }

}<|MERGE_RESOLUTION|>--- conflicted
+++ resolved
@@ -94,7 +94,6 @@
     static void updateFromSTAR3ChemComp(Saveframe saveframe, Compound compound) throws ParseException {
         Loop loop = saveframe.getLoop("_Chem_comp_atom");
         if (loop == null) {
-<<<<<<< HEAD
             throw new ParseException("No \"_Chem_comp_atom\" loop in \"" + saveframe.getName() + "\"");
         }
         List<String> idColumn = loop.getColumnAsList("Atom_ID");
@@ -104,18 +103,6 @@
             String aType = (String) typeColumn.get(i);
             Atom atom = Atom.genAtomWithElement(aName, aType);
             compound.addAtom(atom);
-=======
-            System.out.println("No \"_Chem_comp_atom\" loop in \"" + saveframe.getName() + "\"");
-        } else {
-            List<String> idColumn = loop.getColumnAsList("Atom_ID");
-            List<String> typeColumn = loop.getColumnAsList("Type_symbol");
-            for (int i = 0; i < idColumn.size(); i++) {
-                String aName = (String) idColumn.get(i);
-                String aType = (String) typeColumn.get(i);
-                Atom atom = new Atom(aName, aType);
-                compound.addAtom(atom);
-            }
->>>>>>> 71bd3e3d
         }
         compound.updateNames();
         loop = saveframe.getLoop("_Chem_comp_bond");
@@ -479,47 +466,6 @@
         String saveFrameName = "save_" + entitySaveFrameLabel;
         System.err.println("process entity " + saveFrameName);
         Saveframe saveframe = (Saveframe) star3.getSaveFrames().get(saveFrameName);
-<<<<<<< HEAD
-        if (saveframe == null) {
-            throw new ParseException("Saveframe \"" + saveFrameName + "\" doesn't exist");
-        }
-        String type = saveframe.getValue("_Entity", "Type");
-        String name = saveframe.getValue("_Entity", "Name");
-        String nomenclature = saveframe.getValue("_Entity", "Nomenclature", "");
-        if (nomenclature.equals("")) {
-            nomenclature = "IUPAC";
-        }
-        String cappedString = saveframe.getValue("_Entity", "Capped", "");
-        boolean capped = true;
-        if (cappedString.equalsIgnoreCase("no")) {
-            capped = false;
-        }
-        if (type.equals("polymer")) {
-            Entity entity = molecule.getEntity(entityAssemblyName);
-            if (entity == null) {
-                Polymer polymer = new Polymer(entitySaveFrameLabel, entityAssemblyName);
-                polymer.setIDNum(entityID);
-                polymer.assemblyID = entityAssemblyID;
-                polymer.setPDBChain(pdbLabel);
-                entities.put(entityAssemblyIDString + "." + entityIDString, polymer);
-                molecule.addEntity(polymer, asymLabel, entityAssemblyID);
-                finishSaveFrameProcessing(polymer, saveframe, nomenclature, capped);
-            } else {
-                molecule.addCoordSet(asymLabel, entityAssemblyID, entity);
-            }
-        } else {
-            Entity entity = molecule.getEntity(name);
-            if (entity == null) {
-                Compound compound = new Compound("1", entityAssemblyName, name);
-                compound.setIDNum(1);
-                compound.assemblyID = entityAssemblyID;
-                compound.setPDBChain(pdbLabel);
-                entities.put(entityAssemblyIDString + "." + entityIDString, compound);
-                molecule.addEntity(compound, asymLabel, entityAssemblyID);
-                String mapID = entityAssemblyID + "." + entityID + "." + 1;
-                finishSaveFrameProcessing(this, saveframe, compound, mapID);
-            }
-=======
         if (saveframe != null) {
 
             String type = saveframe.getValue("_Entity", "Type");
@@ -541,10 +487,10 @@
                     polymer.assemblyID = entityAssemblyID;
                     polymer.setPDBChain(pdbLabel);
                     entities.put(entityAssemblyIDString + "." + entityIDString, polymer);
-                    molecule.addEntity(polymer, asymLabel);
+                    molecule.addEntity(polymer, asymLabel, entityAssemblyID);
                     finishSaveFrameProcessing(polymer, saveframe, nomenclature, capped);
                 } else {
-                    molecule.addCoordSet(asymLabel, entity);
+                    molecule.addCoordSet(asymLabel, entityAssemblyID, entity);
                 }
             } else {
                 Entity entity = molecule.getEntity(name);
@@ -554,14 +500,13 @@
                     compound.assemblyID = entityAssemblyID;
                     compound.setPDBChain(pdbLabel);
                     entities.put(entityAssemblyIDString + "." + entityIDString, compound);
-                    molecule.addEntity(compound, asymLabel);
+                    molecule.addEntity(compound, asymLabel, entityAssemblyID);
                     String mapID = entityAssemblyID + "." + entityID + "." + 1;
                     finishSaveFrameProcessing(this, saveframe, compound, mapID);
                 }
             }
         } else {
             System.out.println("Saveframe \"" + saveFrameName + "\" doesn't exist");
->>>>>>> 71bd3e3d
         }
     }
 
@@ -1043,6 +988,7 @@
             List<String> entityIDColumn = loop.getColumnAsList("Entity_ID");
             List<String> compIdxIDColumn = loop.getColumnAsList("Comp_index_ID");
             List<String> atomColumn = loop.getColumnAsList("Atom_ID");
+            List<String> typeColumn = loop.getColumnAsList("Atom_type");
             List<String> valColumn = loop.getColumnAsList("Val");
             List<String> valErrColumn = loop.getColumnAsList("Val_err");
             List<String> resColumn = loop.getColumnAsList("Resonance_ID");
@@ -1055,6 +1001,7 @@
                 }
                 String iRes = (String) compIdxIDColumn.get(i);
                 String atomName = (String) atomColumn.get(i);
+                String atomType = (String) typeColumn.get(i);
                 String value = (String) valColumn.get(i);
                 String valueErr = (String) valErrColumn.get(i);
                 String resIDStr = ".";
@@ -1078,7 +1025,7 @@
                     }
                 }
                 if (atom == null) {
-                    atom = new Atom(atomName);
+                    atom = Atom.genAtomWithElement(atomName, atomType);
                     compound.addAtom(atom);
                 }
                 if (atom == null) {
