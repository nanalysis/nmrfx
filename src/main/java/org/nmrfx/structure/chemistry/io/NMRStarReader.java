<<<<<<< HEAD
/*
 * NMRFx Structure : A Program for Calculating Structures 
 * Copyright (C) 2004-2017 One Moon Scientific, Inc., Westfield, N.J., USA
 *
 * This program is free software: you can redistribute it and/or modify
 * it under the terms of the GNU General Public License as published by
 * the Free Software Foundation, either version 3 of the License, or
 * (at your option) any later version.
 *
 * This program is distributed in the hope that it will be useful,
 * but WITHOUT ANY WARRANTY; without even the implied warranty of
 * MERCHANTABILITY or FITNESS FOR A PARTICULAR PURPOSE.  See the
 * GNU General Public License for more details.
 *
 * You should have received a copy of the GNU General Public License
 * along with this program.  If not, see <http://www.gnu.org/licenses/>.
 */
package org.nmrfx.structure.chemistry.io;

import java.io.BufferedReader;
import org.nmrfx.structure.chemistry.*;
import org.nmrfx.structure.chemistry.constraints.*;
import org.nmrfx.structure.chemistry.energy.Dihedral;
import org.nmrfx.structure.chemistry.energy.EnergyLists;
import org.nmrfx.processor.datasets.Dataset;
import org.nmrfx.processor.datasets.peaks.AtomResonance;
import org.nmrfx.processor.datasets.peaks.AtomResonanceFactory;
import org.nmrfx.processor.datasets.peaks.Peak;
import org.nmrfx.processor.datasets.peaks.PeakDim;
import org.nmrfx.processor.datasets.peaks.PeakList;
import org.nmrfx.processor.datasets.peaks.ResonanceFactory;
import org.nmrfx.processor.star.Loop;
import org.nmrfx.processor.star.ParseException;
import org.nmrfx.processor.star.STAR3;
import org.nmrfx.processor.star.Saveframe;
import java.io.File;
import java.io.FileNotFoundException;
import java.io.FileReader;
import java.io.IOException;
import java.nio.file.FileSystems;
import java.util.*;
import org.nmrfx.processor.datasets.peaks.Resonance;
import org.nmrfx.processor.datasets.peaks.SpectralDim;
import org.nmrfx.processor.utilities.NvUtil;
import org.nmrfx.structure.chemistry.io.Sequence.RES_POSITION;
import org.nmrfx.structure.utilities.Util;

/**
 *
 * @author brucejohnson
 */
public class NMRStarReader {

    static String[] polymerEntityStrings = {"_Entity.Sf_category", "_Entity.Sf_framecode", "_Entity.Entry_ID", "_Entity.ID", "_Entity.Name", "_Entity.Type", "_Entity.Polymer_type", "_Entity.Polymer_strand_ID", "_Entity.Polymer_seq_one_letter_code_can", "_Entity.Polymer_seq_one_letter_code"};

    final STAR3 star3;
    final File starFile;

    Map entities = new HashMap();
    boolean hasResonances = false;
    Map<Long, List<PeakDim>> resMap = new HashMap<>();
    public static boolean DEBUG = false;

    public NMRStarReader(final File starFile, final STAR3 star3) {
        this.star3 = star3;
        this.starFile = starFile;
//        PeakDim.setResonanceFactory(new AtomResonanceFactory());
    }

    public static STAR3 read(String starFileName) throws ParseException {
        File file = new File(starFileName);
        return read(file);
    }

    public static STAR3 read(File starFile) throws ParseException {
        FileReader fileReader;
        try {
            fileReader = new FileReader(starFile);
        } catch (FileNotFoundException ex) {
            return null;
        }
        BufferedReader bfR = new BufferedReader(fileReader);

        STAR3 star = new STAR3(bfR, "star3");

        try {
            star.scanFile();
        } catch (ParseException parseEx) {
            throw new ParseException(parseEx.getMessage() + " " + star.getLastLine());
        }
        NMRStarReader reader = new NMRStarReader(starFile, star);
        reader.process();
        return star;
    }

    static void updateFromSTAR3ChemComp(Saveframe saveframe, Compound compound) throws ParseException {
        Loop loop = saveframe.getLoop("_Chem_comp_atom");
        if (loop == null) {
            throw new ParseException("No \"_Chem_comp_atom\" loop in \"" + saveframe.getName() + "\"");
        }
        List<String> idColumn = loop.getColumnAsList("Atom_ID");
        List<String> typeColumn = loop.getColumnAsList("Type_symbol");
        for (int i = 0; i < idColumn.size(); i++) {
            String aName = (String) idColumn.get(i);
            String aType = (String) typeColumn.get(i);
            Atom atom = Atom.genAtomWithElement(aName, aType);
            compound.addAtom(atom);
        }
        compound.updateNames();
        loop = saveframe.getLoop("_Chem_comp_bond");
        if (loop != null) {
            List<String> id1Column = loop.getColumnAsList("Atom_ID_1");
            List<String> id2Column = loop.getColumnAsList("Atom_ID_2");
            List<String> orderColumn = loop.getColumnAsList("Value_order");
            for (int i = 0; i < id1Column.size(); i++) {
                String aName1 = (String) id1Column.get(i);
                String aName2 = (String) id2Column.get(i);
                String orderString = (String) orderColumn.get(i);
                Atom atom1 = compound.getAtom(aName1);
                Atom atom2 = compound.getAtom(aName2);
                Order order = Order.SINGLE;
                if (orderString.toUpperCase().startsWith("SING")) {
                    order = Order.SINGLE;
                } else if (orderString.toUpperCase().startsWith("DOUB")) {
                    order = Order.DOUBLE;
                } else if (orderString.toUpperCase().startsWith("TRIP")) {
                    order = Order.TRIPLE;
                } else {
                    order = Order.SINGLE;
                }
                int stereo = 0;
                Atom.addBond(atom1, atom2, order, stereo, false);
            }
            for (Atom atom : compound.getAtoms()) {
                if (atom.bonds == null) {
                    System.out.println("no bonds");
                } else {
                    System.out.println(atom.bonds.size());
                }
            }
        }
    }

    static void addComponents(Saveframe saveframe, List<String> idColumn, List<String> authSeqIDColumn, List<String> compIDColumn, List<String> entityIDColumn, Compound compound) throws ParseException {
        for (int i = 0; i < compIDColumn.size(); i++) {
            String resName = (String) compIDColumn.get(i);
            String seqNumber = (String) authSeqIDColumn.get(i);
            String ccSaveFrameName = "save_chem_comp_" + resName;
            Saveframe ccSaveframe = saveframe.getSTAR3().getSaveframe(ccSaveFrameName);
            if (ccSaveframe == null) {
                ccSaveFrameName = "save_" + resName;
                ccSaveframe = saveframe.getSTAR3().getSaveframe(ccSaveFrameName);
            }
            if (ccSaveframe != null) {
                compound.setNumber(seqNumber);
                updateFromSTAR3ChemComp(ccSaveframe, compound);
            } else {
                System.out.println("No save frame: " + ccSaveFrameName);
            }
        }

    }

    public static void processLoop(STAR3 star3, List tagList) {
    }

    static void finishSaveFrameProcessing(final NMRStarReader nmrStar, Saveframe saveframe, Compound compound, String mapID) throws ParseException {
        Loop loop = saveframe.getLoop("_Entity_comp_index");
        if (loop != null) {
            List<String> idColumn = loop.getColumnAsList("ID");
            List<String> authSeqIDColumn = loop.getColumnAsList("Auth_seq_ID");
            List<String> entityIDColumn = loop.getColumnAsList("Entity_ID");
            List<String> compIDColumn = loop.getColumnAsList("Comp_ID");
            nmrStar.addCompound(mapID, compound);
            addComponents(saveframe, idColumn, authSeqIDColumn, compIDColumn, entityIDColumn, compound);
        } else {
            System.out.println("No \"_Entity_comp_index\" loop");
        }

    }

    public void finishSaveFrameProcessing(final Polymer polymer, final Saveframe saveframe, final String nomenclature, final boolean capped) throws ParseException {
        String lstrandID = saveframe.getOptionalValue("_Entity", "Polymer_strand_ID");
        if (lstrandID != null) {
            if (DEBUG) {
                System.out.println("set strand " + lstrandID);
            }
            polymer.setStrandID(lstrandID);
        }
        String type = saveframe.getOptionalValue("_Entity", "Polymer_type");
        if (type != null) {
            if (DEBUG) {
                System.out.println("set polytype " + type);
            }
            polymer.setPolymerType(type);
        }
        Loop loop = saveframe.getLoop("_Entity_comp_index");
        if (loop == null) {
            System.out.println("No \"_Entity_comp_index\" loop");
        } else {
            List<String> idColumn = loop.getColumnAsList("ID");
            List<String> authSeqIDColumn = loop.getColumnAsList("Auth_seq_ID");
            List<String> entityIDColumn = loop.getColumnAsList("Entity_ID");
            List<String> compIDColumn = loop.getColumnAsList("Comp_ID");
            addResidues(polymer, saveframe, idColumn, authSeqIDColumn, compIDColumn, entityIDColumn, nomenclature);
            polymer.setCapped(capped);
            if (capped) {
                PDBFile.capPolymer(polymer);
            }
        }
        loop = saveframe.getLoop("_Entity_chem_comp_deleted_atom");
        if (loop != null) {
            List<String> idColumn = loop.getColumnAsList("ID");
            List<String> compIndexIDColumn = loop.getColumnAsList("Comp_index_ID");
            List<String> compIDColumn = loop.getColumnAsList("Comp_ID");
            List<String> atomIDColumn = loop.getColumnAsList("Atom_ID");
            List<String> entityIDColumn = loop.getColumnAsList("Entity_ID");
            polymer.removeAtoms(compIndexIDColumn, atomIDColumn);
        }
        loop = saveframe.getLoop("_Entity_bond");
        if (loop != null) {
            List<String> orderColumn = loop.getColumnAsList("Value_order");
            List<String> comp1IndexIDColumn = loop.getColumnAsList("Comp_index_ID_1");
            List<String> atom1IDColumn = loop.getColumnAsList("Atom_ID_1");
            List<String> comp2IndexIDColumn = loop.getColumnAsList("Comp_index_ID_2");
            List<String> atom2IDColumn = loop.getColumnAsList("Atom_ID_2");
            polymer.addBonds(orderColumn, comp1IndexIDColumn, atom1IDColumn, comp2IndexIDColumn, atom2IDColumn);
        }
        polymer.molecule.genCoords(false);
        polymer.molecule.setupRotGroups();
    }

    public void buildNEFChains(final Saveframe saveframe, Molecule molecule, final String nomenclature) throws ParseException {
        Loop loop = saveframe.getLoop("_nef_sequence");
        if (loop == null) {
            throw new ParseException("No \"_nef_sequence\" loop");
        } else {
            // fixme ?? NEF specification says index column mandatory, but their xplor example doesn't have it
            List<String> indexColumn = loop.getColumnAsListIfExists("index");
            List<String> chainCodeColumn = loop.getColumnAsList("chain_code");
            List<String> seqCodeColumn = loop.getColumnAsList("sequence_code");
            List<String> residueNameColumn = loop.getColumnAsList("residue_name");
            List<String> linkingColumn = loop.getColumnAsListIfExists("linking");
            List<String> variantColumn = loop.getColumnAsListIfExists("variant");
            List<String> cisPeptideColumn = loop.getColumnAsListIfExists("cis_peptide");
            addNEFResidues(saveframe, molecule, indexColumn, chainCodeColumn, seqCodeColumn, residueNameColumn, linkingColumn, variantColumn, cisPeptideColumn);
        }
    }

    public void addResidues(Polymer polymer, Saveframe saveframe, List<String> idColumn, List<String> authSeqIDColumn, List<String> compIDColumn, List<String> entityIDColumn, String frameNomenclature) throws ParseException {
        String reslibDir = PDBFile.getReslibDir(frameNomenclature);
        polymer.setNomenclature(frameNomenclature.toUpperCase());
        Sequence sequence = new Sequence();
        for (int i = 0; i < compIDColumn.size(); i++) {
            String resName = (String) compIDColumn.get(i);
            String iEntity = (String) entityIDColumn.get(i);
            String iRes = (String) idColumn.get(i);
            String mapID = polymer.assemblyID + "." + iEntity + "." + iRes;
            if (authSeqIDColumn != null) {
                String iResTemp = (String) authSeqIDColumn.get(i);
                if (!iResTemp.equals(".")) {
                    iRes = iResTemp;
                }
            }
            if (resName.length() == 1) {
                char RD = 'd';
                if (polymer.getPolymerType().equalsIgnoreCase("polyribonucleotide")) {
                    RD = 'r';
                }
                resName = AtomParser.pdbResToPRFName(resName, RD);
            }
            Residue residue = new Residue(iRes, resName.toUpperCase());
            residue.molecule = polymer.molecule;
            addCompound(mapID, residue);
            polymer.addResidue(residue);
            String ccSaveFrameName = "save_chem_comp_" + resName + "." + iRes;
            Saveframe ccSaveframe = saveframe.getSTAR3().getSaveframe(ccSaveFrameName);
            if (ccSaveframe == null) {
                ccSaveFrameName = "save_chem_comp_" + resName;
                ccSaveframe = saveframe.getSTAR3().getSaveframe(ccSaveFrameName);
            }
            if (ccSaveframe == null) {
                ccSaveFrameName = "save_" + resName;
                ccSaveframe = saveframe.getSTAR3().getSaveframe(ccSaveFrameName);
            }
            RES_POSITION resPos = RES_POSITION.MIDDLE;
            if (ccSaveframe != null) {
                updateFromSTAR3ChemComp(ccSaveframe, residue);
            } else {
                try {
                    if (!sequence.addResidue(reslibDir + "/" + Sequence.getAliased(resName.toLowerCase()) + ".prf", residue, resPos, "", false)) {
                        throw new ParseException("Can't find residue \"" + resName + "\" in residue libraries or STAR file");
                    }
                } catch (MoleculeIOException psE) {
                    throw new ParseException(psE.getMessage());
                }
            }
        }
        sequence.removeBadBonds();
    }

    public void addNEFResidues(Saveframe saveframe, Molecule molecule, List<String> indexColumn, List<String> chainCodeColumn, List<String> seqCodeColumn, List<String> residueNameColumn, List<String> linkingColumn, List<String> variantColumn, List<String> cisPeptideColumn) throws ParseException {
        String reslibDir = PDBFile.getReslibDir("IUPAC");
        Polymer polymer = null;
        Sequence sequence = new Sequence(molecule);
        int entityID = 1;
        String lastChain = "";
        double linkLen = 5.0;
        double valAngle = 90.0;
        double dihAngle = 135.0;
        for (int i = 0; i < chainCodeColumn.size(); i++) {
            String linkType = linkingColumn.get(i);
            if (linkType.equals("dummy")) {
                continue;
            }
            String chainCode = (String) chainCodeColumn.get(i);
            if (chainCode.equals(".")) {
                chainCode = "A";
            }
            int chainID = chainCode.charAt(0) - 'A' + 1;
            if ((polymer == null) || (!chainCode.equals(lastChain))) {
                lastChain = chainCode;
                if (polymer != null) {
                    sequence.createLinker(9, linkLen, valAngle, dihAngle);
                    polymer.molecule.genCoords(false);
                    polymer.molecule.setupRotGroups();
                }
                sequence.newPolymer();
                polymer = new Polymer(chainCode, chainCode);
                polymer.setNomenclature("IUPAC");
                polymer.setIDNum(entityID);
                polymer.assemblyID = entityID++;
                entities.put(chainCode, polymer);
                molecule.addEntity(polymer, chainCode, chainID);

            }
            String resName = (String) residueNameColumn.get(i);
            String iRes = (String) seqCodeColumn.get(i);
            String mapID = chainCode + "." + iRes;
            Residue residue = new Residue(iRes, resName.toUpperCase());
            residue.molecule = polymer.molecule;
            addCompound(mapID, residue);
            polymer.addResidue(residue);
            RES_POSITION resPos = Sequence.RES_POSITION.MIDDLE;
            if (linkType.equals("start")) {
                resPos = RES_POSITION.START;
                //residue.capFirstResidue();
            } else if (linkType.equals("end")) {
                resPos = RES_POSITION.END;
                //residue.capLastResidue();
            }
            try {
                if (!sequence.addResidue(reslibDir + "/" + Sequence.getAliased(resName.toLowerCase()) + ".prf", residue, resPos, "", false)) {
                    throw new ParseException("Can't find residue \"" + resName + "\" in residue libraries or STAR file");
                }
            } catch (MoleculeIOException psE) {
                throw new ParseException(psE.getMessage());
            }

        }
        if (polymer != null) {
            polymer.molecule.genCoords(false);
            polymer.molecule.setupRotGroups();
        }
        sequence.removeBadBonds();
    }

    public void addCompound(String id, Compound compound) {
        Molecule.compoundMap.put(id, compound);
    }

    public void buildChemShifts(int fromSet, final int toSet) throws ParseException {
        Iterator iter = star3.getSaveFrames().values().iterator();
        int iSet = 0;
        while (iter.hasNext()) {
            Saveframe saveframe = (Saveframe) iter.next();
            if (saveframe.getCategoryName().equals("assigned_chemical_shifts")) {
                if (DEBUG) {
                    System.err.println("process chem shifts " + saveframe.getName());
                }
                if (fromSet < 0) {
                    processChemicalShifts(saveframe, iSet);
                } else if (fromSet == iSet) {
                    processChemicalShifts(saveframe, toSet);
                    break;
                }
                iSet++;
            }
        }
    }

    public void buildConformers() throws ParseException {
        Iterator iter = star3.getSaveFrames().values().iterator();
        while (iter.hasNext()) {
            Saveframe saveframe = (Saveframe) iter.next();
            if (saveframe.getCategoryName().equals("conformer_family_coord_set")) {
                if (DEBUG) {
                    System.err.println("process conformers " + saveframe.getName());
                }
                processConformer(saveframe);
            }
        }
    }

    public void buildDataset(Map tagMap, String datasetName) throws ParseException, IOException {
        String name = STAR3.getTokenFromMap(tagMap, "Name");
        String path = STAR3.getTokenFromMap(tagMap, "Directory_path");
        String type = STAR3.getTokenFromMap(tagMap, "Type");
        File file = new File(path, name);
        if (datasetName.equals("")) {
            datasetName = file.getAbsolutePath();
        }
        try {
            if (DEBUG) {
                System.err.println("open " + file.getAbsolutePath());
            }
            if (!file.exists()) {
                file = FileSystems.getDefault().getPath(starFile.getParentFile().getParent(), "datasets", file.getName()).toFile();
            }
            Dataset dataset = new Dataset(file.getAbsolutePath(), datasetName, false, false);
        } catch (IOException | IllegalArgumentException tclE) {
            System.err.println(tclE.getMessage());
        }
    }

    public void buildDihedralConstraints() throws ParseException {
        Iterator iter = star3.getSaveFrames().values().iterator();
        while (iter.hasNext()) {
            Saveframe saveframe = (Saveframe) iter.next();
            if (saveframe.getCategoryName().equals("torsion_angle_constraints")) {
                if (DEBUG) {
                    System.err.println("process torsion angle constraints " + saveframe.getName());
                }
                processDihedralConstraints(saveframe);
            }
        }
    }

    public void buildNEFDihedralConstraints(Dihedral dihedral) throws ParseException {
        Iterator iter = star3.getSaveFrames().values().iterator();
        while (iter.hasNext()) {
            Saveframe saveframe = (Saveframe) iter.next();
            if (saveframe.getCategoryName().equals("nef_dihedral_restraint_list")) {
                if (DEBUG) {
                    System.err.println("process nef_dihedral_restraint_list " + saveframe.getName());
                }
                processNEFDihedralConstraints(saveframe, dihedral);
            }
        }
    }

    public void buildRDCConstraints() throws ParseException {
        Iterator iter = star3.getSaveFrames().values().iterator();
        while (iter.hasNext()) {
            Saveframe saveframe = (Saveframe) iter.next();
            if (saveframe.getCategoryName().equals("RDCs")) {
                if (DEBUG) {
                    System.err.println("process RDC constraints " + saveframe.getName());
                }
                processRDCConstraints(saveframe);
            }
        }
    }

    public void buildEntity(Molecule molecule, Map tagMap, int index) throws ParseException {
        String entityAssemblyIDString = STAR3.getTokenFromMap(tagMap, "ID");
        String entityIDString = STAR3.getTokenFromMap(tagMap, "Entity_ID");
        String entitySaveFrameLabel = STAR3.getTokenFromMap(tagMap, "Entity_label").substring(1);
        String entityAssemblyName = STAR3.getTokenFromMap(tagMap, "Entity_assembly_name");
        String asymLabel = STAR3.getTokenFromMap(tagMap, "Asym_ID", entityAssemblyName);
        if (asymLabel.equals(".")) {
            asymLabel = String.valueOf((char) ('A' + index));
        }
        String pdbLabel = STAR3.getTokenFromMap(tagMap, "PDB_chain_ID", "A");
        if (pdbLabel.equals(".")) {
            pdbLabel = asymLabel;
        }
        int entityID = 1;
        int entityAssemblyID = 1;
        try {
            entityID = Integer.parseInt(entityIDString);
            entityAssemblyID = Integer.parseInt(entityAssemblyIDString);
        } catch (NumberFormatException nFE) {
            throw new ParseException(nFE.getMessage());
        }
        //int entityAssemblyID = Integer.parseInt(entityAssemblyIDString);
        // get entity saveframe
        String saveFrameName = "save_" + entitySaveFrameLabel;
        if (DEBUG) {
            System.err.println("process entity " + saveFrameName);
        }
        Saveframe saveframe = (Saveframe) star3.getSaveFrames().get(saveFrameName);
        if (saveframe != null) {

            String type = saveframe.getValue("_Entity", "Type");
            String name = saveframe.getValue("_Entity", "Name");
            String nomenclature = saveframe.getValue("_Entity", "Nomenclature", "");
            if (nomenclature.equals("")) {
                nomenclature = "IUPAC";
            }
            String cappedString = saveframe.getValue("_Entity", "Capped", "");
            boolean capped = true;
            if (cappedString.equalsIgnoreCase("no")) {
                capped = false;
            }
            if (type != null && type.equals("polymer")) {
                Entity entity = molecule.getEntity(entityAssemblyName);
                if (entity == null) {
                    Polymer polymer = new Polymer(entitySaveFrameLabel, entityAssemblyName);
                    polymer.setIDNum(entityID);
                    polymer.assemblyID = entityAssemblyID;
                    polymer.setPDBChain(pdbLabel);
                    entities.put(entityAssemblyIDString + "." + entityIDString, polymer);
                    molecule.addEntity(polymer, asymLabel, entityAssemblyID);
                    finishSaveFrameProcessing(polymer, saveframe, nomenclature, capped);
                } else {
                    molecule.addCoordSet(asymLabel, entityAssemblyID, entity);
                }
            } else {
                Entity entity = molecule.getEntity(name);
                if (entity == null) {
                    Compound compound = new Compound("1", entityAssemblyName, name);
                    compound.setIDNum(1);
                    compound.assemblyID = entityAssemblyID;
                    compound.setPDBChain(pdbLabel);
                    entities.put(entityAssemblyIDString + "." + entityIDString, compound);
                    molecule.addEntity(compound, asymLabel, entityAssemblyID);
                    String mapID = entityAssemblyID + "." + entityID + "." + 1;
                    finishSaveFrameProcessing(this, saveframe, compound, mapID);
                }
            }
        } else {
            System.out.println("Saveframe \"" + saveFrameName + "\" doesn't exist");
        }
    }

    public void buildExperiments() throws ParseException {
        Iterator iter = star3.getSaveFrames().values().iterator();
        while (iter.hasNext()) {
            Saveframe saveframe = (Saveframe) iter.next();
            if (saveframe.getCategoryName().equals("experiment_list")) {
                if (DEBUG) {
                    System.err.println("process experiments " + saveframe.getName());
                }
                int nExperiments = 0;
                try {
                    nExperiments = saveframe.loopCount("_Experiment_file");
                } catch (ParseException tclE) {
                    nExperiments = 0;
                }
                for (int i = 0; i < nExperiments; i++) {
                    Map map = saveframe.getLoopRowMap("_Experiment_file", i);
                    String datasetName;
                    try {
                        Map nameMap = saveframe.getLoopRowMap("_Experiment", i);
                        datasetName = STAR3.getTokenFromMap(nameMap, "Name");
                    } catch (ParseException tclE) {
                        datasetName = "";
                    }
                    try {
                        buildDataset(map, datasetName);
                    } catch (IOException ioE) {
                        throw new ParseException(ioE.getMessage());
                    }
                }
            }
        }
    }

    public void buildGenDistConstraints() throws ParseException {
        Iterator iter = star3.getSaveFrames().values().iterator();
        while (iter.hasNext()) {
            Saveframe saveframe = (Saveframe) iter.next();
            if (saveframe.getCategoryName().equals("general_distance_constraints")) {
                if (DEBUG) {
                    System.err.println("process general distance constraints " + saveframe.getName());
                }
                processGenDistConstraints(saveframe);
            }
        }
    }

    public void buildNEFDistanceRestraints(EnergyLists energyList) throws ParseException {
        Iterator iter = star3.getSaveFrames().values().iterator();
        while (iter.hasNext()) {
            Saveframe saveframe = (Saveframe) iter.next();
            if (saveframe.getCategoryName().equals("nef_distance_restraint_list")) {
                if (DEBUG) {
                    System.err.println("process nef_distance_restraint_list " + saveframe.getName());
                }
                processNEFDistanceRestraints(saveframe, energyList);
            }
        }
    }

    public void buildMolecule() throws ParseException {
        Iterator iter = star3.getSaveFrames().values().iterator();
        while (iter.hasNext()) {
            Saveframe saveframe = (Saveframe) iter.next();
            if (DEBUG) {
                System.err.println(saveframe.getCategoryName());
            }
            if (saveframe.getCategoryName().equals("assembly")) {
                if (DEBUG) {
                    System.err.println("process molecule >>" + saveframe.getName() + "<<");
                }
                String molName = saveframe.getValue("_Assembly", "Name");
                if (molName.equals("?")) {
                    molName = "noname";
                }
                Molecule molecule = new Molecule(molName);
                int nEntities = saveframe.loopCount("_Entity_assembly");
                if (DEBUG) {
                    System.err.println("mol name " + molName + " nEntities " + nEntities);
                }
                for (int i = 0; i < nEntities; i++) {
                    Map map = saveframe.getLoopRowMap("_Entity_assembly", i);
                    buildEntity(molecule, map, i);
                }
                molecule.updateSpatialSets();
                molecule.genCoords(false);
                List<String> tags = saveframe.getTags("_Assembly");
                for (String tag : tags) {
                    if (tag.startsWith("NvJ_prop")) {
                        String propValue = saveframe.getValue("_Assembly", tag);
                        molecule.setProperty(tag.substring(9), propValue);
                    }
                }

            }
        }
    }

    public Molecule buildNEFMolecule() throws ParseException {
        Molecule molecule = null;
        for (Saveframe saveframe : star3.getSaveFrames().values()) {
            if (DEBUG) {
                System.err.println(saveframe.getCategoryName());
            }
            if (saveframe.getCategoryName().equals("nef_molecular_system")) {
                if (DEBUG) {
                    System.err.println("process molecule >>" + saveframe.getName() + "<<");
                }
                String molName = "noname";
                molecule = new Molecule(molName);
                buildNEFChains(saveframe, molecule, molName);
                molecule.updateSpatialSets();
                molecule.genCoords(false);

            }
        }
        return molecule;
    }

    public void buildPeakLists() throws ParseException {
        resMap.clear();
        for (Saveframe saveframe : star3.getSaveFrames().values()) {
            if (saveframe.getCategoryName().equals("spectral_peak_list")) {
                if (DEBUG) {
                    System.err.println("process peaklists " + saveframe.getName());
                }
                processSTAR3PeakList(saveframe);
            }
        }
        linkResonances();
    }

    public void buildResonanceLists() throws ParseException {
        Iterator iter = star3.getSaveFrames().values().iterator();
        while (iter.hasNext()) {
            Saveframe saveframe = (Saveframe) iter.next();
            if (saveframe.getCategoryName().equals("resonance_linker")) {
                hasResonances = true;
                if (DEBUG) {
                    System.err.println("process resonances " + saveframe.getName());
                }
                AtomResonance.processSTAR3ResonanceList(this, saveframe);
            }
        }
    }

    public void buildRunAbout() throws ParseException {
        Iterator iter = star3.getSaveFrames().values().iterator();
        while (iter.hasNext()) {
            Saveframe saveframe = (Saveframe) iter.next();
            if (saveframe.getCategoryName().startsWith("nmrview_")) {
                String toolName = saveframe.getCategoryName().substring(8);
                if (DEBUG) {
                    System.err.println("process tool " + saveframe.getName());
                }
                // interp.eval("::star3::setupTool " + toolName);
            }
        }
    }

    public Entity getEntity(String entityAssemblyIDString, String entityIDString) {
        return (Entity) entities.get(entityAssemblyIDString + "." + entityIDString);
    }

    public SpatialSetGroup getSpatialSet(List<String> entityAssemblyIDColumn, List<String> entityIDColumn, List<String> compIdxIDColumn, List<String> atomColumn, List<String> resonanceColumn, int i) throws ParseException {
        SpatialSetGroup spg = null;
        String iEntity = (String) entityIDColumn.get(i);
        String entityAssemblyID = (String) entityAssemblyIDColumn.get(i);
        if (!iEntity.equals("?")) {
            String iRes = (String) compIdxIDColumn.get(i);
            String atomName = (String) atomColumn.get(i);
            Atom atom = null;
            if (entityAssemblyID.equals(".")) {
                entityAssemblyID = "1";
            }
            String mapID = entityAssemblyID + "." + iEntity + "." + iRes;
            Compound compound1 = (Compound) Molecule.compoundMap.get(mapID);
            if (compound1 != null) {
                //throw new ParseException("invalid compound in assignments saveframe \""+mapID+"\"");
                if ((atomName.charAt(0) == 'Q') || (atomName.charAt(0) == 'M')) {
                    Atom[] pseudoAtoms = ((Residue) compound1).getPseudo(atomName);
                    spg = new SpatialSetGroup(pseudoAtoms);
                } else {
                    atom = compound1.getAtomLoose(atomName);
                    if (atom != null) {
                        spg = new SpatialSetGroup(atom.spatialSet);
                    }
                }
                if (spg == null) {
                    System.out.println("invalid spatial set in assignments saveframe \"" + mapID + "." + atomName + "\"");
                }
            } else {
                System.err.println("invalid compound in assignments saveframe \"" + mapID + "\"");
            }
        }
        return spg;
    }

    private void addResonance(long resID, PeakDim peakDim) {
        List<PeakDim> peakDims = resMap.get(resID);
        if (peakDims == null) {
            peakDims = new ArrayList<>();
            resMap.put(resID, peakDims);
        }
        peakDims.add(peakDim);
    }

    public void linkResonances() {
        ResonanceFactory resFactory = PeakDim.resFactory;
        for (Long resID : resMap.keySet()) {
            List<PeakDim> peakDims = resMap.get(resID);
            PeakDim firstPeakDim = peakDims.get(0);
            Resonance resonance = resFactory.build(resID);
            firstPeakDim.setResonance(resonance);
            resonance.add(firstPeakDim);
            if (peakDims.size() > 1) {
                for (PeakDim peakDim : peakDims) {
                    if (peakDim != firstPeakDim) {
                        PeakList.linkPeakDims(firstPeakDim, peakDim);
                    }
                }
            }
        }
    }

    public void processSTAR3PeakList(Saveframe saveframe) throws ParseException {
        ResonanceFactory resFactory = PeakDim.resFactory;
        String listName = saveframe.getValue("_Spectral_peak_list", "Sf_framecode");
        String sampleLabel = saveframe.getLabelValue("_Spectral_peak_list", "Sample_label");
        String sampleConditionLabel = saveframe.getOptionalValue("_Spectral_peak_list", "Sample_condition_list_label");
        String datasetName = saveframe.getLabelValue("_Spectral_peak_list", "Experiment_name");
        String nDimString = saveframe.getValue("_Spectral_peak_list", "Number_of_spectral_dimensions");
        String dataFormat = saveframe.getOptionalValue("_Spectral_peak_list", "Text_data_format");
        String details = saveframe.getOptionalValue("_Spectral_peak_list", "Details");
        String slidable = saveframe.getOptionalValue("_Spectral_peak_list", "Slidable");

        if (dataFormat.equals("text")) {
            System.out.println("Aaaack, peak list is in text format, skipping list");
            System.out.println(details);
            return;
        }
        if (nDimString.equals("?")) {
            return;
        }
        if (nDimString.equals(".")) {
            return;
        }
        int nDim = NvUtil.toInt(nDimString);

        PeakList peakList = new PeakList(listName, nDim);

        int nSpectralDim = saveframe.loopCount("_Spectral_dim");
        if (nSpectralDim > nDim) {
            throw new IllegalArgumentException("Too many _Spectral_dim values " + listName + " " + nSpectralDim + " " + nDim);
        }

        peakList.setSampleLabel(sampleLabel);
        peakList.setSampleConditionLabel(sampleConditionLabel);
        peakList.setDatasetName(datasetName);
        peakList.setDetails(details);
        peakList.setSlideable(slidable.equals("yes"));

        for (int i = 0; i < nSpectralDim; i++) {
            SpectralDim sDim = peakList.getSpectralDim(i);

            String value = null;
            value = saveframe.getValueIfPresent("_Spectral_dim", "Atom_type", i);
            if (value != null) {
                sDim.setAtomType(value);
            }
            value = saveframe.getValueIfPresent("_Spectral_dim", "Atom_isotope_number", i);
            if (value != null) {
                sDim.setAtomIsotopeValue(NvUtil.toInt(value));
            }
            value = saveframe.getValueIfPresent("_Spectral_dim", "Spectral_region", i);
            if (value != null) {
                sDim.setSpectralRegion(value);
            }
            value = saveframe.getValueIfPresent("_Spectral_dim", "Magnetization_linkage", i);
            if (value != null) {
                sDim.setMagLinkage(NvUtil.toInt(value) - 1);
            }
            value = saveframe.getValueIfPresent("_Spectral_dim", "Sweep_width", i);
            if (value != null) {
                sDim.setSw(NvUtil.toDouble(value));
            }
            value = saveframe.getValueIfPresent("_Spectral_dim", "Spectrometer_frequency", i);
            if (value != null) {
                sDim.setSf(NvUtil.toDouble(value));
            }
            value = saveframe.getValueIfPresent("_Spectral_dim", "Encoding_code", i);
            if (value != null) {
                sDim.setEncodingCode(value);
            }
            value = saveframe.getValueIfPresent("_Spectral_dim", "Encoded_source_dimension", i);
            if (value != null) {
                sDim.setEncodedSourceDim(NvUtil.toInt(value) - 1);
            }
            value = saveframe.getValueIfPresent("_Spectral_dim", "Dataset_dimension", i);
            if (value != null) {
                sDim.setDataDim(NvUtil.toInt(value) - 1);
            }
            value = saveframe.getValueIfPresent("_Spectral_dim", "Dimension_name", i);
            if (value != null) {
                sDim.setDimName(value);
            }
            value = saveframe.getValueIfPresent("_Spectral_dim", "ID_tolerance", i);
            if (value != null) {
                sDim.setIdTol(NvUtil.toDouble(value));
            }
            value = saveframe.getValueIfPresent("_Spectral_dim", "Pattern", i);
            if (value != null) {
                sDim.setPattern(value);
            }
            value = saveframe.getValueIfPresent("_Spectral_dim", "Relation", i);
            if (value != null) {
                sDim.setRelation(value);
            }
            value = saveframe.getValueIfPresent("_Spectral_dim", "Aliasing", i);
            if (value != null) {
                sDim.setAliasing(value);
            }
            value = saveframe.getValueIfPresent("_Spectral_dim", "Precision", i);
            if (value != null) {
                sDim.setPrecision(NvUtil.toInt(value));
            }
        }

        Loop loop = saveframe.getLoop("_Peak");
        if (loop != null) {
            List<String> idColumn = loop.getColumnAsList("ID");
            List<String> detailColumn = loop.getColumnAsListIfExists("Details");
            List<String> fomColumn = loop.getColumnAsListIfExists("Figure_of_merit");
            List<String> typeColumn = loop.getColumnAsListIfExists("Type");
            List<String> statusColumn = loop.getColumnAsListIfExists("Status");
            List<String> colorColumn = loop.getColumnAsListIfExists("Color");
            List<String> flagColumn = loop.getColumnAsListIfExists("Flag");
            List<String> cornerColumn = loop.getColumnAsListIfExists("Label_corner");

            for (int i = 0, n = idColumn.size(); i < n; i++) {
                int idNum = Integer.parseInt((String) idColumn.get(i));
                Peak peak = new Peak(peakList, nDim);
                peak.setIdNum(idNum);
                String value = null;
                if ((value = NvUtil.getColumnValue(fomColumn, i)) != null) {
                    float fom = NvUtil.toFloat(value);
                    peak.setFigureOfMerit(fom);
                }
                if ((value = NvUtil.getColumnValue(detailColumn, i)) != null) {
                    peak.setComment(value);
                }
                if ((value = NvUtil.getColumnValue(typeColumn, i)) != null) {
                    int type = Peak.getType(value);
                    peak.setType(type);
                }
                if ((value = NvUtil.getColumnValue(statusColumn, i)) != null) {
                    int status = NvUtil.toInt(value);
                    peak.setStatus(status);
                }
                if ((value = NvUtil.getColumnValue(colorColumn, i)) != null) {
                    value = value.equals(".") ? null : value;
                    peak.setColor(value);
                }
                if ((value = NvUtil.getColumnValue(flagColumn, i)) != null) {
                    for (int iFlag = 0; iFlag < Peak.NFLAGS; iFlag++) {
                        if (value.length() > iFlag) {
                            peak.setFlag(iFlag, (value.charAt(iFlag) == '1'));
                        } else {
                            peak.setFlag(iFlag, false);
                        }
                    }
                }
                if ((value = NvUtil.getColumnValue(cornerColumn, i)) != null) {
                    peak.setCorner(value);
                }
                peakList.addPeak(peak);  // old code added without creating resonance, but that caused problems with new
                // linking resonance code used here
            }

            loop = saveframe.getLoop("_Peak_general_char");
            if (loop != null) {
                List<String> peakidColumn = loop.getColumnAsList("Peak_ID");
                List<String> methodColumn = loop.getColumnAsList("Measurement_method");
                List<String> intensityColumn = loop.getColumnAsList("Intensity_val");
                List<String> errorColumn = loop.getColumnAsList("Intensity_val_err");
                for (int i = 0, n = peakidColumn.size(); i < n; i++) {
                    String value = null;
                    int idNum = 0;
                    if ((value = NvUtil.getColumnValue(peakidColumn, i)) != null) {
                        idNum = NvUtil.toInt(value);
                    } else {
                        //throw new TclException("Invalid peak id value at row \""+i+"\"");
                        continue;
                    }
                    Peak peak = peakList.getPeakByID(idNum);
                    String method = "height";
                    if ((value = NvUtil.getColumnValue(methodColumn, i)) != null) {
                        method = value;
                    }
                    if ((value = NvUtil.getColumnValue(intensityColumn, i)) != null) {
                        float iValue = NvUtil.toFloat(value);
                        if (method.equals("height")) {
                            peak.setIntensity(iValue);
                        } else if (method.equals("volume")) {
                            // FIXME should set volume/evolume 
                            peak.setVolume1(iValue);
                        } else {
                            // FIXME throw error if don't know type, or add new type dynamically?
                            peak.setIntensity(iValue);
                        }
                    }
                    if ((value = NvUtil.getColumnValue(errorColumn, i)) != null) {
                        if (!value.equals(".")) {
                            float iValue = NvUtil.toFloat(value);
                            if (method.equals("height")) {
                                peak.setIntensityErr(iValue);
                            } else if (method.equals("volume")) {
                                // FIXME should set volume/evolume 
                                peak.setVolume1Err(iValue);
                            } else {
                                // FIXME throw error if don't know type, or add new type dynamically?
                                peak.setIntensityErr(iValue);
                            }
                        }
                    }
                    // FIXME set error value
                }
            }

            loop = saveframe.getLoop("_Peak_char");
            if (loop == null) {
                throw new ParseException("No \"_Peak_char\" loop");
            }
            if (loop != null) {
                List<String> peakIdColumn = loop.getColumnAsList("Peak_ID");
                List<String> sdimColumn = loop.getColumnAsList("Spectral_dim_ID");
                String[] peakCharStrings = Peak.getSTAR3CharStrings();
                for (int j = 0; j < peakCharStrings.length; j++) {
                    String tag = peakCharStrings[j].substring(peakCharStrings[j].indexOf(".") + 1);
                    if (tag.equals("Sf_ID") || tag.equals("Entry_ID") || tag.equals("Spectral_peak_list_ID")) {
                        continue;
                    }
                    if (tag.equals("Resonance_ID") || tag.equals("Resonance_count")) {
                        continue;
                    }
                    List<String> column = loop.getColumnAsListIfExists(tag);
                    if (column != null) {
                        for (int i = 0, n = column.size(); i < n; i++) {
                            int idNum = Integer.parseInt((String) peakIdColumn.get(i));
                            int sDim = Integer.parseInt((String) sdimColumn.get(i)) - 1;
                            String value = (String) column.get(i);
                            if (!value.equals(".") && !value.equals("?")) {
                                Peak peak = peakList.getPeakByID(idNum);
                                PeakDim peakDim = peak.getPeakDim(sDim);
                                if (peakDim != null) {
                                    peakDim.setAttribute(tag, value);
                                }
                            }
                        }
                    }
                }
                loop = saveframe.getLoop("_Assigned_peak_chem_shift");

                if (loop != null) {
                    List<String> peakidColumn = loop.getColumnAsList("Peak_ID");
                    List<String> spectralDimColumn = loop.getColumnAsList("Spectral_dim_ID");
                    List<String> valColumn = loop.getColumnAsList("Val");
                    List<String> resonanceColumn = loop.getColumnAsList("Resonance_ID");
                    for (int i = 0, n = peakidColumn.size(); i < n; i++) {
                        String value = null;
                        int idNum = 0;
                        if ((value = NvUtil.getColumnValue(peakidColumn, i)) != null) {
                            idNum = NvUtil.toInt(value);
                        } else {
                            //throw new TclException("Invalid peak id value at row \""+i+"\"");
                            continue;
                        }
                        int sDim = 0;
                        long resonanceID = -1;
                        if ((value = NvUtil.getColumnValue(spectralDimColumn, i)) != null) {
                            sDim = NvUtil.toInt(value) - 1;
                        } else {
                            throw new ParseException("Invalid spectral dim value at row \"" + i + "\"");
                        }
                        if ((value = NvUtil.getColumnValue(valColumn, i)) != null) {
                            NvUtil.toFloat(value);  // fixme shouldn't we use this
                        }
                        if ((value = NvUtil.getColumnValue(resonanceColumn, i)) != null) {
                            resonanceID = NvUtil.toLong(value);
                        }
                        Peak peak = peakList.getPeakByID(idNum);
                        PeakDim peakDim = peak.getPeakDim(sDim);
                        if (resonanceID != -1) {
                            addResonance(resonanceID, peakDim);
                        }
//                    Resonance res = resFactory.get(resonanceID);
//                    if (res == null) {
//                        resFactory.build(resonanceID);
//                    }
//                    peakDim.setResonance(resonanceID);
                    }
                } else {
                    System.out.println("No \"Assigned Peak Chem Shift\" loop");
                }
            }
        }
    }

    public void processChemicalShifts(Saveframe saveframe, int ppmSet) throws ParseException {
        Loop loop = saveframe.getLoop("_Atom_chem_shift");
        if (loop != null) {
            List<String> entityAssemblyIDColumn = loop.getColumnAsList("Entity_assembly_ID");
            List<String> entityIDColumn = loop.getColumnAsList("Entity_ID");
            List<String> compIdxIDColumn = loop.getColumnAsList("Comp_index_ID");
            List<String> atomColumn = loop.getColumnAsList("Atom_ID");
            List<String> typeColumn = loop.getColumnAsList("Atom_type");
            List<String> valColumn = loop.getColumnAsList("Val");
            List<String> valErrColumn = loop.getColumnAsList("Val_err");
            List<String> resColumn = loop.getColumnAsList("Resonance_ID");
            ResonanceFactory resFactory = PeakDim.resFactory;
            for (int i = 0; i < entityAssemblyIDColumn.size(); i++) {
                String iEntity = (String) entityIDColumn.get(i);
                String entityAssemblyID = (String) entityAssemblyIDColumn.get(i);
                if (iEntity.equals("?")) {
                    continue;
                }
                String iRes = (String) compIdxIDColumn.get(i);
                String atomName = (String) atomColumn.get(i);
                String atomType = (String) typeColumn.get(i);
                String value = (String) valColumn.get(i);
                String valueErr = (String) valErrColumn.get(i);
                String resIDStr = ".";
                if (resColumn != null) {
                    resIDStr = (String) resColumn.get(i);
                }
                if (entityAssemblyID.equals(".")) {
                    entityAssemblyID = "1";
                }
                String mapID = entityAssemblyID + "." + iEntity + "." + iRes;
                Compound compound = (Compound) Molecule.compoundMap.get(mapID);
                if (compound == null) {
                    //throw new ParseException("invalid compound in assignments saveframe \""+mapID+"\"");
                    System.err.println("invalid compound in assignments saveframe \"" + mapID + "\"");
                    continue;
                }
                Atom atom = compound.getAtomLoose(atomName);
                if (atom == null) {
                    if (atomName.startsWith("H")) {
                        atom = compound.getAtom(atomName + "1");
                    }
                }
                if (atom == null) {
                    atom = Atom.genAtomWithElement(atomName, atomType);
                    compound.addAtom(atom);
                }
                if (atom == null) {
                    throw new ParseException("invalid atom in assignments saveframe \"" + mapID + "." + atomName + "\"");
                }
                SpatialSet spSet = atom.spatialSet;
                if (ppmSet < 0) {
                    ppmSet = 0;
                }
                int structureNum = ppmSet;
                if (spSet == null) {
                    throw new ParseException("invalid spatial set in assignments saveframe \"" + mapID + "." + atomName + "\"");
                }
                try {
                    spSet.setPPM(structureNum, Double.parseDouble(value), false);
                    if (!valueErr.equals(".")) {
                        spSet.setPPM(structureNum, Double.parseDouble(valueErr), true);
                    }
                } catch (NumberFormatException nFE) {
                    throw new ParseException("Invalid chemical shift value (not double) \"" + value + "\" error \"" + valueErr + "\"");
                }
                if (hasResonances && !resIDStr.equals(".")) {
                    long resID = Long.parseLong(resIDStr);
                    if (resID >= 0) {
                        AtomResonance resonance = (AtomResonance) resFactory.get(resID);
                        if (resonance == null) {
                            throw new ParseException("atom elem resonance " + resIDStr + ": invalid resonance");
                        }
//                    ResonanceSet resonanceSet = resonance.getResonanceSet();
//                    if (resonanceSet == null) {
//                        resonanceSet = new ResonanceSet(resonance);
//                    }
                        atom.setResonance(resonance);
                        resonance.setAtom(atom);
                    }
                }
            }
        }
    }

    public void processConformer(Saveframe saveframe) throws ParseException {
        Loop loop = saveframe.getLoop("_Atom_site");
        if (loop == null) {
            System.err.println("No \"_Atom_site\" loop");
            return;
        }
        List<String> entityAssemblyIDColumn = loop.getColumnAsList("Label_entity_assembly_ID");
        List<String> entityIDColumn = loop.getColumnAsList("Label_entity_ID");
        List<String> compIdxIDColumn = loop.getColumnAsList("Label_comp_index_ID");
        List<String> atomColumn = loop.getColumnAsList("Label_atom_ID");
        List<String> xColumn = loop.getColumnAsList("Cartn_x");
        List<String> yColumn = loop.getColumnAsList("Cartn_y");
        List<String> zColumn = loop.getColumnAsList("Cartn_z");
        List<String> resColumn = loop.getColumnAsListIfExists("Resonance_ID");
        List<String> modelColumn = loop.getColumnAsList("Model_ID");
        TreeSet<Integer> selSet = new TreeSet<Integer>();
        Molecule molecule = null;
        int lastStructure = -1;
        for (int i = 0; i < entityAssemblyIDColumn.size(); i++) {
            String iEntity = (String) entityIDColumn.get(i);
            String entityAssemblyID = (String) entityAssemblyIDColumn.get(i);
            if (iEntity.equals("?")) {
                continue;
            }
            String iRes = (String) compIdxIDColumn.get(i);
            String atomName = (String) atomColumn.get(i);
            String xStr = (String) xColumn.get(i);
            String yStr = (String) yColumn.get(i);
            String zStr = (String) zColumn.get(i);
            String modelStr = (String) modelColumn.get(i);
            String resIDStr = ".";
            if (resColumn != null) {
                resIDStr = (String) resColumn.get(i);
            }
            if (entityAssemblyID.equals(".")) {
                entityAssemblyID = "1";
            }
            String mapID = entityAssemblyID + "." + iEntity + "." + iRes;
            Compound compound = (Compound) Molecule.compoundMap.get(mapID);
            if (compound == null) {
                //throw new ParseException("invalid compound in conformer saveframe \""+mapID+"\"");
                System.err.println("invalid compound in conformer saveframe \"" + mapID + "\"");
                continue;
            }
            if (molecule == null) {
                molecule = compound.molecule;
            }
            Atom atom = compound.getAtomLoose(atomName);
            if (atom == null) {
                System.err.println("No atom \"" + mapID + "." + atomName + "\"");
                continue;
                //throw new ParseException("invalid atom in conformer saveframe \""+mapID+"."+atomName+"\"");
            }
            int structureNumber = Integer.parseInt(modelStr);
            Integer intStructure = Integer.valueOf(structureNumber);
            if (intStructure != lastStructure) {
                molecule.nullCoords(structureNumber);
                selSet.add(intStructure);
                molecule.structures.add(intStructure);
            }
            lastStructure = intStructure;
            double x = Double.parseDouble(xStr);
            double y = Double.parseDouble(yStr);
            double z = Double.parseDouble(zStr);
            String coordSetName = compound.molecule.getFirstCoordSet().getName();
            atom.setPointValidity(structureNumber, true);
            Point3 pt = new Point3(x, y, z);
            atom.setPoint(structureNumber, pt);
            //  atom.setOccupancy((float) atomParse.occupancy);
            //  atom.setBFactor((float) atomParse.bfactor);
        }
        if (molecule != null) {
            molecule.setActiveStructures(selSet);
            for (Integer iStructure : selSet) {
                molecule.genCoords(iStructure, true);
            }
        }
    }

    public void processDihedralConstraints(Saveframe saveframe) throws ParseException {
        Loop loop = saveframe.getLoop("_Torsion_angle_constraint");
        if (loop == null) {
            throw new ParseException("No \"_Torsion_angle_constraint\" loop");
        }
        List<String>[] entityAssemblyIDColumns = new ArrayList[4];
        List<String>[] entityIDColumns = new ArrayList[4];
        List<String>[] compIdxIDColumns = new ArrayList[4];
        List<String>[] atomColumns = new ArrayList[4];
        List<String>[] resonanceColumns = new ArrayList[4];
        for (int i = 1; i <= 4; i++) {
            entityAssemblyIDColumns[i - 1] = loop.getColumnAsList("Entity_assembly_ID_" + i);
            entityIDColumns[i - 1] = loop.getColumnAsList("Entity_ID_" + i);
            compIdxIDColumns[i - 1] = loop.getColumnAsList("Comp_index_ID_" + i);
            atomColumns[i - 1] = loop.getColumnAsList("Atom_ID_" + i);
            resonanceColumns[i - 1] = loop.getColumnAsList("Resonance_ID_" + i);
        }
        List<String> angleNameColumn = loop.getColumnAsList("Torsion_angle_name");
        List<String> lowerColumn = loop.getColumnAsList("Angle_lower_bound_val");
        List<String> upperColumn = loop.getColumnAsList("Angle_upper_bound_val");
        AngleConstraintSet angleSet = AngleConstraintSet.addSet(saveframe.getName().substring(5));
        for (int i = 0; i < entityAssemblyIDColumns[0].size(); i++) {
            SpatialSet[] spSets = new SpatialSet[4];
            for (int iAtom = 0; iAtom < 4; iAtom++) {
                spSets[iAtom] = getSpatialSet(entityAssemblyIDColumns[iAtom], entityIDColumns[iAtom], compIdxIDColumns[iAtom], atomColumns[iAtom], resonanceColumns[iAtom], i).getFirstSet();
            }
            String upperValue = (String) upperColumn.get(i);
            String lowerValue = (String) lowerColumn.get(i);
            String name = (String) angleNameColumn.get(i);
            double upper = Double.parseDouble(upperValue);
            double lower = 1.8;
            if (!lowerValue.equals(".")) {
                lower = Double.parseDouble(lowerValue);
            }
            AngleConstraint aCon = new AngleConstraint(name, spSets, lower, upper);
            angleSet.add(aCon);
        }
    }

    public void processNEFDihedralConstraints(Saveframe saveframe, Dihedral dihedral) throws ParseException {
        Loop loop = saveframe.getLoop("_nef_dihedral_restraint");
        if (loop == null) {
            throw new ParseException("No \"_nef_dihedral_restraint\" loop");
        }
        List<String>[] chainCodeColumns = new ArrayList[4];
        List<String>[] sequenceCodeColumns = new ArrayList[4];
        List<String>[] residueNameColumns = new ArrayList[4];
        List<String>[] atomNameColumns = new ArrayList[4];
        for (int i = 1; i <= 4; i++) {
            chainCodeColumns[i - 1] = loop.getColumnAsList("chain_code_" + i);
            sequenceCodeColumns[i - 1] = loop.getColumnAsList("sequence_code_" + i);
            residueNameColumns[i - 1] = loop.getColumnAsList("residue_name_" + i);
            atomNameColumns[i - 1] = loop.getColumnAsList("atom_name_" + i);
        }
        List<String> lowerColumn = loop.getColumnAsList("lower_limit");
        List<String> upperColumn = loop.getColumnAsList("upper_limit");
        for (int i = 0; i < atomNameColumns[0].size(); i++) {
            String upperValue = (String) upperColumn.get(i);
            String lowerValue = (String) lowerColumn.get(i);
            double upper = Double.parseDouble(upperValue);
            double lower = Double.parseDouble(lowerValue);
            if (lower < -180) {
                lower += 360;
                upper += 360;
            }

            Atom[] atoms = new Atom[4];
            for (int atomIndex = 0; atomIndex < 4; atomIndex++) {
                String atomName = (String) atomNameColumns[atomIndex].get(i);
                String chainCode = (String) chainCodeColumns[atomIndex].get(i);
                String sequenceCode = (String) sequenceCodeColumns[atomIndex].get(i);
                String fullAtom = chainCode + ":" + sequenceCode + "." + atomName;
                atoms[atomIndex] = Molecule.getAtomByName(fullAtom);
            }
            double scale = 1.0;
            try {
                dihedral.addBoundary(atoms, lower, upper, scale);
            } catch (InvalidMoleculeException imE) {

            }

        }
    }

    public void processRDCConstraints(Saveframe saveframe) throws ParseException {
        Loop loop = saveframe.getLoop("_RDC");
        if (loop == null) {
            throw new ParseException("No \"_RDC\" loop");
        }
        //saveframe.getTagsIgnoreMissing(tagCategory);
        List<String>[] entityAssemblyIDColumns = new ArrayList[2];
        List<String>[] entityIDColumns = new ArrayList[2];
        List<String>[] compIdxIDColumns = new ArrayList[2];
        List<String>[] atomColumns = new ArrayList[2];
        List<String>[] resonanceColumns = new ArrayList[2];
        for (int i = 1; i <= 2; i++) {
            entityAssemblyIDColumns[i - 1] = loop.getColumnAsList("Entity_assembly_ID_" + i);
            entityIDColumns[i - 1] = loop.getColumnAsList("Entity_ID_" + i);
            compIdxIDColumns[i - 1] = loop.getColumnAsList("Comp_index_ID_" + i);
            atomColumns[i - 1] = loop.getColumnAsList("Atom_ID_" + i);
            resonanceColumns[i - 1] = loop.getColumnAsList("Resonance_ID_" + i);
        }
        List<Double> valColumn = loop.getColumnAsDoubleList("Val", null);
        List<Double> errColumn = loop.getColumnAsDoubleList("Val_err", null);
        List<Double> lengthColumn = loop.getColumnAsDoubleList("Val_bond_length", null);
        RDCConstraintSet rdcSet = RDCConstraintSet.addSet(saveframe.getName().substring(5));
        for (int i = 0; i < entityAssemblyIDColumns[0].size(); i++) {
            SpatialSet[] spSets = new SpatialSet[4];
            for (int iAtom = 0; iAtom < 2; iAtom++) {
                SpatialSetGroup spG = getSpatialSet(entityAssemblyIDColumns[iAtom], entityIDColumns[iAtom], compIdxIDColumns[iAtom], atomColumns[iAtom], resonanceColumns[iAtom], i);
                if (spG != null) {
                    spSets[iAtom] = spG.getFirstSet();
                    if (errColumn.get(i) != null) {
                        RDC aCon = new RDC(rdcSet, spSets[0], spSets[1], valColumn.get(i), errColumn.get(i));
                        rdcSet.add(aCon);
                    }
                }
            }
        }
    }

    public void processGenDistConstraints(Saveframe saveframe) throws ParseException {
        Loop loop = saveframe.getLoop("_Gen_dist_constraint");
        if (loop == null) {
            throw new ParseException("No \"_Gen_dist_constraint\" loop");
        }
        List<String>[] entityAssemblyIDColumns = new ArrayList[2];
        List<String>[] entityIDColumns = new ArrayList[2];
        List<String>[] compIdxIDColumns = new ArrayList[2];
        List<String>[] atomColumns = new ArrayList[2];
        List<String>[] resonanceColumns = new ArrayList[2];
        entityAssemblyIDColumns[0] = loop.getColumnAsList("Entity_assembly_ID_1");
        entityIDColumns[0] = loop.getColumnAsList("Entity_ID_1");
        compIdxIDColumns[0] = loop.getColumnAsList("Comp_index_ID_1");
        atomColumns[0] = loop.getColumnAsList("Atom_ID_1");
        resonanceColumns[0] = loop.getColumnAsList("Resonance_ID_1");
        entityAssemblyIDColumns[1] = loop.getColumnAsList("Entity_assembly_ID_2");
        entityIDColumns[1] = loop.getColumnAsList("Entity_ID_2");
        compIdxIDColumns[1] = loop.getColumnAsList("Comp_index_ID_2");
        atomColumns[1] = loop.getColumnAsList("Atom_ID_2");
        resonanceColumns[0] = loop.getColumnAsList("Resonance_ID_2");
        List<String> constraintIDColumn = loop.getColumnAsList("ID");
        List<String> lowerColumn = loop.getColumnAsList("Distance_lower_bound_val");
        List<String> upperColumn = loop.getColumnAsList("Distance_upper_bound_val");
        List<String> peakListIDColumn = loop.getColumnAsList("Spectral_peak_list_ID");
        List<String> peakIDColumn = loop.getColumnAsList("Spectral_peak_ID");
        Atom[] atoms = new Atom[2];
        SpatialSetGroup[] spSets = new SpatialSetGroup[2];
        String[] resIDStr = new String[2];
        PeakList peakList = null;
        String lastPeakListIDStr = "";
        NoeSet noeSet = NoeSet.addSet(saveframe.getName().substring(5));
        for (int i = 0; i < entityAssemblyIDColumns[0].size(); i++) {
            boolean okAtoms = true;
            for (int iAtom = 0; iAtom < 2; iAtom++) {
                spSets[iAtom] = null;
                String iEntity = (String) entityIDColumns[iAtom].get(i);
                String entityAssemblyID = (String) entityAssemblyIDColumns[iAtom].get(i);
                if (iEntity.equals("?")) {
                    continue;
                }
                String iRes = (String) compIdxIDColumns[iAtom].get(i);
                String atomName = (String) atomColumns[iAtom].get(i);
                resIDStr[iAtom] = ".";
                if (resonanceColumns[iAtom] != null) {
                    resIDStr[iAtom] = (String) resonanceColumns[iAtom].get(i);
                }
                if (entityAssemblyID.equals(".")) {
                    entityAssemblyID = "1";
                }
                String mapID = entityAssemblyID + "." + iEntity + "." + iRes;
                Compound compound1 = (Compound) Molecule.compoundMap.get(mapID);
                if (compound1 == null) {
                    //throw new ParseException("invalid compound in distance constraints saveframe \""+mapID+"\"");
                    System.err.println("invalid compound in distance constraints saveframe \"" + mapID + "\"");
                } else if ((atomName.charAt(0) == 'Q') || (atomName.charAt(0) == 'M')) {
                    Residue residue = (Residue) compound1;
                    Atom[] pseudoAtoms = ((Residue) compound1).getPseudo(atomName);
                    if (pseudoAtoms == null) {
                        System.err.println(residue.getIDNum() + " " + residue.getNumber() + " " + residue.getName());
                        System.err.println("invalid pseudo in distance constraints saveframe \"" + mapID + "\" " + atomName);
                        okAtoms = false;
                    } else {
                        spSets[iAtom] = new SpatialSetGroup(pseudoAtoms);
                    }
                } else {
                    atoms[iAtom] = compound1.getAtomLoose(atomName);
                    if (atoms[iAtom] == null) {
                        throw new ParseException("invalid atom in distance constraints saveframe \"" + mapID + "." + atomName + "\"");
                    }
                    spSets[iAtom] = new SpatialSetGroup(atoms[iAtom].spatialSet);
                }
                if (spSets[iAtom] == null) {
                    throw new ParseException("invalid spatial set in distance constraints saveframe \"" + mapID + "." + atomName + "\"");
                }
            }
            String upperValue = (String) upperColumn.get(i);
            String lowerValue = (String) lowerColumn.get(i);
            String peakListIDStr = (String) peakListIDColumn.get(i);
            String peakID = (String) peakIDColumn.get(i);
            String constraintID = (String) constraintIDColumn.get(i);
            if (!peakListIDStr.equals(lastPeakListIDStr)) {
                if (peakListIDStr.equals(".")) {
                    if (peakList == null) {
                        peakList = new PeakList("gendist", 2);
                    }
                } else {
                    try {
                        int peakListID = Integer.parseInt(peakListIDStr);
                        peakList = PeakList.get(peakListID);
                    } catch (NumberFormatException nFE) {
                        throw new ParseException("Invalid peak list id (not int) \"" + peakListIDStr + "\"");
                    }
                }
            }
            lastPeakListIDStr = peakListIDStr;
            Peak peak = null;
            if (peakList != null) {
                if (peakID.equals(".")) {
                    peakID = constraintID;
                    int idNum = Integer.parseInt(peakID);
                    while ((peak = peakList.getPeak(idNum)) == null) {
                        peakList.addPeak();
                    }
                } else {
                    int idNum = Integer.parseInt(peakID);
                    peak = peakList.getPeakByID(idNum);
                }
                Noe noe = new Noe(peak, spSets[0], spSets[1], 1.0);
                double upper = 1000000.0;
                if (upperValue.equals(".")) {
                    System.err.println("Upper value is a \".\" at line " + i);
                } else {
                    upper = Double.parseDouble(upperValue);
                }
                noe.setUpper(upper);
                double lower = 1.8;
                if (!lowerValue.equals(".")) {
                    lower = Double.parseDouble(lowerValue);
                }
                noe.setLower(lower);
                noe.setPpmError(1.0);
                noe.setIntensity(Math.pow(upper, -6.0) * 10000.0);
                noe.setVolume(Math.pow(upper, -6.0) * 10000.0);
                noeSet.add(noe);
            }
        }
        noeSet.updateNPossible(null);
        noeSet.setCalibratable(false);
    }

    public void processNEFDistanceRestraints(Saveframe saveframe, EnergyLists energyList) throws ParseException {
        Loop loop = saveframe.getLoop("_nef_distance_restraint");
        if (loop == null) {
            throw new ParseException("No \"_nef_distance_restraint\" loop");
        }
        List<String>[] chainCodeColumns = new ArrayList[2];
        List<String>[] sequenceColumns = new ArrayList[2];
        List<String>[] residueNameColumns = new ArrayList[2];
        List<String>[] atomNameColumns = new ArrayList[2];
        List<Integer> indexColumn = new ArrayList<>();

        indexColumn = loop.getColumnAsIntegerList("index", 0);

        chainCodeColumns[0] = loop.getColumnAsList("chain_code_1");
        sequenceColumns[0] = loop.getColumnAsList("sequence_code_1");
        residueNameColumns[0] = loop.getColumnAsList("residue_name_1");
        atomNameColumns[0] = loop.getColumnAsList("atom_name_1");

        chainCodeColumns[1] = loop.getColumnAsList("chain_code_2");
        sequenceColumns[1] = loop.getColumnAsList("sequence_code_2");
        residueNameColumns[1] = loop.getColumnAsList("residue_name_2");
        atomNameColumns[1] = loop.getColumnAsList("atom_name_2");

        List<String> lowerColumn = loop.getColumnAsList("lower_limit");
        List<String> upperColumn = loop.getColumnAsList("upper_limit");
        ArrayList<String> atomNames[] = new ArrayList[2];
        atomNames[0] = new ArrayList<>();
        atomNames[1] = new ArrayList<>();

        for (int i = 0; i < chainCodeColumns[0].size(); i++) {
            atomNames[0].clear();
            atomNames[1].clear();
            for (int iAtom = 0; iAtom < 2; iAtom++) {
                String seqNum = (String) sequenceColumns[iAtom].get(i);
                String chainCode = (String) chainCodeColumns[iAtom].get(i);
                if (chainCode.equals(".")) {
                    chainCode = "A";
                }
                if (seqNum.equals("?")) {
                    continue;
                }
                String resName = (String) residueNameColumns[iAtom].get(i);
                String atomName = (String) atomNameColumns[iAtom].get(i);
                atomNames[iAtom].add(chainCode + ":" + seqNum + "." + atomName);
            }
            String upperValue = (String) upperColumn.get(i);
            String lowerValue = (String) lowerColumn.get(i);
            double upper = 1000000.0;
            if (upperValue.equals(".")) {
                System.err.println("Upper value is a \".\" at line " + i);
            } else {
                upper = Double.parseDouble(upperValue);
            }
            double lower = 1.8;
            if (!lowerValue.equals(".")) {
                lower = Double.parseDouble(lowerValue);
            }

            Util.setStrictlyNEF(true);
            try {
                energyList.addDistanceConstraint(atomNames[0], atomNames[1], lower, upper);
            } catch (IllegalArgumentException iaE) {
                int index = indexColumn.get(i);
                throw new ParseException("Error parsing NEF distance constraints at index  \"" + index + "\" " + iaE.getMessage());
            }
            Util.setStrictlyNEF(false);
        }
    }

    public void process() throws ParseException, IllegalArgumentException {
        String[] argv = {};
        process(argv);
    }

    public void process(String[] argv) throws ParseException, IllegalArgumentException {
        if ((argv.length != 0) && (argv.length != 3)) {
            throw new IllegalArgumentException("?shifts fromSet toSet?");
        }
        if (DEBUG) {
            System.out.println("nSave " + star3.getSaveFrameNames());
        }
        AtomResonanceFactory resFactory = (AtomResonanceFactory) PeakDim.resFactory;
        if (argv.length == 0) {
            hasResonances = false;
            Molecule.compoundMap.clear();
            buildExperiments();
            if (DEBUG) {
                System.err.println("process molecule");
            }
            buildMolecule();
            if (DEBUG) {
                System.err.println("process peak lists");
            }
            buildPeakLists();
            if (DEBUG) {
                System.err.println("process resonance lists");
            }
            buildResonanceLists();
            if (DEBUG) {
                System.err.println("process chem shifts");
            }
            buildChemShifts(-1, 0);
            if (DEBUG) {
                System.err.println("process conformers");
            }
            buildConformers();
            if (DEBUG) {
                System.err.println("process dist constraints");
            }
            buildGenDistConstraints();
            if (DEBUG) {
                System.err.println("process angle constraints");
            }
            buildDihedralConstraints();
            if (DEBUG) {
                System.err.println("process rdc constraints");
            }
            buildRDCConstraints();
            if (DEBUG) {
                System.err.println("process runabout");
            }
            buildRunAbout();
            if (DEBUG) {
                System.err.println("clean resonances");
            }
            resFactory.clean();
            if (DEBUG) {
                System.err.println("process done");
            }
        } else if ("shifts".startsWith(argv[2].toString())) {
            int fromSet = Integer.parseInt(argv[3]);
            int toSet = Integer.parseInt(argv[4]);
            buildChemShifts(fromSet, toSet);
        }
    }

    public Dihedral processNEF() throws ParseException, IllegalArgumentException {
        String[] argv = {};
        return processNEF(argv);
    }

    public Dihedral processNEF(String[] argv) throws ParseException, IllegalArgumentException {
        if ((argv.length != 0) && (argv.length != 3)) {
            throw new IllegalArgumentException("?shifts fromSet toSet?");
        }
        if (DEBUG) {
            System.out.println("nSave " + star3.getSaveFrameNames());
        }
        AtomResonanceFactory resFactory = (AtomResonanceFactory) PeakDim.resFactory;
        Dihedral dihedral = null;
        if (argv.length == 0) {
            hasResonances = false;
            Molecule.compoundMap.clear();
//            buildExperiments();
            if (DEBUG) {
                System.err.println("process molecule");
            }
            Molecule molecule = buildNEFMolecule();
            molecule.setMethylRotationActive(true);
            EnergyLists energyList = new EnergyLists(molecule);
            dihedral = new Dihedral(energyList, false);

            energyList.makeCompoundList(molecule);
//            System.err.println("process peak lists");
//            buildPeakLists();
//            System.err.println("process resonance lists");
//            buildResonanceLists();
//            System.err.println("process chem shifts");
//            buildChemShifts(-1, 0);
//            System.err.println("process conformers");
//            buildConformers();
            if (DEBUG) {
                System.err.println("process dist constraints");
            }
            buildNEFDistanceRestraints(energyList);
            if (DEBUG) {
                System.err.println("process angle constraints");
            }
            buildNEFDihedralConstraints(dihedral);
//            System.err.println("process runabout");
//            buildRunAbout();
//            System.err.println("clean resonances");
//            resFactory.clean();
//            System.err.println("process done");
        } else if ("shifts".startsWith(argv[2].toString())) {
            int fromSet = Integer.parseInt(argv[3]);
            int toSet = Integer.parseInt(argv[4]);
            buildChemShifts(fromSet, toSet);
        }
        return dihedral;
    }

}
=======
/*
 * NMRFx Structure : A Program for Calculating Structures 
 * Copyright (C) 2004-2017 One Moon Scientific, Inc., Westfield, N.J., USA
 *
 * This program is free software: you can redistribute it and/or modify
 * it under the terms of the GNU General Public License as published by
 * the Free Software Foundation, either version 3 of the License, or
 * (at your option) any later version.
 *
 * This program is distributed in the hope that it will be useful,
 * but WITHOUT ANY WARRANTY; without even the implied warranty of
 * MERCHANTABILITY or FITNESS FOR A PARTICULAR PURPOSE.  See the
 * GNU General Public License for more details.
 *
 * You should have received a copy of the GNU General Public License
 * along with this program.  If not, see <http://www.gnu.org/licenses/>.
 */
package org.nmrfx.structure.chemistry.io;

import java.io.BufferedReader;
import org.nmrfx.structure.chemistry.*;
import org.nmrfx.structure.chemistry.constraints.*;
import org.nmrfx.structure.chemistry.energy.Dihedral;
import org.nmrfx.structure.chemistry.energy.EnergyLists;
import org.nmrfx.processor.datasets.Dataset;
import org.nmrfx.processor.datasets.peaks.AtomResonance;
import org.nmrfx.processor.datasets.peaks.AtomResonanceFactory;
import org.nmrfx.processor.datasets.peaks.Peak;
import org.nmrfx.processor.datasets.peaks.PeakDim;
import org.nmrfx.processor.datasets.peaks.PeakList;
import org.nmrfx.processor.datasets.peaks.ResonanceFactory;
import org.nmrfx.processor.star.Loop;
import org.nmrfx.processor.star.ParseException;
import org.nmrfx.processor.star.STAR3;
import org.nmrfx.processor.star.Saveframe;
import java.io.File;
import java.io.FileNotFoundException;
import java.io.FileReader;
import java.io.IOException;
import java.nio.file.FileSystems;
import java.util.*;
import org.nmrfx.processor.datasets.peaks.Resonance;
import org.nmrfx.processor.datasets.peaks.SpectralDim;
import org.nmrfx.processor.utilities.NvUtil;
import org.nmrfx.structure.chemistry.io.Sequence.RES_POSITION;
import org.nmrfx.structure.utilities.Util;

/**
 *
 * @author brucejohnson
 */
public class NMRStarReader {

    static String[] polymerEntityStrings = {"_Entity.Sf_category", "_Entity.Sf_framecode", "_Entity.Entry_ID", "_Entity.ID", "_Entity.Name", "_Entity.Type", "_Entity.Polymer_type", "_Entity.Polymer_strand_ID", "_Entity.Polymer_seq_one_letter_code_can", "_Entity.Polymer_seq_one_letter_code"};

    final STAR3 star3;
    final File starFile;

    Map entities = new HashMap();
    boolean hasResonances = false;
    Map<Long, List<PeakDim>> resMap = new HashMap<>();
    public static boolean DEBUG = false;

    public NMRStarReader(final File starFile, final STAR3 star3) {
        this.star3 = star3;
        this.starFile = starFile;
//        PeakDim.setResonanceFactory(new AtomResonanceFactory());
    }

    public static void read(String starFileName) throws ParseException {
        File file = new File(starFileName);
        read(file);
    }

    public static void read(File starFile) throws ParseException {
        FileReader fileReader;
        try {
            fileReader = new FileReader(starFile);
        } catch (FileNotFoundException ex) {
            return;
        }
        BufferedReader bfR = new BufferedReader(fileReader);

        STAR3 star = new STAR3(bfR, "star3");

        try {
            star.scanFile();
        } catch (ParseException parseEx) {
            throw new ParseException(parseEx.getMessage() + " " + star.getLastLine());
        }
        NMRStarReader reader = new NMRStarReader(starFile, star);
        reader.process();
    }

    static void updateFromSTAR3ChemComp(Saveframe saveframe, Compound compound) throws ParseException {
        Loop loop = saveframe.getLoop("_Chem_comp_atom");
        if (loop == null) {
            throw new ParseException("No \"_Chem_comp_atom\" loop in \"" + saveframe.getName() + "\"");
        }
        List<String> idColumn = loop.getColumnAsList("Atom_ID");
        List<String> typeColumn = loop.getColumnAsList("Type_symbol");
        for (int i = 0; i < idColumn.size(); i++) {
            String aName = (String) idColumn.get(i);
            String aType = (String) typeColumn.get(i);
            Atom atom = Atom.genAtomWithElement(aName, aType);
            compound.addAtom(atom);
        }
        compound.updateNames();
        loop = saveframe.getLoop("_Chem_comp_bond");
        if (loop != null) {
            List<String> id1Column = loop.getColumnAsList("Atom_ID_1");
            List<String> id2Column = loop.getColumnAsList("Atom_ID_2");
            List<String> orderColumn = loop.getColumnAsList("Value_order");
            for (int i = 0; i < id1Column.size(); i++) {
                String aName1 = (String) id1Column.get(i);
                String aName2 = (String) id2Column.get(i);
                String orderString = (String) orderColumn.get(i);
                Atom atom1 = compound.getAtom(aName1);
                Atom atom2 = compound.getAtom(aName2);
                Order order = Order.SINGLE;
                if (orderString.toUpperCase().startsWith("SING")) {
                    order = Order.SINGLE;
                } else if (orderString.toUpperCase().startsWith("DOUB")) {
                    order = Order.DOUBLE;
                } else if (orderString.toUpperCase().startsWith("TRIP")) {
                    order = Order.TRIPLE;
                } else {
                    order = Order.SINGLE;
                }
                int stereo = 0;
                Atom.addBond(atom1, atom2, order, stereo, false);
            }
            for (Atom atom : compound.getAtoms()) {
                if (atom.bonds == null) {
                    System.out.println("no bonds");
                } else {
                    System.out.println(atom.bonds.size());
                }
            }
        }
    }

    static void addComponents(Saveframe saveframe, List<String> idColumn, List<String> authSeqIDColumn, List<String> compIDColumn, List<String> entityIDColumn, Compound compound) throws ParseException {
        for (int i = 0; i < compIDColumn.size(); i++) {
            String resName = (String) compIDColumn.get(i);
            String seqNumber = (String) authSeqIDColumn.get(i);
            String ccSaveFrameName = "save_chem_comp_" + resName;
            Saveframe ccSaveframe = saveframe.getSTAR3().getSaveframe(ccSaveFrameName);
            if (ccSaveframe == null) {
                ccSaveFrameName = "save_" + resName;
                ccSaveframe = saveframe.getSTAR3().getSaveframe(ccSaveFrameName);
            }
            if (ccSaveframe != null) {
                compound.setNumber(seqNumber);
                updateFromSTAR3ChemComp(ccSaveframe, compound);
            } else {
                System.out.println("No save frame: " + ccSaveFrameName);
            }
        }

    }

    public static void processLoop(STAR3 star3, List tagList) {
    }

    static void finishSaveFrameProcessing(final NMRStarReader nmrStar, Saveframe saveframe, Compound compound, String mapID) throws ParseException {
        Loop loop = saveframe.getLoop("_Entity_comp_index");
        if (loop != null) {
            List<String> idColumn = loop.getColumnAsList("ID");
            List<String> authSeqIDColumn = loop.getColumnAsList("Auth_seq_ID");
            List<String> entityIDColumn = loop.getColumnAsList("Entity_ID");
            List<String> compIDColumn = loop.getColumnAsList("Comp_ID");
            nmrStar.addCompound(mapID, compound);
            addComponents(saveframe, idColumn, authSeqIDColumn, compIDColumn, entityIDColumn, compound);
        } else {
            System.out.println("No \"_Entity_comp_index\" loop");
        }

    }

    public void finishSaveFrameProcessing(final Polymer polymer, final Saveframe saveframe, final String nomenclature, final boolean capped) throws ParseException {
        String lstrandID = saveframe.getOptionalValue("_Entity", "Polymer_strand_ID");
        if (lstrandID != null) {
            if (DEBUG) {
                System.out.println("set strand " + lstrandID);
            }
            polymer.setStrandID(lstrandID);
        }
        String type = saveframe.getOptionalValue("_Entity", "Polymer_type");
        if (type != null) {
            if (DEBUG) {
                System.out.println("set polytype " + type);
            }
            polymer.setPolymerType(type);
        }
        Loop loop = saveframe.getLoop("_Entity_comp_index");
        if (loop == null) {
            System.out.println("No \"_Entity_comp_index\" loop");
        } else {
            List<String> idColumn = loop.getColumnAsList("ID");
            List<String> authSeqIDColumn = loop.getColumnAsList("Auth_seq_ID");
            List<String> entityIDColumn = loop.getColumnAsList("Entity_ID");
            List<String> compIDColumn = loop.getColumnAsList("Comp_ID");
            addResidues(polymer, saveframe, idColumn, authSeqIDColumn, compIDColumn, entityIDColumn, nomenclature);
            polymer.setCapped(capped);
            if (capped) {
                PDBFile.capPolymer(polymer);
            }
        }
        loop = saveframe.getLoop("_Entity_chem_comp_deleted_atom");
        if (loop != null) {
            List<String> idColumn = loop.getColumnAsList("ID");
            List<String> compIndexIDColumn = loop.getColumnAsList("Comp_index_ID");
            List<String> compIDColumn = loop.getColumnAsList("Comp_ID");
            List<String> atomIDColumn = loop.getColumnAsList("Atom_ID");
            List<String> entityIDColumn = loop.getColumnAsList("Entity_ID");
            polymer.removeAtoms(compIndexIDColumn, atomIDColumn);
        }
        loop = saveframe.getLoop("_Entity_bond");
        if (loop != null) {
            List<String> orderColumn = loop.getColumnAsList("Value_order");
            List<String> comp1IndexIDColumn = loop.getColumnAsList("Comp_index_ID_1");
            List<String> atom1IDColumn = loop.getColumnAsList("Atom_ID_1");
            List<String> comp2IndexIDColumn = loop.getColumnAsList("Comp_index_ID_2");
            List<String> atom2IDColumn = loop.getColumnAsList("Atom_ID_2");
            polymer.addBonds(orderColumn, comp1IndexIDColumn, atom1IDColumn, comp2IndexIDColumn, atom2IDColumn);
        }
        polymer.molecule.genCoords(false);
        polymer.molecule.setupRotGroups();
    }

    public void buildNEFChains(final Saveframe saveframe, Molecule molecule, final String nomenclature) throws ParseException {
        Loop loop = saveframe.getLoop("_nef_sequence");
        if (loop == null) {
            throw new ParseException("No \"_nef_sequence\" loop");
        } else {
            // fixme ?? NEF specification says index column mandatory, but their xplor example doesn't have it
            List<String> indexColumn = loop.getColumnAsListIfExists("index");
            List<String> chainCodeColumn = loop.getColumnAsList("chain_code");
            List<String> seqCodeColumn = loop.getColumnAsList("sequence_code");
            List<String> residueNameColumn = loop.getColumnAsList("residue_name");
            List<String> linkingColumn = loop.getColumnAsListIfExists("linking");
            List<String> variantColumn = loop.getColumnAsListIfExists("variant");
            List<String> cisPeptideColumn = loop.getColumnAsListIfExists("cis_peptide");
            addNEFResidues(saveframe, molecule, indexColumn, chainCodeColumn, seqCodeColumn, residueNameColumn, linkingColumn, variantColumn, cisPeptideColumn);
        }
    }

    public void addResidues(Polymer polymer, Saveframe saveframe, List<String> idColumn, List<String> authSeqIDColumn, List<String> compIDColumn, List<String> entityIDColumn, String frameNomenclature) throws ParseException {
        String reslibDir = PDBFile.getReslibDir(frameNomenclature);
        polymer.setNomenclature(frameNomenclature.toUpperCase());
        Sequence sequence = new Sequence();
        for (int i = 0; i < compIDColumn.size(); i++) {
            String resName = (String) compIDColumn.get(i);
            String iEntity = (String) entityIDColumn.get(i);
            String iRes = (String) idColumn.get(i);
            String mapID = polymer.assemblyID + "." + iEntity + "." + iRes;
            if (authSeqIDColumn != null) {
                String iResTemp = (String) authSeqIDColumn.get(i);
                if (!iResTemp.equals(".")) {
                    iRes = iResTemp;
                }
            }
            if (resName.length() == 1) {
                char RD = 'd';
                if (polymer.getPolymerType().equalsIgnoreCase("polyribonucleotide")) {
                    RD = 'r';
                }
                resName = AtomParser.pdbResToPRFName(resName, RD);
            }
            Residue residue = new Residue(iRes, resName.toUpperCase());
            residue.molecule = polymer.molecule;
            addCompound(mapID, residue);
            polymer.addResidue(residue);
            String ccSaveFrameName = "save_chem_comp_" + resName + "." + iRes;
            Saveframe ccSaveframe = saveframe.getSTAR3().getSaveframe(ccSaveFrameName);
            if (ccSaveframe == null) {
                ccSaveFrameName = "save_chem_comp_" + resName;
                ccSaveframe = saveframe.getSTAR3().getSaveframe(ccSaveFrameName);
            }
            if (ccSaveframe == null) {
                ccSaveFrameName = "save_" + resName;
                ccSaveframe = saveframe.getSTAR3().getSaveframe(ccSaveFrameName);
            }
            RES_POSITION resPos = RES_POSITION.MIDDLE;
            if (ccSaveframe != null) {
                updateFromSTAR3ChemComp(ccSaveframe, residue);
            } else {
                try {
                    if (!sequence.addResidue(reslibDir + "/" + Sequence.getAliased(resName.toLowerCase()) + ".prf", residue, resPos, "", false)) {
                        throw new ParseException("Can't find residue \"" + resName + "\" in residue libraries or STAR file");
                    }
                } catch (MoleculeIOException psE) {
                    throw new ParseException(psE.getMessage());
                }
            }
        }
        sequence.removeBadBonds();
    }

    public void addNEFResidues(Saveframe saveframe, Molecule molecule, List<String> indexColumn, List<String> chainCodeColumn, List<String> seqCodeColumn, List<String> residueNameColumn, List<String> linkingColumn, List<String> variantColumn, List<String> cisPeptideColumn) throws ParseException {
        String reslibDir = PDBFile.getReslibDir("IUPAC");
        Polymer polymer = null;
        Sequence sequence = new Sequence(molecule);
        int entityID = 1;
        String lastChain = "";
        double linkLen = 5.0;
        double valAngle = 90.0;
        double dihAngle = 135.0;
        for (int i = 0; i < chainCodeColumn.size(); i++) {
            String linkType = linkingColumn.get(i);
            if (linkType.equals("dummy")) {
                continue;
            }
            String chainCode = (String) chainCodeColumn.get(i);
            if (chainCode.equals(".")) {
                chainCode = "A";
            }
            int chainID = chainCode.charAt(0) - 'A' + 1;
            if ((polymer == null) || (!chainCode.equals(lastChain))) {
                lastChain = chainCode;
                if (polymer != null) {
                    sequence.createLinker(9, linkLen, valAngle, dihAngle);
                    polymer.molecule.genCoords(false);
                    polymer.molecule.setupRotGroups();
                }
                sequence.newPolymer();
                polymer = new Polymer(chainCode, chainCode);
                polymer.setNomenclature("IUPAC");
                polymer.setIDNum(entityID);
                polymer.assemblyID = entityID++;
                entities.put(chainCode, polymer);
                molecule.addEntity(polymer, chainCode, chainID);

            }
            String resName = (String) residueNameColumn.get(i);
            String iRes = (String) seqCodeColumn.get(i);
            String mapID = chainCode + "." + iRes;
            Residue residue = new Residue(iRes, resName.toUpperCase());
            residue.molecule = polymer.molecule;
            addCompound(mapID, residue);
            polymer.addResidue(residue);
            RES_POSITION resPos = Sequence.RES_POSITION.MIDDLE;
            if (linkType.equals("start")) {
                resPos = RES_POSITION.START;
                //residue.capFirstResidue();
            } else if (linkType.equals("end")) {
                resPos = RES_POSITION.END;
                //residue.capLastResidue();
            }
            try {
                if (!sequence.addResidue(reslibDir + "/" + Sequence.getAliased(resName.toLowerCase()) + ".prf", residue, resPos, "", false)) {
                    throw new ParseException("Can't find residue \"" + resName + "\" in residue libraries or STAR file");
                }
            } catch (MoleculeIOException psE) {
                throw new ParseException(psE.getMessage());
            }

        }
        if (polymer != null) {
            polymer.molecule.genCoords(false);
            polymer.molecule.setupRotGroups();
        }
        sequence.removeBadBonds();
    }

    public void addCompound(String id, Compound compound) {
        Molecule.compoundMap.put(id, compound);
    }

    public void buildChemShifts(int fromSet, final int toSet) throws ParseException {
        Iterator iter = star3.getSaveFrames().values().iterator();
        int iSet = 0;
        while (iter.hasNext()) {
            Saveframe saveframe = (Saveframe) iter.next();
            if (saveframe.getCategoryName().equals("assigned_chemical_shifts")) {
                if (DEBUG) {
                    System.err.println("process chem shifts " + saveframe.getName());
                }
                if (fromSet < 0) {
                    processChemicalShifts(saveframe, iSet);
                } else if (fromSet == iSet) {
                    processChemicalShifts(saveframe, toSet);
                    break;
                }
                iSet++;
            }
        }
    }

    public void buildConformers() throws ParseException {
        Iterator iter = star3.getSaveFrames().values().iterator();
        while (iter.hasNext()) {
            Saveframe saveframe = (Saveframe) iter.next();
            if (saveframe.getCategoryName().equals("conformer_family_coord_set")) {
                if (DEBUG) {
                    System.err.println("process conformers " + saveframe.getName());
                }
                processConformer(saveframe);
            }
        }
    }

    public void buildDataset(Map tagMap, String datasetName) throws ParseException, IOException {
        String name = STAR3.getTokenFromMap(tagMap, "Name");
        String path = STAR3.getTokenFromMap(tagMap, "Directory_path");
        String type = STAR3.getTokenFromMap(tagMap, "Type");
        File file = new File(path, name);
        if (datasetName.equals("")) {
            datasetName = file.getAbsolutePath();
        }
        try {
            if (DEBUG) {
                System.err.println("open " + file.getAbsolutePath());
            }
            if (!file.exists()) {
                file = FileSystems.getDefault().getPath(starFile.getParentFile().getParent(), "datasets", file.getName()).toFile();
            }
            Dataset dataset = new Dataset(file.getAbsolutePath(), datasetName, false, false);
        } catch (IOException | IllegalArgumentException tclE) {
            System.err.println(tclE.getMessage());
        }
    }

    public void buildDihedralConstraints() throws ParseException {
        Iterator iter = star3.getSaveFrames().values().iterator();
        while (iter.hasNext()) {
            Saveframe saveframe = (Saveframe) iter.next();
            if (saveframe.getCategoryName().equals("torsion_angle_constraints")) {
                if (DEBUG) {
                    System.err.println("process torsion angle constraints " + saveframe.getName());
                }
                processDihedralConstraints(saveframe);
            }
        }
    }

    public void buildNEFDihedralConstraints(Dihedral dihedral) throws ParseException {
        Iterator iter = star3.getSaveFrames().values().iterator();
        while (iter.hasNext()) {
            Saveframe saveframe = (Saveframe) iter.next();
            if (saveframe.getCategoryName().equals("nef_dihedral_restraint_list")) {
                if (DEBUG) {
                    System.err.println("process nef_dihedral_restraint_list " + saveframe.getName());
                }
                processNEFDihedralConstraints(saveframe, dihedral);
            }
        }
    }

    public void buildRDCConstraints() throws ParseException {
        Iterator iter = star3.getSaveFrames().values().iterator();
        while (iter.hasNext()) {
            Saveframe saveframe = (Saveframe) iter.next();
            if (saveframe.getCategoryName().equals("RDCs")) {
                if (DEBUG) {
                    System.err.println("process RDC constraints " + saveframe.getName());
                }
                processRDCConstraints(saveframe);
            }
        }
    }

    public void buildEntity(Molecule molecule, Map tagMap, int index) throws ParseException {
        String entityAssemblyIDString = STAR3.getTokenFromMap(tagMap, "ID");
        String entityIDString = STAR3.getTokenFromMap(tagMap, "Entity_ID");
        String entitySaveFrameLabel = STAR3.getTokenFromMap(tagMap, "Entity_label").substring(1);
        String entityAssemblyName = STAR3.getTokenFromMap(tagMap, "Entity_assembly_name");
        String asymLabel = STAR3.getTokenFromMap(tagMap, "Asym_ID", entityAssemblyName);
        if (asymLabel.equals(".")) {
            asymLabel = String.valueOf((char) ('A' + index));
        }
        String pdbLabel = STAR3.getTokenFromMap(tagMap, "PDB_chain_ID", "A");
        if (pdbLabel.equals(".")) {
            pdbLabel = asymLabel;
        }
        int entityID = 1;
        int entityAssemblyID = 1;
        try {
            entityID = Integer.parseInt(entityIDString);
            entityAssemblyID = Integer.parseInt(entityAssemblyIDString);
        } catch (NumberFormatException nFE) {
            throw new ParseException(nFE.getMessage());
        }
        //int entityAssemblyID = Integer.parseInt(entityAssemblyIDString);
        // get entity saveframe
        String saveFrameName = "save_" + entitySaveFrameLabel;
        if (DEBUG) {
            System.err.println("process entity " + saveFrameName);
        }
        Saveframe saveframe = (Saveframe) star3.getSaveFrames().get(saveFrameName);
        if (saveframe != null) {

            String type = saveframe.getValue("_Entity", "Type");
            String name = saveframe.getValue("_Entity", "Name");
            String nomenclature = saveframe.getValue("_Entity", "Nomenclature", "");
            if (nomenclature.equals("")) {
                nomenclature = "IUPAC";
            }
            String cappedString = saveframe.getValue("_Entity", "Capped", "");
            boolean capped = true;
            if (cappedString.equalsIgnoreCase("no")) {
                capped = false;
            }
            if (type != null && type.equals("polymer")) {
                Entity entity = molecule.getEntity(entityAssemblyName);
                if (entity == null) {
                    Polymer polymer = new Polymer(entitySaveFrameLabel, entityAssemblyName);
                    polymer.setIDNum(entityID);
                    polymer.assemblyID = entityAssemblyID;
                    polymer.setPDBChain(pdbLabel);
                    entities.put(entityAssemblyIDString + "." + entityIDString, polymer);
                    molecule.addEntity(polymer, asymLabel, entityAssemblyID);
                    finishSaveFrameProcessing(polymer, saveframe, nomenclature, capped);
                } else {
                    molecule.addCoordSet(asymLabel, entityAssemblyID, entity);
                }
            } else {
                Entity entity = molecule.getEntity(name);
                if (entity == null) {
                    Compound compound = new Compound("1", entityAssemblyName, name);
                    compound.setIDNum(1);
                    compound.assemblyID = entityAssemblyID;
                    compound.setPDBChain(pdbLabel);
                    entities.put(entityAssemblyIDString + "." + entityIDString, compound);
                    molecule.addEntity(compound, asymLabel, entityAssemblyID);
                    String mapID = entityAssemblyID + "." + entityID + "." + 1;
                    finishSaveFrameProcessing(this, saveframe, compound, mapID);
                }
            }
        } else {
            System.out.println("Saveframe \"" + saveFrameName + "\" doesn't exist");
        }
    }

    public void buildExperiments() throws ParseException {
        Iterator iter = star3.getSaveFrames().values().iterator();
        while (iter.hasNext()) {
            Saveframe saveframe = (Saveframe) iter.next();
            if (saveframe.getCategoryName().equals("experiment_list")) {
                if (DEBUG) {
                    System.err.println("process experiments " + saveframe.getName());
                }
                int nExperiments = 0;
                try {
                    nExperiments = saveframe.loopCount("_Experiment_file");
                } catch (ParseException tclE) {
                    nExperiments = 0;
                }
                for (int i = 0; i < nExperiments; i++) {
                    Map map = saveframe.getLoopRowMap("_Experiment_file", i);
                    String datasetName;
                    try {
                        Map nameMap = saveframe.getLoopRowMap("_Experiment", i);
                        datasetName = STAR3.getTokenFromMap(nameMap, "Name");
                    } catch (ParseException tclE) {
                        datasetName = "";
                    }
                    try {
                        buildDataset(map, datasetName);
                    } catch (IOException ioE) {
                        throw new ParseException(ioE.getMessage());
                    }
                }
            }
        }
    }

    public void buildGenDistConstraints() throws ParseException {
        Iterator iter = star3.getSaveFrames().values().iterator();
        while (iter.hasNext()) {
            Saveframe saveframe = (Saveframe) iter.next();
            if (saveframe.getCategoryName().equals("general_distance_constraints")) {
                if (DEBUG) {
                    System.err.println("process general distance constraints " + saveframe.getName());
                }
                processGenDistConstraints(saveframe);
            }
        }
    }

    public void buildNEFDistanceRestraints(EnergyLists energyList) throws ParseException {
        Iterator iter = star3.getSaveFrames().values().iterator();
        while (iter.hasNext()) {
            Saveframe saveframe = (Saveframe) iter.next();
            if (saveframe.getCategoryName().equals("nef_distance_restraint_list")) {
                if (DEBUG) {
                    System.err.println("process nef_distance_restraint_list " + saveframe.getName());
                }
                processNEFDistanceRestraints(saveframe, energyList);
            }
        }
    }

    public void buildMolecule() throws ParseException {
        Iterator iter = star3.getSaveFrames().values().iterator();
        while (iter.hasNext()) {
            Saveframe saveframe = (Saveframe) iter.next();
            if (DEBUG) {
                System.err.println(saveframe.getCategoryName());
            }
            if (saveframe.getCategoryName().equals("assembly")) {
                if (DEBUG) {
                    System.err.println("process molecule >>" + saveframe.getName() + "<<");
                }
                String molName = saveframe.getValue("_Assembly", "Name");
                if (molName.equals("?")) {
                    molName = "noname";
                }
                Molecule molecule = new Molecule(molName);
                int nEntities = saveframe.loopCount("_Entity_assembly");
                if (DEBUG) {
                    System.err.println("mol name " + molName + " nEntities " + nEntities);
                }
                for (int i = 0; i < nEntities; i++) {
                    Map map = saveframe.getLoopRowMap("_Entity_assembly", i);
                    buildEntity(molecule, map, i);
                }
                molecule.updateSpatialSets();
                molecule.genCoords(false);
                List<String> tags = saveframe.getTags("_Assembly");
                for (String tag : tags) {
                    if (tag.startsWith("NvJ_prop")) {
                        String propValue = saveframe.getValue("_Assembly", tag);
                        molecule.setProperty(tag.substring(9), propValue);
                    }
                }

            }
        }
    }

    public Molecule buildNEFMolecule() throws ParseException {
        Molecule molecule = null;
        for (Saveframe saveframe : star3.getSaveFrames().values()) {
            if (DEBUG) {
                System.err.println(saveframe.getCategoryName());
            }
            if (saveframe.getCategoryName().equals("nef_molecular_system")) {
                if (DEBUG) {
                    System.err.println("process molecule >>" + saveframe.getName() + "<<");
                }
                String molName = "noname";
                molecule = new Molecule(molName);
                buildNEFChains(saveframe, molecule, molName);
                molecule.updateSpatialSets();
                molecule.genCoords(false);

            }
        }
        return molecule;
    }

    public void buildPeakLists() throws ParseException {
        resMap.clear();
        for (Saveframe saveframe : star3.getSaveFrames().values()) {
            if (saveframe.getCategoryName().equals("spectral_peak_list")) {
                if (DEBUG) {
                    System.err.println("process peaklists " + saveframe.getName());
                }
                processSTAR3PeakList(saveframe);
            }
        }
        linkResonances();
    }

    public void buildResonanceLists() throws ParseException {
        Iterator iter = star3.getSaveFrames().values().iterator();
        while (iter.hasNext()) {
            Saveframe saveframe = (Saveframe) iter.next();
            if (saveframe.getCategoryName().equals("resonance_linker")) {
                hasResonances = true;
                if (DEBUG) {
                    System.err.println("process resonances " + saveframe.getName());
                }
                AtomResonance.processSTAR3ResonanceList(this, saveframe);
            }
        }
    }

    public void buildRunAbout() throws ParseException {
        Iterator iter = star3.getSaveFrames().values().iterator();
        while (iter.hasNext()) {
            Saveframe saveframe = (Saveframe) iter.next();
            if (saveframe.getCategoryName().startsWith("nmrview_")) {
                String toolName = saveframe.getCategoryName().substring(8);
                if (DEBUG) {
                    System.err.println("process tool " + saveframe.getName());
                }
                // interp.eval("::star3::setupTool " + toolName);
            }
        }
    }

    public Entity getEntity(String entityAssemblyIDString, String entityIDString) {
        return (Entity) entities.get(entityAssemblyIDString + "." + entityIDString);
    }

    public SpatialSetGroup getSpatialSet(List<String> entityAssemblyIDColumn, List<String> entityIDColumn, List<String> compIdxIDColumn, List<String> atomColumn, List<String> resonanceColumn, int i) throws ParseException {
        SpatialSetGroup spg = null;
        String iEntity = (String) entityIDColumn.get(i);
        String entityAssemblyID = (String) entityAssemblyIDColumn.get(i);
        if (!iEntity.equals("?")) {
            String iRes = (String) compIdxIDColumn.get(i);
            String atomName = (String) atomColumn.get(i);
            Atom atom = null;
            if (entityAssemblyID.equals(".")) {
                entityAssemblyID = "1";
            }
            String mapID = entityAssemblyID + "." + iEntity + "." + iRes;
            Compound compound1 = (Compound) Molecule.compoundMap.get(mapID);
            if (compound1 != null) {
                //throw new ParseException("invalid compound in assignments saveframe \""+mapID+"\"");
                if ((atomName.charAt(0) == 'Q') || (atomName.charAt(0) == 'M')) {
                    Atom[] pseudoAtoms = ((Residue) compound1).getPseudo(atomName);
                    spg = new SpatialSetGroup(pseudoAtoms);
                } else {
                    atom = compound1.getAtomLoose(atomName);
                    if (atom != null) {
                        spg = new SpatialSetGroup(atom.spatialSet);
                    }
                }
                if (spg == null) {
                    System.out.println("invalid spatial set in assignments saveframe \"" + mapID + "." + atomName + "\"");
                }
            } else {
                System.err.println("invalid compound in assignments saveframe \"" + mapID + "\"");
            }
        }
        return spg;
    }

    private void addResonance(long resID, PeakDim peakDim) {
        List<PeakDim> peakDims = resMap.get(resID);
        if (peakDims == null) {
            peakDims = new ArrayList<>();
            resMap.put(resID, peakDims);
        }
        peakDims.add(peakDim);
    }

    public void linkResonances() {
        ResonanceFactory resFactory = PeakDim.resFactory;
        for (Long resID : resMap.keySet()) {
            List<PeakDim> peakDims = resMap.get(resID);
            PeakDim firstPeakDim = peakDims.get(0);
            Resonance resonance = resFactory.build(resID);
            firstPeakDim.setResonance(resonance);
            resonance.add(firstPeakDim);
            if (peakDims.size() > 1) {
                for (PeakDim peakDim : peakDims) {
                    if (peakDim != firstPeakDim) {
                        PeakList.linkPeakDims(firstPeakDim, peakDim);
                    }
                }
            }
        }
    }

    public void processSTAR3PeakList(Saveframe saveframe) throws ParseException {
        ResonanceFactory resFactory = PeakDim.resFactory;
        String listName = saveframe.getValue("_Spectral_peak_list", "Sf_framecode");
        String sampleLabel = saveframe.getLabelValue("_Spectral_peak_list", "Sample_label");
        String sampleConditionLabel = saveframe.getOptionalValue("_Spectral_peak_list", "Sample_condition_list_label");
        String datasetName = saveframe.getLabelValue("_Spectral_peak_list", "Experiment_name");
        String nDimString = saveframe.getValue("_Spectral_peak_list", "Number_of_spectral_dimensions");
        String dataFormat = saveframe.getOptionalValue("_Spectral_peak_list", "Text_data_format");
        String details = saveframe.getOptionalValue("_Spectral_peak_list", "Details");
        String slidable = saveframe.getOptionalValue("_Spectral_peak_list", "Slidable");

        if (dataFormat.equals("text")) {
            System.out.println("Aaaack, peak list is in text format, skipping list");
            System.out.println(details);
            return;
        }
        if (nDimString.equals("?")) {
            return;
        }
        if (nDimString.equals(".")) {
            return;
        }
        int nDim = NvUtil.toInt(nDimString);

        PeakList peakList = new PeakList(listName, nDim);

        int nSpectralDim = saveframe.loopCount("_Spectral_dim");
        if (nSpectralDim > nDim) {
            throw new IllegalArgumentException("Too many _Spectral_dim values " + listName + " " + nSpectralDim + " " + nDim);
        }

        peakList.setSampleLabel(sampleLabel);
        peakList.setSampleConditionLabel(sampleConditionLabel);
        peakList.setDatasetName(datasetName);
        peakList.setDetails(details);
        peakList.setSlideable(slidable.equals("yes"));

        for (int i = 0; i < nSpectralDim; i++) {
            SpectralDim sDim = peakList.getSpectralDim(i);

            String value = null;
            value = saveframe.getValueIfPresent("_Spectral_dim", "Atom_type", i);
            if (value != null) {
                sDim.setAtomType(value);
            }
            value = saveframe.getValueIfPresent("_Spectral_dim", "Atom_isotope_number", i);
            if (value != null) {
                sDim.setAtomIsotopeValue(NvUtil.toInt(value));
            }
            value = saveframe.getValueIfPresent("_Spectral_dim", "Spectral_region", i);
            if (value != null) {
                sDim.setSpectralRegion(value);
            }
            value = saveframe.getValueIfPresent("_Spectral_dim", "Magnetization_linkage", i);
            if (value != null) {
                sDim.setMagLinkage(NvUtil.toInt(value) - 1);
            }
            value = saveframe.getValueIfPresent("_Spectral_dim", "Sweep_width", i);
            if (value != null) {
                sDim.setSw(NvUtil.toDouble(value));
            }
            value = saveframe.getValueIfPresent("_Spectral_dim", "Spectrometer_frequency", i);
            if (value != null) {
                sDim.setSf(NvUtil.toDouble(value));
            }
            value = saveframe.getValueIfPresent("_Spectral_dim", "Encoding_code", i);
            if (value != null) {
                sDim.setEncodingCode(value);
            }
            value = saveframe.getValueIfPresent("_Spectral_dim", "Encoded_source_dimension", i);
            if (value != null) {
                sDim.setEncodedSourceDim(NvUtil.toInt(value) - 1);
            }
            value = saveframe.getValueIfPresent("_Spectral_dim", "Dataset_dimension", i);
            if (value != null) {
                sDim.setDataDim(NvUtil.toInt(value) - 1);
            }
            value = saveframe.getValueIfPresent("_Spectral_dim", "Dimension_name", i);
            if (value != null) {
                sDim.setDimName(value);
            }
            value = saveframe.getValueIfPresent("_Spectral_dim", "ID_tolerance", i);
            if (value != null) {
                sDim.setIdTol(NvUtil.toDouble(value));
            }
            value = saveframe.getValueIfPresent("_Spectral_dim", "Pattern", i);
            if (value != null) {
                sDim.setPattern(value);
            }
            value = saveframe.getValueIfPresent("_Spectral_dim", "Relation", i);
            if (value != null) {
                sDim.setRelation(value);
            }
            value = saveframe.getValueIfPresent("_Spectral_dim", "Aliasing", i);
            if (value != null) {
                sDim.setAliasing(value);
            }
            value = saveframe.getValueIfPresent("_Spectral_dim", "Precision", i);
            if (value != null) {
                sDim.setPrecision(NvUtil.toInt(value));
            }
        }

        Loop loop = saveframe.getLoop("_Peak");
        if (loop != null) {
            List<String> idColumn = loop.getColumnAsList("ID");
            List<String> detailColumn = loop.getColumnAsListIfExists("Details");
            List<String> fomColumn = loop.getColumnAsListIfExists("Figure_of_merit");
            List<String> typeColumn = loop.getColumnAsListIfExists("Type");
            List<String> statusColumn = loop.getColumnAsListIfExists("Status");
            List<String> colorColumn = loop.getColumnAsListIfExists("Color");
            List<String> flagColumn = loop.getColumnAsListIfExists("Flag");
            List<String> cornerColumn = loop.getColumnAsListIfExists("Label_corner");

            for (int i = 0, n = idColumn.size(); i < n; i++) {
                int idNum = Integer.parseInt((String) idColumn.get(i));
                Peak peak = new Peak(peakList, nDim);
                peak.setIdNum(idNum);
                String value = null;
                if ((value = NvUtil.getColumnValue(fomColumn, i)) != null) {
                    float fom = NvUtil.toFloat(value);
                    peak.setFigureOfMerit(fom);
                }
                if ((value = NvUtil.getColumnValue(detailColumn, i)) != null) {
                    peak.setComment(value);
                }
                if ((value = NvUtil.getColumnValue(typeColumn, i)) != null) {
                    int type = Peak.getType(value);
                    peak.setType(type);
                }
                if ((value = NvUtil.getColumnValue(statusColumn, i)) != null) {
                    int status = NvUtil.toInt(value);
                    peak.setStatus(status);
                }
                if ((value = NvUtil.getColumnValue(colorColumn, i)) != null) {
                    value = value.equals(".") ? null : value;
                    peak.setColor(value);
                }
                if ((value = NvUtil.getColumnValue(flagColumn, i)) != null) {
                    for (int iFlag = 0; iFlag < Peak.NFLAGS; iFlag++) {
                        if (value.length() > iFlag) {
                            peak.setFlag(iFlag, (value.charAt(iFlag) == '1'));
                        } else {
                            peak.setFlag(iFlag, false);
                        }
                    }
                }
                if ((value = NvUtil.getColumnValue(cornerColumn, i)) != null) {
                    peak.setCorner(value);
                }
                peakList.addPeak(peak);  // old code added without creating resonance, but that caused problems with new
                // linking resonance code used here
            }

            loop = saveframe.getLoop("_Peak_general_char");
            if (loop != null) {
                List<String> peakidColumn = loop.getColumnAsList("Peak_ID");
                List<String> methodColumn = loop.getColumnAsList("Measurement_method");
                List<String> intensityColumn = loop.getColumnAsList("Intensity_val");
                List<String> errorColumn = loop.getColumnAsList("Intensity_val_err");
                for (int i = 0, n = peakidColumn.size(); i < n; i++) {
                    String value = null;
                    int idNum = 0;
                    if ((value = NvUtil.getColumnValue(peakidColumn, i)) != null) {
                        idNum = NvUtil.toInt(value);
                    } else {
                        //throw new TclException("Invalid peak id value at row \""+i+"\"");
                        continue;
                    }
                    Peak peak = peakList.getPeakByID(idNum);
                    String method = "height";
                    if ((value = NvUtil.getColumnValue(methodColumn, i)) != null) {
                        method = value;
                    }
                    if ((value = NvUtil.getColumnValue(intensityColumn, i)) != null) {
                        float iValue = NvUtil.toFloat(value);
                        if (method.equals("height")) {
                            peak.setIntensity(iValue);
                        } else if (method.equals("volume")) {
                            // FIXME should set volume/evolume 
                            peak.setVolume1(iValue);
                        } else {
                            // FIXME throw error if don't know type, or add new type dynamically?
                            peak.setIntensity(iValue);
                        }
                    }
                    if ((value = NvUtil.getColumnValue(errorColumn, i)) != null) {
                        if (!value.equals(".")) {
                            float iValue = NvUtil.toFloat(value);
                            if (method.equals("height")) {
                                peak.setIntensityErr(iValue);
                            } else if (method.equals("volume")) {
                                // FIXME should set volume/evolume 
                                peak.setVolume1Err(iValue);
                            } else {
                                // FIXME throw error if don't know type, or add new type dynamically?
                                peak.setIntensityErr(iValue);
                            }
                        }
                    }
                    // FIXME set error value
                }
            }

            loop = saveframe.getLoop("_Peak_char");
            if (loop == null) {
                throw new ParseException("No \"_Peak_char\" loop");
            }
            if (loop != null) {
                List<String> peakIdColumn = loop.getColumnAsList("Peak_ID");
                List<String> sdimColumn = loop.getColumnAsList("Spectral_dim_ID");
                String[] peakCharStrings = Peak.getSTAR3CharStrings();
                for (int j = 0; j < peakCharStrings.length; j++) {
                    String tag = peakCharStrings[j].substring(peakCharStrings[j].indexOf(".") + 1);
                    if (tag.equals("Sf_ID") || tag.equals("Entry_ID") || tag.equals("Spectral_peak_list_ID")) {
                        continue;
                    }
                    if (tag.equals("Resonance_ID") || tag.equals("Resonance_count")) {
                        continue;
                    }
                    List<String> column = loop.getColumnAsListIfExists(tag);
                    if (column != null) {
                        for (int i = 0, n = column.size(); i < n; i++) {
                            int idNum = Integer.parseInt((String) peakIdColumn.get(i));
                            int sDim = Integer.parseInt((String) sdimColumn.get(i)) - 1;
                            String value = (String) column.get(i);
                            if (!value.equals(".") && !value.equals("?")) {
                                Peak peak = peakList.getPeakByID(idNum);
                                PeakDim peakDim = peak.getPeakDim(sDim);
                                if (peakDim != null) {
                                    peakDim.setAttribute(tag, value);
                                }
                            }
                        }
                    }
                }
                loop = saveframe.getLoop("_Assigned_peak_chem_shift");

                if (loop != null) {
                    List<String> peakidColumn = loop.getColumnAsList("Peak_ID");
                    List<String> spectralDimColumn = loop.getColumnAsList("Spectral_dim_ID");
                    List<String> valColumn = loop.getColumnAsList("Val");
                    List<String> resonanceColumn = loop.getColumnAsList("Resonance_ID");
                    for (int i = 0, n = peakidColumn.size(); i < n; i++) {
                        String value = null;
                        int idNum = 0;
                        if ((value = NvUtil.getColumnValue(peakidColumn, i)) != null) {
                            idNum = NvUtil.toInt(value);
                        } else {
                            //throw new TclException("Invalid peak id value at row \""+i+"\"");
                            continue;
                        }
                        int sDim = 0;
                        long resonanceID = -1;
                        if ((value = NvUtil.getColumnValue(spectralDimColumn, i)) != null) {
                            sDim = NvUtil.toInt(value) - 1;
                        } else {
                            throw new ParseException("Invalid spectral dim value at row \"" + i + "\"");
                        }
                        if ((value = NvUtil.getColumnValue(valColumn, i)) != null) {
                            NvUtil.toFloat(value);  // fixme shouldn't we use this
                        }
                        if ((value = NvUtil.getColumnValue(resonanceColumn, i)) != null) {
                            resonanceID = NvUtil.toLong(value);
                        }
                        Peak peak = peakList.getPeakByID(idNum);
                        PeakDim peakDim = peak.getPeakDim(sDim);
                        if (resonanceID != -1) {
                            addResonance(resonanceID, peakDim);
                        }
//                    Resonance res = resFactory.get(resonanceID);
//                    if (res == null) {
//                        resFactory.build(resonanceID);
//                    }
//                    peakDim.setResonance(resonanceID);
                    }
                } else {
                    System.out.println("No \"Assigned Peak Chem Shift\" loop");
                }
            }
        }
    }

    public void processChemicalShifts(Saveframe saveframe, int ppmSet) throws ParseException {
        Loop loop = saveframe.getLoop("_Atom_chem_shift");
        if (loop != null) {
            List<String> entityAssemblyIDColumn = loop.getColumnAsList("Entity_assembly_ID");
            List<String> entityIDColumn = loop.getColumnAsList("Entity_ID");
            List<String> compIdxIDColumn = loop.getColumnAsList("Comp_index_ID");
            List<String> atomColumn = loop.getColumnAsList("Atom_ID");
            List<String> typeColumn = loop.getColumnAsList("Atom_type");
            List<String> valColumn = loop.getColumnAsList("Val");
            List<String> valErrColumn = loop.getColumnAsList("Val_err");
            List<String> resColumn = loop.getColumnAsList("Resonance_ID");
            ResonanceFactory resFactory = PeakDim.resFactory;
            for (int i = 0; i < entityAssemblyIDColumn.size(); i++) {
                String iEntity = (String) entityIDColumn.get(i);
                String entityAssemblyID = (String) entityAssemblyIDColumn.get(i);
                if (iEntity.equals("?")) {
                    continue;
                }
                String iRes = (String) compIdxIDColumn.get(i);
                String atomName = (String) atomColumn.get(i);
                String atomType = (String) typeColumn.get(i);
                String value = (String) valColumn.get(i);
                String valueErr = (String) valErrColumn.get(i);
                String resIDStr = ".";
                if (resColumn != null) {
                    resIDStr = (String) resColumn.get(i);
                }
                if (entityAssemblyID.equals(".")) {
                    entityAssemblyID = "1";
                }
                String mapID = entityAssemblyID + "." + iEntity + "." + iRes;
                Compound compound = (Compound) Molecule.compoundMap.get(mapID);
                if (compound == null) {
                    //throw new ParseException("invalid compound in assignments saveframe \""+mapID+"\"");
                    System.err.println("invalid compound in assignments saveframe \"" + mapID + "\"");
                    continue;
                }
                Atom atom = compound.getAtomLoose(atomName);
                if (atom == null) {
                    if (atomName.startsWith("H")) {
                        atom = compound.getAtom(atomName + "1");
                    }
                }
                if (atom == null) {
                    atom = Atom.genAtomWithElement(atomName, atomType);
                    compound.addAtom(atom);
                }
                if (atom == null) {
                    throw new ParseException("invalid atom in assignments saveframe \"" + mapID + "." + atomName + "\"");
                }
                SpatialSet spSet = atom.spatialSet;
                if (ppmSet < 0) {
                    ppmSet = 0;
                }
                int structureNum = ppmSet;
                if (spSet == null) {
                    throw new ParseException("invalid spatial set in assignments saveframe \"" + mapID + "." + atomName + "\"");
                }
                try {
                    spSet.setPPM(structureNum, Double.parseDouble(value), false);
                    if (!valueErr.equals(".")) {
                        spSet.setPPM(structureNum, Double.parseDouble(valueErr), true);
                    }
                } catch (NumberFormatException nFE) {
                    throw new ParseException("Invalid chemical shift value (not double) \"" + value + "\" error \"" + valueErr + "\"");
                }
                if (hasResonances && !resIDStr.equals(".")) {
                    long resID = Long.parseLong(resIDStr);
                    if (resID >= 0) {
                        AtomResonance resonance = (AtomResonance) resFactory.get(resID);
                        if (resonance == null) {
                            throw new ParseException("atom elem resonance " + resIDStr + ": invalid resonance");
                        }
//                    ResonanceSet resonanceSet = resonance.getResonanceSet();
//                    if (resonanceSet == null) {
//                        resonanceSet = new ResonanceSet(resonance);
//                    }
                        atom.setResonance(resonance);
                        resonance.setAtom(atom);
                    }
                }
            }
        }
    }

    public void processConformer(Saveframe saveframe) throws ParseException {
        Loop loop = saveframe.getLoop("_Atom_site");
        if (loop == null) {
            System.err.println("No \"_Atom_site\" loop");
            return;
        }
        List<String> entityAssemblyIDColumn = loop.getColumnAsList("Label_entity_assembly_ID");
        List<String> entityIDColumn = loop.getColumnAsList("Label_entity_ID");
        List<String> compIdxIDColumn = loop.getColumnAsList("Label_comp_index_ID");
        List<String> atomColumn = loop.getColumnAsList("Label_atom_ID");
        List<String> xColumn = loop.getColumnAsList("Cartn_x");
        List<String> yColumn = loop.getColumnAsList("Cartn_y");
        List<String> zColumn = loop.getColumnAsList("Cartn_z");
        List<String> resColumn = loop.getColumnAsListIfExists("Resonance_ID");
        List<String> modelColumn = loop.getColumnAsList("Model_ID");
        TreeSet<Integer> selSet = new TreeSet<Integer>();
        Molecule molecule = null;
        int lastStructure = -1;
        for (int i = 0; i < entityAssemblyIDColumn.size(); i++) {
            String iEntity = (String) entityIDColumn.get(i);
            String entityAssemblyID = (String) entityAssemblyIDColumn.get(i);
            if (iEntity.equals("?")) {
                continue;
            }
            String iRes = (String) compIdxIDColumn.get(i);
            String atomName = (String) atomColumn.get(i);
            String xStr = (String) xColumn.get(i);
            String yStr = (String) yColumn.get(i);
            String zStr = (String) zColumn.get(i);
            String modelStr = (String) modelColumn.get(i);
            String resIDStr = ".";
            if (resColumn != null) {
                resIDStr = (String) resColumn.get(i);
            }
            if (entityAssemblyID.equals(".")) {
                entityAssemblyID = "1";
            }
            String mapID = entityAssemblyID + "." + iEntity + "." + iRes;
            Compound compound = (Compound) Molecule.compoundMap.get(mapID);
            if (compound == null) {
                //throw new ParseException("invalid compound in conformer saveframe \""+mapID+"\"");
                System.err.println("invalid compound in conformer saveframe \"" + mapID + "\"");
                continue;
            }
            if (molecule == null) {
                molecule = compound.molecule;
            }
            Atom atom = compound.getAtomLoose(atomName);
            if (atom == null) {
                System.err.println("No atom \"" + mapID + "." + atomName + "\"");
                continue;
                //throw new ParseException("invalid atom in conformer saveframe \""+mapID+"."+atomName+"\"");
            }
            int structureNumber = Integer.parseInt(modelStr);
            Integer intStructure = Integer.valueOf(structureNumber);
            if (intStructure != lastStructure) {
                molecule.nullCoords(structureNumber);
                selSet.add(intStructure);
                molecule.structures.add(intStructure);
            }
            lastStructure = intStructure;
            double x = Double.parseDouble(xStr);
            double y = Double.parseDouble(yStr);
            double z = Double.parseDouble(zStr);
            String coordSetName = compound.molecule.getFirstCoordSet().getName();
            atom.setPointValidity(structureNumber, true);
            Point3 pt = new Point3(x, y, z);
            atom.setPoint(structureNumber, pt);
            //  atom.setOccupancy((float) atomParse.occupancy);
            //  atom.setBFactor((float) atomParse.bfactor);
        }
        if (molecule != null) {
            molecule.setActiveStructures(selSet);
            for (Integer iStructure : selSet) {
                molecule.genCoords(iStructure, true);
            }
        }
    }

    public void processDihedralConstraints(Saveframe saveframe) throws ParseException {
        Loop loop = saveframe.getLoop("_Torsion_angle_constraint");
        if (loop == null) {
            throw new ParseException("No \"_Torsion_angle_constraint\" loop");
        }
        List<String>[] entityAssemblyIDColumns = new ArrayList[4];
        List<String>[] entityIDColumns = new ArrayList[4];
        List<String>[] compIdxIDColumns = new ArrayList[4];
        List<String>[] atomColumns = new ArrayList[4];
        List<String>[] resonanceColumns = new ArrayList[4];
        for (int i = 1; i <= 4; i++) {
            entityAssemblyIDColumns[i - 1] = loop.getColumnAsList("Entity_assembly_ID_" + i);
            entityIDColumns[i - 1] = loop.getColumnAsList("Entity_ID_" + i);
            compIdxIDColumns[i - 1] = loop.getColumnAsList("Comp_index_ID_" + i);
            atomColumns[i - 1] = loop.getColumnAsList("Atom_ID_" + i);
            resonanceColumns[i - 1] = loop.getColumnAsList("Resonance_ID_" + i);
        }
        List<String> angleNameColumn = loop.getColumnAsList("Torsion_angle_name");
        List<String> lowerColumn = loop.getColumnAsList("Angle_lower_bound_val");
        List<String> upperColumn = loop.getColumnAsList("Angle_upper_bound_val");
        AngleConstraintSet angleSet = AngleConstraintSet.addSet(saveframe.getName().substring(5));
        for (int i = 0; i < entityAssemblyIDColumns[0].size(); i++) {
            SpatialSet[] spSets = new SpatialSet[4];
            for (int iAtom = 0; iAtom < 4; iAtom++) {
                spSets[iAtom] = getSpatialSet(entityAssemblyIDColumns[iAtom], entityIDColumns[iAtom], compIdxIDColumns[iAtom], atomColumns[iAtom], resonanceColumns[iAtom], i).getFirstSet();
            }
            String upperValue = (String) upperColumn.get(i);
            String lowerValue = (String) lowerColumn.get(i);
            String name = (String) angleNameColumn.get(i);
            double upper = Double.parseDouble(upperValue);
            double lower = 1.8;
            if (!lowerValue.equals(".")) {
                lower = Double.parseDouble(lowerValue);
            }
            AngleConstraint aCon = new AngleConstraint(name, spSets, lower, upper);
            angleSet.add(aCon);
        }
    }

    public void processNEFDihedralConstraints(Saveframe saveframe, Dihedral dihedral) throws ParseException {
        Loop loop = saveframe.getLoop("_nef_dihedral_restraint");
        if (loop == null) {
            throw new ParseException("No \"_nef_dihedral_restraint\" loop");
        }
        List<String>[] chainCodeColumns = new ArrayList[4];
        List<String>[] sequenceCodeColumns = new ArrayList[4];
        List<String>[] residueNameColumns = new ArrayList[4];
        List<String>[] atomNameColumns = new ArrayList[4];
        for (int i = 1; i <= 4; i++) {
            chainCodeColumns[i - 1] = loop.getColumnAsList("chain_code_" + i);
            sequenceCodeColumns[i - 1] = loop.getColumnAsList("sequence_code_" + i);
            residueNameColumns[i - 1] = loop.getColumnAsList("residue_name_" + i);
            atomNameColumns[i - 1] = loop.getColumnAsList("atom_name_" + i);
        }
        List<String> lowerColumn = loop.getColumnAsList("lower_limit");
        List<String> upperColumn = loop.getColumnAsList("upper_limit");
        for (int i = 0; i < atomNameColumns[0].size(); i++) {
            String upperValue = (String) upperColumn.get(i);
            String lowerValue = (String) lowerColumn.get(i);
            double upper = Double.parseDouble(upperValue);
            double lower = Double.parseDouble(lowerValue);
            if (lower < -180) {
                lower += 360;
                upper += 360;
            }

            Atom[] atoms = new Atom[4];
            for (int atomIndex = 0; atomIndex < 4; atomIndex++) {
                String atomName = (String) atomNameColumns[atomIndex].get(i);
                String chainCode = (String) chainCodeColumns[atomIndex].get(i);
                String sequenceCode = (String) sequenceCodeColumns[atomIndex].get(i);
                String fullAtom = chainCode + ":" + sequenceCode + "." + atomName;
                atoms[atomIndex] = Molecule.getAtomByName(fullAtom);
            }
            double scale = 1.0;
            try {
                dihedral.addBoundary(atoms, lower, upper, scale);
            } catch (InvalidMoleculeException imE) {

            }

        }
    }

    public void processRDCConstraints(Saveframe saveframe) throws ParseException {
        Loop loop = saveframe.getLoop("_RDC");
        if (loop == null) {
            throw new ParseException("No \"_RDC\" loop");
        }
        //saveframe.getTagsIgnoreMissing(tagCategory);
        List<String>[] entityAssemblyIDColumns = new ArrayList[2];
        List<String>[] entityIDColumns = new ArrayList[2];
        List<String>[] compIdxIDColumns = new ArrayList[2];
        List<String>[] atomColumns = new ArrayList[2];
        List<String>[] resonanceColumns = new ArrayList[2];
        for (int i = 1; i <= 2; i++) {
            entityAssemblyIDColumns[i - 1] = loop.getColumnAsList("Entity_assembly_ID_" + i);
            entityIDColumns[i - 1] = loop.getColumnAsList("Entity_ID_" + i);
            compIdxIDColumns[i - 1] = loop.getColumnAsList("Comp_index_ID_" + i);
            atomColumns[i - 1] = loop.getColumnAsList("Atom_ID_" + i);
            resonanceColumns[i - 1] = loop.getColumnAsList("Resonance_ID_" + i);
        }
        List<Double> valColumn = loop.getColumnAsDoubleList("Val", null);
        List<Double> errColumn = loop.getColumnAsDoubleList("Val_err", null);
        List<Double> lengthColumn = loop.getColumnAsDoubleList("Val_bond_length", null);
        RDCConstraintSet rdcSet = RDCConstraintSet.addSet(saveframe.getName().substring(5));
        for (int i = 0; i < entityAssemblyIDColumns[0].size(); i++) {
            SpatialSet[] spSets = new SpatialSet[4];
            for (int iAtom = 0; iAtom < 2; iAtom++) {
                SpatialSetGroup spG = getSpatialSet(entityAssemblyIDColumns[iAtom], entityIDColumns[iAtom], compIdxIDColumns[iAtom], atomColumns[iAtom], resonanceColumns[iAtom], i);
                if (spG != null) {
                    spSets[iAtom] = spG.getFirstSet();
                    if (errColumn.get(i) != null) {
                        RDC aCon = new RDC(rdcSet, spSets[0], spSets[1], valColumn.get(i), errColumn.get(i));
                        rdcSet.add(aCon);
                    }
                }
            }
        }
    }

    public void processGenDistConstraints(Saveframe saveframe) throws ParseException {
        Loop loop = saveframe.getLoop("_Gen_dist_constraint");
        if (loop == null) {
            throw new ParseException("No \"_Gen_dist_constraint\" loop");
        }
        List<String>[] entityAssemblyIDColumns = new ArrayList[2];
        List<String>[] entityIDColumns = new ArrayList[2];
        List<String>[] compIdxIDColumns = new ArrayList[2];
        List<String>[] atomColumns = new ArrayList[2];
        List<String>[] resonanceColumns = new ArrayList[2];
        entityAssemblyIDColumns[0] = loop.getColumnAsList("Entity_assembly_ID_1");
        entityIDColumns[0] = loop.getColumnAsList("Entity_ID_1");
        compIdxIDColumns[0] = loop.getColumnAsList("Comp_index_ID_1");
        atomColumns[0] = loop.getColumnAsList("Atom_ID_1");
        resonanceColumns[0] = loop.getColumnAsList("Resonance_ID_1");
        entityAssemblyIDColumns[1] = loop.getColumnAsList("Entity_assembly_ID_2");
        entityIDColumns[1] = loop.getColumnAsList("Entity_ID_2");
        compIdxIDColumns[1] = loop.getColumnAsList("Comp_index_ID_2");
        atomColumns[1] = loop.getColumnAsList("Atom_ID_2");
        resonanceColumns[0] = loop.getColumnAsList("Resonance_ID_2");
        List<String> constraintIDColumn = loop.getColumnAsList("ID");
        List<String> lowerColumn = loop.getColumnAsList("Distance_lower_bound_val");
        List<String> upperColumn = loop.getColumnAsList("Distance_upper_bound_val");
        List<String> peakListIDColumn = loop.getColumnAsList("Spectral_peak_list_ID");
        List<String> peakIDColumn = loop.getColumnAsList("Spectral_peak_ID");
        Atom[] atoms = new Atom[2];
        SpatialSetGroup[] spSets = new SpatialSetGroup[2];
        String[] resIDStr = new String[2];
        PeakList peakList = null;
        String lastPeakListIDStr = "";
        NoeSet noeSet = NoeSet.addSet(saveframe.getName().substring(5));
        for (int i = 0; i < entityAssemblyIDColumns[0].size(); i++) {
            boolean okAtoms = true;
            for (int iAtom = 0; iAtom < 2; iAtom++) {
                spSets[iAtom] = null;
                String iEntity = (String) entityIDColumns[iAtom].get(i);
                String entityAssemblyID = (String) entityAssemblyIDColumns[iAtom].get(i);
                if (iEntity.equals("?")) {
                    continue;
                }
                String iRes = (String) compIdxIDColumns[iAtom].get(i);
                String atomName = (String) atomColumns[iAtom].get(i);
                resIDStr[iAtom] = ".";
                if (resonanceColumns[iAtom] != null) {
                    resIDStr[iAtom] = (String) resonanceColumns[iAtom].get(i);
                }
                if (entityAssemblyID.equals(".")) {
                    entityAssemblyID = "1";
                }
                String mapID = entityAssemblyID + "." + iEntity + "." + iRes;
                Compound compound1 = (Compound) Molecule.compoundMap.get(mapID);
                if (compound1 == null) {
                    //throw new ParseException("invalid compound in distance constraints saveframe \""+mapID+"\"");
                    System.err.println("invalid compound in distance constraints saveframe \"" + mapID + "\"");
                } else if ((atomName.charAt(0) == 'Q') || (atomName.charAt(0) == 'M')) {
                    Residue residue = (Residue) compound1;
                    Atom[] pseudoAtoms = ((Residue) compound1).getPseudo(atomName);
                    if (pseudoAtoms == null) {
                        System.err.println(residue.getIDNum() + " " + residue.getNumber() + " " + residue.getName());
                        System.err.println("invalid pseudo in distance constraints saveframe \"" + mapID + "\" " + atomName);
                        okAtoms = false;
                    } else {
                        spSets[iAtom] = new SpatialSetGroup(pseudoAtoms);
                    }
                } else {
                    atoms[iAtom] = compound1.getAtomLoose(atomName);
                    if (atoms[iAtom] == null) {
                        throw new ParseException("invalid atom in distance constraints saveframe \"" + mapID + "." + atomName + "\"");
                    }
                    spSets[iAtom] = new SpatialSetGroup(atoms[iAtom].spatialSet);
                }
                if (spSets[iAtom] == null) {
                    throw new ParseException("invalid spatial set in distance constraints saveframe \"" + mapID + "." + atomName + "\"");
                }
            }
            String upperValue = (String) upperColumn.get(i);
            String lowerValue = (String) lowerColumn.get(i);
            String peakListIDStr = (String) peakListIDColumn.get(i);
            String peakID = (String) peakIDColumn.get(i);
            String constraintID = (String) constraintIDColumn.get(i);
            if (!peakListIDStr.equals(lastPeakListIDStr)) {
                if (peakListIDStr.equals(".")) {
                    if (peakList == null) {
                        peakList = new PeakList("gendist", 2);
                    }
                } else {
                    try {
                        int peakListID = Integer.parseInt(peakListIDStr);
                        peakList = PeakList.get(peakListID);
                    } catch (NumberFormatException nFE) {
                        throw new ParseException("Invalid peak list id (not int) \"" + peakListIDStr + "\"");
                    }
                }
            }
            lastPeakListIDStr = peakListIDStr;
            Peak peak = null;
            if (peakList != null) {
                if (peakID.equals(".")) {
                    peakID = constraintID;
                    int idNum = Integer.parseInt(peakID);
                    while ((peak = peakList.getPeak(idNum)) == null) {
                        peakList.addPeak();
                    }
                } else {
                    int idNum = Integer.parseInt(peakID);
                    peak = peakList.getPeakByID(idNum);
                }
                Noe noe = new Noe(peak, spSets[0], spSets[1], 1.0);
                double upper = 1000000.0;
                if (upperValue.equals(".")) {
                    System.err.println("Upper value is a \".\" at line " + i);
                } else {
                    upper = Double.parseDouble(upperValue);
                }
                noe.setUpper(upper);
                double lower = 1.8;
                if (!lowerValue.equals(".")) {
                    lower = Double.parseDouble(lowerValue);
                }
                noe.setLower(lower);
                noe.setPpmError(1.0);
                noe.setIntensity(Math.pow(upper, -6.0) * 10000.0);
                noe.setVolume(Math.pow(upper, -6.0) * 10000.0);
                noeSet.add(noe);
            }
        }
        noeSet.updateNPossible(null);
        noeSet.setCalibratable(false);
    }

    public void processNEFDistanceRestraints(Saveframe saveframe, EnergyLists energyList) throws ParseException {
        Loop loop = saveframe.getLoop("_nef_distance_restraint");
        if (loop == null) {
            throw new ParseException("No \"_nef_distance_restraint\" loop");
        }
        List<String>[] chainCodeColumns = new ArrayList[2];
        List<String>[] sequenceColumns = new ArrayList[2];
        List<String>[] residueNameColumns = new ArrayList[2];
        List<String>[] atomNameColumns = new ArrayList[2];
        List<Integer> indexColumn = new ArrayList<>();

        indexColumn = loop.getColumnAsIntegerList("index", 0);

        chainCodeColumns[0] = loop.getColumnAsList("chain_code_1");
        sequenceColumns[0] = loop.getColumnAsList("sequence_code_1");
        residueNameColumns[0] = loop.getColumnAsList("residue_name_1");
        atomNameColumns[0] = loop.getColumnAsList("atom_name_1");

        chainCodeColumns[1] = loop.getColumnAsList("chain_code_2");
        sequenceColumns[1] = loop.getColumnAsList("sequence_code_2");
        residueNameColumns[1] = loop.getColumnAsList("residue_name_2");
        atomNameColumns[1] = loop.getColumnAsList("atom_name_2");

        List<String> lowerColumn = loop.getColumnAsList("lower_limit");
        List<String> upperColumn = loop.getColumnAsList("upper_limit");
        ArrayList<String> atomNames[] = new ArrayList[2];
        atomNames[0] = new ArrayList<>();
        atomNames[1] = new ArrayList<>();

        for (int i = 0; i < chainCodeColumns[0].size(); i++) {
            atomNames[0].clear();
            atomNames[1].clear();
            for (int iAtom = 0; iAtom < 2; iAtom++) {
                String seqNum = (String) sequenceColumns[iAtom].get(i);
                String chainCode = (String) chainCodeColumns[iAtom].get(i);
                if (chainCode.equals(".")) {
                    chainCode = "A";
                }
                if (seqNum.equals("?")) {
                    continue;
                }
                String resName = (String) residueNameColumns[iAtom].get(i);
                String atomName = (String) atomNameColumns[iAtom].get(i);
                atomNames[iAtom].add(chainCode + ":" + seqNum + "." + atomName);
            }
            String upperValue = (String) upperColumn.get(i);
            String lowerValue = (String) lowerColumn.get(i);
            double upper = 1000000.0;
            if (upperValue.equals(".")) {
                System.err.println("Upper value is a \".\" at line " + i);
            } else {
                upper = Double.parseDouble(upperValue);
            }
            double lower = 1.8;
            if (!lowerValue.equals(".")) {
                lower = Double.parseDouble(lowerValue);
            }

            Util.setStrictlyNEF(true);
            try {
                energyList.addDistanceConstraint(atomNames[0], atomNames[1], lower, upper, false, "", "", 0.0, 0.0, 0.0);
            } catch (IllegalArgumentException iaE) {
                int index = indexColumn.get(i);
                throw new ParseException("Error parsing NEF distance constraints at index  \"" + index + "\" " + iaE.getMessage());
            }
            Util.setStrictlyNEF(false);
        }
    }

    public void process() throws ParseException, IllegalArgumentException {
        String[] argv = {};
        process(argv);
    }

    public void process(String[] argv) throws ParseException, IllegalArgumentException {
        if ((argv.length != 0) && (argv.length != 3)) {
            throw new IllegalArgumentException("?shifts fromSet toSet?");
        }
        if (DEBUG) {
            System.out.println("nSave " + star3.getSaveFrameNames());
        }
        AtomResonanceFactory resFactory = (AtomResonanceFactory) PeakDim.resFactory;
        if (argv.length == 0) {
            hasResonances = false;
            Molecule.compoundMap.clear();
            buildExperiments();
            if (DEBUG) {
                System.err.println("process molecule");
            }
            buildMolecule();
            if (DEBUG) {
                System.err.println("process peak lists");
            }
            buildPeakLists();
            if (DEBUG) {
                System.err.println("process resonance lists");
            }
            buildResonanceLists();
            if (DEBUG) {
                System.err.println("process chem shifts");
            }
            buildChemShifts(-1, 0);
            if (DEBUG) {
                System.err.println("process conformers");
            }
            buildConformers();
            if (DEBUG) {
                System.err.println("process dist constraints");
            }
            buildGenDistConstraints();
            if (DEBUG) {
                System.err.println("process angle constraints");
            }
            buildDihedralConstraints();
            if (DEBUG) {
                System.err.println("process rdc constraints");
            }
            buildRDCConstraints();
            if (DEBUG) {
                System.err.println("process runabout");
            }
            buildRunAbout();
            if (DEBUG) {
                System.err.println("clean resonances");
            }
            resFactory.clean();
            if (DEBUG) {
                System.err.println("process done");
            }
        } else if ("shifts".startsWith(argv[2].toString())) {
            int fromSet = Integer.parseInt(argv[3]);
            int toSet = Integer.parseInt(argv[4]);
            buildChemShifts(fromSet, toSet);
        }
    }

    public Dihedral processNEF() throws ParseException, IllegalArgumentException {
        String[] argv = {};
        return processNEF(argv);
    }

    public Dihedral processNEF(String[] argv) throws ParseException, IllegalArgumentException {
        if ((argv.length != 0) && (argv.length != 3)) {
            throw new IllegalArgumentException("?shifts fromSet toSet?");
        }
        if (DEBUG) {
            System.out.println("nSave " + star3.getSaveFrameNames());
        }
        AtomResonanceFactory resFactory = (AtomResonanceFactory) PeakDim.resFactory;
        Dihedral dihedral = null;
        if (argv.length == 0) {
            hasResonances = false;
            Molecule.compoundMap.clear();
//            buildExperiments();
            if (DEBUG) {
                System.err.println("process molecule");
            }
            Molecule molecule = buildNEFMolecule();
            molecule.setMethylRotationActive(true);
            EnergyLists energyList = new EnergyLists(molecule);
            dihedral = new Dihedral(energyList, false);

            energyList.makeCompoundList(molecule);
//            System.err.println("process peak lists");
//            buildPeakLists();
//            System.err.println("process resonance lists");
//            buildResonanceLists();
//            System.err.println("process chem shifts");
//            buildChemShifts(-1, 0);
//            System.err.println("process conformers");
//            buildConformers();
            if (DEBUG) {
                System.err.println("process dist constraints");
            }
            buildNEFDistanceRestraints(energyList);
            if (DEBUG) {
                System.err.println("process angle constraints");
            }
            buildNEFDihedralConstraints(dihedral);
//            System.err.println("process runabout");
//            buildRunAbout();
//            System.err.println("clean resonances");
//            resFactory.clean();
//            System.err.println("process done");
        } else if ("shifts".startsWith(argv[2].toString())) {
            int fromSet = Integer.parseInt(argv[3]);
            int toSet = Integer.parseInt(argv[4]);
            buildChemShifts(fromSet, toSet);
        }
        return dihedral;
    }

}
>>>>>>> 0312471b
<|MERGE_RESOLUTION|>--- conflicted
+++ resolved
@@ -1,4 +1,3 @@
-<<<<<<< HEAD
 /*
  * NMRFx Structure : A Program for Calculating Structures 
  * Copyright (C) 2004-2017 One Moon Scientific, Inc., Westfield, N.J., USA
@@ -68,17 +67,17 @@
 //        PeakDim.setResonanceFactory(new AtomResonanceFactory());
     }
 
-    public static STAR3 read(String starFileName) throws ParseException {
+    public static void read(String starFileName) throws ParseException {
         File file = new File(starFileName);
-        return read(file);
-    }
-
-    public static STAR3 read(File starFile) throws ParseException {
+        read(file);
+    }
+
+    public static void read(File starFile) throws ParseException {
         FileReader fileReader;
         try {
             fileReader = new FileReader(starFile);
         } catch (FileNotFoundException ex) {
-            return null;
+            return;
         }
         BufferedReader bfR = new BufferedReader(fileReader);
 
@@ -91,7 +90,6 @@
         }
         NMRStarReader reader = new NMRStarReader(starFile, star);
         reader.process();
-        return star;
     }
 
     static void updateFromSTAR3ChemComp(Saveframe saveframe, Compound compound) throws ParseException {
@@ -1517,7 +1515,7 @@
 
             Util.setStrictlyNEF(true);
             try {
-                energyList.addDistanceConstraint(atomNames[0], atomNames[1], lower, upper);
+                energyList.addDistanceConstraint(atomNames[0], atomNames[1], lower, upper, false, "", "", 0.0, 0.0, 0.0);
             } catch (IllegalArgumentException iaE) {
                 int index = indexColumn.get(i);
                 throw new ParseException("Error parsing NEF distance constraints at index  \"" + index + "\" " + iaE.getMessage());
@@ -1649,1656 +1647,4 @@
         return dihedral;
     }
 
-}
-=======
-/*
- * NMRFx Structure : A Program for Calculating Structures 
- * Copyright (C) 2004-2017 One Moon Scientific, Inc., Westfield, N.J., USA
- *
- * This program is free software: you can redistribute it and/or modify
- * it under the terms of the GNU General Public License as published by
- * the Free Software Foundation, either version 3 of the License, or
- * (at your option) any later version.
- *
- * This program is distributed in the hope that it will be useful,
- * but WITHOUT ANY WARRANTY; without even the implied warranty of
- * MERCHANTABILITY or FITNESS FOR A PARTICULAR PURPOSE.  See the
- * GNU General Public License for more details.
- *
- * You should have received a copy of the GNU General Public License
- * along with this program.  If not, see <http://www.gnu.org/licenses/>.
- */
-package org.nmrfx.structure.chemistry.io;
-
-import java.io.BufferedReader;
-import org.nmrfx.structure.chemistry.*;
-import org.nmrfx.structure.chemistry.constraints.*;
-import org.nmrfx.structure.chemistry.energy.Dihedral;
-import org.nmrfx.structure.chemistry.energy.EnergyLists;
-import org.nmrfx.processor.datasets.Dataset;
-import org.nmrfx.processor.datasets.peaks.AtomResonance;
-import org.nmrfx.processor.datasets.peaks.AtomResonanceFactory;
-import org.nmrfx.processor.datasets.peaks.Peak;
-import org.nmrfx.processor.datasets.peaks.PeakDim;
-import org.nmrfx.processor.datasets.peaks.PeakList;
-import org.nmrfx.processor.datasets.peaks.ResonanceFactory;
-import org.nmrfx.processor.star.Loop;
-import org.nmrfx.processor.star.ParseException;
-import org.nmrfx.processor.star.STAR3;
-import org.nmrfx.processor.star.Saveframe;
-import java.io.File;
-import java.io.FileNotFoundException;
-import java.io.FileReader;
-import java.io.IOException;
-import java.nio.file.FileSystems;
-import java.util.*;
-import org.nmrfx.processor.datasets.peaks.Resonance;
-import org.nmrfx.processor.datasets.peaks.SpectralDim;
-import org.nmrfx.processor.utilities.NvUtil;
-import org.nmrfx.structure.chemistry.io.Sequence.RES_POSITION;
-import org.nmrfx.structure.utilities.Util;
-
-/**
- *
- * @author brucejohnson
- */
-public class NMRStarReader {
-
-    static String[] polymerEntityStrings = {"_Entity.Sf_category", "_Entity.Sf_framecode", "_Entity.Entry_ID", "_Entity.ID", "_Entity.Name", "_Entity.Type", "_Entity.Polymer_type", "_Entity.Polymer_strand_ID", "_Entity.Polymer_seq_one_letter_code_can", "_Entity.Polymer_seq_one_letter_code"};
-
-    final STAR3 star3;
-    final File starFile;
-
-    Map entities = new HashMap();
-    boolean hasResonances = false;
-    Map<Long, List<PeakDim>> resMap = new HashMap<>();
-    public static boolean DEBUG = false;
-
-    public NMRStarReader(final File starFile, final STAR3 star3) {
-        this.star3 = star3;
-        this.starFile = starFile;
-//        PeakDim.setResonanceFactory(new AtomResonanceFactory());
-    }
-
-    public static void read(String starFileName) throws ParseException {
-        File file = new File(starFileName);
-        read(file);
-    }
-
-    public static void read(File starFile) throws ParseException {
-        FileReader fileReader;
-        try {
-            fileReader = new FileReader(starFile);
-        } catch (FileNotFoundException ex) {
-            return;
-        }
-        BufferedReader bfR = new BufferedReader(fileReader);
-
-        STAR3 star = new STAR3(bfR, "star3");
-
-        try {
-            star.scanFile();
-        } catch (ParseException parseEx) {
-            throw new ParseException(parseEx.getMessage() + " " + star.getLastLine());
-        }
-        NMRStarReader reader = new NMRStarReader(starFile, star);
-        reader.process();
-    }
-
-    static void updateFromSTAR3ChemComp(Saveframe saveframe, Compound compound) throws ParseException {
-        Loop loop = saveframe.getLoop("_Chem_comp_atom");
-        if (loop == null) {
-            throw new ParseException("No \"_Chem_comp_atom\" loop in \"" + saveframe.getName() + "\"");
-        }
-        List<String> idColumn = loop.getColumnAsList("Atom_ID");
-        List<String> typeColumn = loop.getColumnAsList("Type_symbol");
-        for (int i = 0; i < idColumn.size(); i++) {
-            String aName = (String) idColumn.get(i);
-            String aType = (String) typeColumn.get(i);
-            Atom atom = Atom.genAtomWithElement(aName, aType);
-            compound.addAtom(atom);
-        }
-        compound.updateNames();
-        loop = saveframe.getLoop("_Chem_comp_bond");
-        if (loop != null) {
-            List<String> id1Column = loop.getColumnAsList("Atom_ID_1");
-            List<String> id2Column = loop.getColumnAsList("Atom_ID_2");
-            List<String> orderColumn = loop.getColumnAsList("Value_order");
-            for (int i = 0; i < id1Column.size(); i++) {
-                String aName1 = (String) id1Column.get(i);
-                String aName2 = (String) id2Column.get(i);
-                String orderString = (String) orderColumn.get(i);
-                Atom atom1 = compound.getAtom(aName1);
-                Atom atom2 = compound.getAtom(aName2);
-                Order order = Order.SINGLE;
-                if (orderString.toUpperCase().startsWith("SING")) {
-                    order = Order.SINGLE;
-                } else if (orderString.toUpperCase().startsWith("DOUB")) {
-                    order = Order.DOUBLE;
-                } else if (orderString.toUpperCase().startsWith("TRIP")) {
-                    order = Order.TRIPLE;
-                } else {
-                    order = Order.SINGLE;
-                }
-                int stereo = 0;
-                Atom.addBond(atom1, atom2, order, stereo, false);
-            }
-            for (Atom atom : compound.getAtoms()) {
-                if (atom.bonds == null) {
-                    System.out.println("no bonds");
-                } else {
-                    System.out.println(atom.bonds.size());
-                }
-            }
-        }
-    }
-
-    static void addComponents(Saveframe saveframe, List<String> idColumn, List<String> authSeqIDColumn, List<String> compIDColumn, List<String> entityIDColumn, Compound compound) throws ParseException {
-        for (int i = 0; i < compIDColumn.size(); i++) {
-            String resName = (String) compIDColumn.get(i);
-            String seqNumber = (String) authSeqIDColumn.get(i);
-            String ccSaveFrameName = "save_chem_comp_" + resName;
-            Saveframe ccSaveframe = saveframe.getSTAR3().getSaveframe(ccSaveFrameName);
-            if (ccSaveframe == null) {
-                ccSaveFrameName = "save_" + resName;
-                ccSaveframe = saveframe.getSTAR3().getSaveframe(ccSaveFrameName);
-            }
-            if (ccSaveframe != null) {
-                compound.setNumber(seqNumber);
-                updateFromSTAR3ChemComp(ccSaveframe, compound);
-            } else {
-                System.out.println("No save frame: " + ccSaveFrameName);
-            }
-        }
-
-    }
-
-    public static void processLoop(STAR3 star3, List tagList) {
-    }
-
-    static void finishSaveFrameProcessing(final NMRStarReader nmrStar, Saveframe saveframe, Compound compound, String mapID) throws ParseException {
-        Loop loop = saveframe.getLoop("_Entity_comp_index");
-        if (loop != null) {
-            List<String> idColumn = loop.getColumnAsList("ID");
-            List<String> authSeqIDColumn = loop.getColumnAsList("Auth_seq_ID");
-            List<String> entityIDColumn = loop.getColumnAsList("Entity_ID");
-            List<String> compIDColumn = loop.getColumnAsList("Comp_ID");
-            nmrStar.addCompound(mapID, compound);
-            addComponents(saveframe, idColumn, authSeqIDColumn, compIDColumn, entityIDColumn, compound);
-        } else {
-            System.out.println("No \"_Entity_comp_index\" loop");
-        }
-
-    }
-
-    public void finishSaveFrameProcessing(final Polymer polymer, final Saveframe saveframe, final String nomenclature, final boolean capped) throws ParseException {
-        String lstrandID = saveframe.getOptionalValue("_Entity", "Polymer_strand_ID");
-        if (lstrandID != null) {
-            if (DEBUG) {
-                System.out.println("set strand " + lstrandID);
-            }
-            polymer.setStrandID(lstrandID);
-        }
-        String type = saveframe.getOptionalValue("_Entity", "Polymer_type");
-        if (type != null) {
-            if (DEBUG) {
-                System.out.println("set polytype " + type);
-            }
-            polymer.setPolymerType(type);
-        }
-        Loop loop = saveframe.getLoop("_Entity_comp_index");
-        if (loop == null) {
-            System.out.println("No \"_Entity_comp_index\" loop");
-        } else {
-            List<String> idColumn = loop.getColumnAsList("ID");
-            List<String> authSeqIDColumn = loop.getColumnAsList("Auth_seq_ID");
-            List<String> entityIDColumn = loop.getColumnAsList("Entity_ID");
-            List<String> compIDColumn = loop.getColumnAsList("Comp_ID");
-            addResidues(polymer, saveframe, idColumn, authSeqIDColumn, compIDColumn, entityIDColumn, nomenclature);
-            polymer.setCapped(capped);
-            if (capped) {
-                PDBFile.capPolymer(polymer);
-            }
-        }
-        loop = saveframe.getLoop("_Entity_chem_comp_deleted_atom");
-        if (loop != null) {
-            List<String> idColumn = loop.getColumnAsList("ID");
-            List<String> compIndexIDColumn = loop.getColumnAsList("Comp_index_ID");
-            List<String> compIDColumn = loop.getColumnAsList("Comp_ID");
-            List<String> atomIDColumn = loop.getColumnAsList("Atom_ID");
-            List<String> entityIDColumn = loop.getColumnAsList("Entity_ID");
-            polymer.removeAtoms(compIndexIDColumn, atomIDColumn);
-        }
-        loop = saveframe.getLoop("_Entity_bond");
-        if (loop != null) {
-            List<String> orderColumn = loop.getColumnAsList("Value_order");
-            List<String> comp1IndexIDColumn = loop.getColumnAsList("Comp_index_ID_1");
-            List<String> atom1IDColumn = loop.getColumnAsList("Atom_ID_1");
-            List<String> comp2IndexIDColumn = loop.getColumnAsList("Comp_index_ID_2");
-            List<String> atom2IDColumn = loop.getColumnAsList("Atom_ID_2");
-            polymer.addBonds(orderColumn, comp1IndexIDColumn, atom1IDColumn, comp2IndexIDColumn, atom2IDColumn);
-        }
-        polymer.molecule.genCoords(false);
-        polymer.molecule.setupRotGroups();
-    }
-
-    public void buildNEFChains(final Saveframe saveframe, Molecule molecule, final String nomenclature) throws ParseException {
-        Loop loop = saveframe.getLoop("_nef_sequence");
-        if (loop == null) {
-            throw new ParseException("No \"_nef_sequence\" loop");
-        } else {
-            // fixme ?? NEF specification says index column mandatory, but their xplor example doesn't have it
-            List<String> indexColumn = loop.getColumnAsListIfExists("index");
-            List<String> chainCodeColumn = loop.getColumnAsList("chain_code");
-            List<String> seqCodeColumn = loop.getColumnAsList("sequence_code");
-            List<String> residueNameColumn = loop.getColumnAsList("residue_name");
-            List<String> linkingColumn = loop.getColumnAsListIfExists("linking");
-            List<String> variantColumn = loop.getColumnAsListIfExists("variant");
-            List<String> cisPeptideColumn = loop.getColumnAsListIfExists("cis_peptide");
-            addNEFResidues(saveframe, molecule, indexColumn, chainCodeColumn, seqCodeColumn, residueNameColumn, linkingColumn, variantColumn, cisPeptideColumn);
-        }
-    }
-
-    public void addResidues(Polymer polymer, Saveframe saveframe, List<String> idColumn, List<String> authSeqIDColumn, List<String> compIDColumn, List<String> entityIDColumn, String frameNomenclature) throws ParseException {
-        String reslibDir = PDBFile.getReslibDir(frameNomenclature);
-        polymer.setNomenclature(frameNomenclature.toUpperCase());
-        Sequence sequence = new Sequence();
-        for (int i = 0; i < compIDColumn.size(); i++) {
-            String resName = (String) compIDColumn.get(i);
-            String iEntity = (String) entityIDColumn.get(i);
-            String iRes = (String) idColumn.get(i);
-            String mapID = polymer.assemblyID + "." + iEntity + "." + iRes;
-            if (authSeqIDColumn != null) {
-                String iResTemp = (String) authSeqIDColumn.get(i);
-                if (!iResTemp.equals(".")) {
-                    iRes = iResTemp;
-                }
-            }
-            if (resName.length() == 1) {
-                char RD = 'd';
-                if (polymer.getPolymerType().equalsIgnoreCase("polyribonucleotide")) {
-                    RD = 'r';
-                }
-                resName = AtomParser.pdbResToPRFName(resName, RD);
-            }
-            Residue residue = new Residue(iRes, resName.toUpperCase());
-            residue.molecule = polymer.molecule;
-            addCompound(mapID, residue);
-            polymer.addResidue(residue);
-            String ccSaveFrameName = "save_chem_comp_" + resName + "." + iRes;
-            Saveframe ccSaveframe = saveframe.getSTAR3().getSaveframe(ccSaveFrameName);
-            if (ccSaveframe == null) {
-                ccSaveFrameName = "save_chem_comp_" + resName;
-                ccSaveframe = saveframe.getSTAR3().getSaveframe(ccSaveFrameName);
-            }
-            if (ccSaveframe == null) {
-                ccSaveFrameName = "save_" + resName;
-                ccSaveframe = saveframe.getSTAR3().getSaveframe(ccSaveFrameName);
-            }
-            RES_POSITION resPos = RES_POSITION.MIDDLE;
-            if (ccSaveframe != null) {
-                updateFromSTAR3ChemComp(ccSaveframe, residue);
-            } else {
-                try {
-                    if (!sequence.addResidue(reslibDir + "/" + Sequence.getAliased(resName.toLowerCase()) + ".prf", residue, resPos, "", false)) {
-                        throw new ParseException("Can't find residue \"" + resName + "\" in residue libraries or STAR file");
-                    }
-                } catch (MoleculeIOException psE) {
-                    throw new ParseException(psE.getMessage());
-                }
-            }
-        }
-        sequence.removeBadBonds();
-    }
-
-    public void addNEFResidues(Saveframe saveframe, Molecule molecule, List<String> indexColumn, List<String> chainCodeColumn, List<String> seqCodeColumn, List<String> residueNameColumn, List<String> linkingColumn, List<String> variantColumn, List<String> cisPeptideColumn) throws ParseException {
-        String reslibDir = PDBFile.getReslibDir("IUPAC");
-        Polymer polymer = null;
-        Sequence sequence = new Sequence(molecule);
-        int entityID = 1;
-        String lastChain = "";
-        double linkLen = 5.0;
-        double valAngle = 90.0;
-        double dihAngle = 135.0;
-        for (int i = 0; i < chainCodeColumn.size(); i++) {
-            String linkType = linkingColumn.get(i);
-            if (linkType.equals("dummy")) {
-                continue;
-            }
-            String chainCode = (String) chainCodeColumn.get(i);
-            if (chainCode.equals(".")) {
-                chainCode = "A";
-            }
-            int chainID = chainCode.charAt(0) - 'A' + 1;
-            if ((polymer == null) || (!chainCode.equals(lastChain))) {
-                lastChain = chainCode;
-                if (polymer != null) {
-                    sequence.createLinker(9, linkLen, valAngle, dihAngle);
-                    polymer.molecule.genCoords(false);
-                    polymer.molecule.setupRotGroups();
-                }
-                sequence.newPolymer();
-                polymer = new Polymer(chainCode, chainCode);
-                polymer.setNomenclature("IUPAC");
-                polymer.setIDNum(entityID);
-                polymer.assemblyID = entityID++;
-                entities.put(chainCode, polymer);
-                molecule.addEntity(polymer, chainCode, chainID);
-
-            }
-            String resName = (String) residueNameColumn.get(i);
-            String iRes = (String) seqCodeColumn.get(i);
-            String mapID = chainCode + "." + iRes;
-            Residue residue = new Residue(iRes, resName.toUpperCase());
-            residue.molecule = polymer.molecule;
-            addCompound(mapID, residue);
-            polymer.addResidue(residue);
-            RES_POSITION resPos = Sequence.RES_POSITION.MIDDLE;
-            if (linkType.equals("start")) {
-                resPos = RES_POSITION.START;
-                //residue.capFirstResidue();
-            } else if (linkType.equals("end")) {
-                resPos = RES_POSITION.END;
-                //residue.capLastResidue();
-            }
-            try {
-                if (!sequence.addResidue(reslibDir + "/" + Sequence.getAliased(resName.toLowerCase()) + ".prf", residue, resPos, "", false)) {
-                    throw new ParseException("Can't find residue \"" + resName + "\" in residue libraries or STAR file");
-                }
-            } catch (MoleculeIOException psE) {
-                throw new ParseException(psE.getMessage());
-            }
-
-        }
-        if (polymer != null) {
-            polymer.molecule.genCoords(false);
-            polymer.molecule.setupRotGroups();
-        }
-        sequence.removeBadBonds();
-    }
-
-    public void addCompound(String id, Compound compound) {
-        Molecule.compoundMap.put(id, compound);
-    }
-
-    public void buildChemShifts(int fromSet, final int toSet) throws ParseException {
-        Iterator iter = star3.getSaveFrames().values().iterator();
-        int iSet = 0;
-        while (iter.hasNext()) {
-            Saveframe saveframe = (Saveframe) iter.next();
-            if (saveframe.getCategoryName().equals("assigned_chemical_shifts")) {
-                if (DEBUG) {
-                    System.err.println("process chem shifts " + saveframe.getName());
-                }
-                if (fromSet < 0) {
-                    processChemicalShifts(saveframe, iSet);
-                } else if (fromSet == iSet) {
-                    processChemicalShifts(saveframe, toSet);
-                    break;
-                }
-                iSet++;
-            }
-        }
-    }
-
-    public void buildConformers() throws ParseException {
-        Iterator iter = star3.getSaveFrames().values().iterator();
-        while (iter.hasNext()) {
-            Saveframe saveframe = (Saveframe) iter.next();
-            if (saveframe.getCategoryName().equals("conformer_family_coord_set")) {
-                if (DEBUG) {
-                    System.err.println("process conformers " + saveframe.getName());
-                }
-                processConformer(saveframe);
-            }
-        }
-    }
-
-    public void buildDataset(Map tagMap, String datasetName) throws ParseException, IOException {
-        String name = STAR3.getTokenFromMap(tagMap, "Name");
-        String path = STAR3.getTokenFromMap(tagMap, "Directory_path");
-        String type = STAR3.getTokenFromMap(tagMap, "Type");
-        File file = new File(path, name);
-        if (datasetName.equals("")) {
-            datasetName = file.getAbsolutePath();
-        }
-        try {
-            if (DEBUG) {
-                System.err.println("open " + file.getAbsolutePath());
-            }
-            if (!file.exists()) {
-                file = FileSystems.getDefault().getPath(starFile.getParentFile().getParent(), "datasets", file.getName()).toFile();
-            }
-            Dataset dataset = new Dataset(file.getAbsolutePath(), datasetName, false, false);
-        } catch (IOException | IllegalArgumentException tclE) {
-            System.err.println(tclE.getMessage());
-        }
-    }
-
-    public void buildDihedralConstraints() throws ParseException {
-        Iterator iter = star3.getSaveFrames().values().iterator();
-        while (iter.hasNext()) {
-            Saveframe saveframe = (Saveframe) iter.next();
-            if (saveframe.getCategoryName().equals("torsion_angle_constraints")) {
-                if (DEBUG) {
-                    System.err.println("process torsion angle constraints " + saveframe.getName());
-                }
-                processDihedralConstraints(saveframe);
-            }
-        }
-    }
-
-    public void buildNEFDihedralConstraints(Dihedral dihedral) throws ParseException {
-        Iterator iter = star3.getSaveFrames().values().iterator();
-        while (iter.hasNext()) {
-            Saveframe saveframe = (Saveframe) iter.next();
-            if (saveframe.getCategoryName().equals("nef_dihedral_restraint_list")) {
-                if (DEBUG) {
-                    System.err.println("process nef_dihedral_restraint_list " + saveframe.getName());
-                }
-                processNEFDihedralConstraints(saveframe, dihedral);
-            }
-        }
-    }
-
-    public void buildRDCConstraints() throws ParseException {
-        Iterator iter = star3.getSaveFrames().values().iterator();
-        while (iter.hasNext()) {
-            Saveframe saveframe = (Saveframe) iter.next();
-            if (saveframe.getCategoryName().equals("RDCs")) {
-                if (DEBUG) {
-                    System.err.println("process RDC constraints " + saveframe.getName());
-                }
-                processRDCConstraints(saveframe);
-            }
-        }
-    }
-
-    public void buildEntity(Molecule molecule, Map tagMap, int index) throws ParseException {
-        String entityAssemblyIDString = STAR3.getTokenFromMap(tagMap, "ID");
-        String entityIDString = STAR3.getTokenFromMap(tagMap, "Entity_ID");
-        String entitySaveFrameLabel = STAR3.getTokenFromMap(tagMap, "Entity_label").substring(1);
-        String entityAssemblyName = STAR3.getTokenFromMap(tagMap, "Entity_assembly_name");
-        String asymLabel = STAR3.getTokenFromMap(tagMap, "Asym_ID", entityAssemblyName);
-        if (asymLabel.equals(".")) {
-            asymLabel = String.valueOf((char) ('A' + index));
-        }
-        String pdbLabel = STAR3.getTokenFromMap(tagMap, "PDB_chain_ID", "A");
-        if (pdbLabel.equals(".")) {
-            pdbLabel = asymLabel;
-        }
-        int entityID = 1;
-        int entityAssemblyID = 1;
-        try {
-            entityID = Integer.parseInt(entityIDString);
-            entityAssemblyID = Integer.parseInt(entityAssemblyIDString);
-        } catch (NumberFormatException nFE) {
-            throw new ParseException(nFE.getMessage());
-        }
-        //int entityAssemblyID = Integer.parseInt(entityAssemblyIDString);
-        // get entity saveframe
-        String saveFrameName = "save_" + entitySaveFrameLabel;
-        if (DEBUG) {
-            System.err.println("process entity " + saveFrameName);
-        }
-        Saveframe saveframe = (Saveframe) star3.getSaveFrames().get(saveFrameName);
-        if (saveframe != null) {
-
-            String type = saveframe.getValue("_Entity", "Type");
-            String name = saveframe.getValue("_Entity", "Name");
-            String nomenclature = saveframe.getValue("_Entity", "Nomenclature", "");
-            if (nomenclature.equals("")) {
-                nomenclature = "IUPAC";
-            }
-            String cappedString = saveframe.getValue("_Entity", "Capped", "");
-            boolean capped = true;
-            if (cappedString.equalsIgnoreCase("no")) {
-                capped = false;
-            }
-            if (type != null && type.equals("polymer")) {
-                Entity entity = molecule.getEntity(entityAssemblyName);
-                if (entity == null) {
-                    Polymer polymer = new Polymer(entitySaveFrameLabel, entityAssemblyName);
-                    polymer.setIDNum(entityID);
-                    polymer.assemblyID = entityAssemblyID;
-                    polymer.setPDBChain(pdbLabel);
-                    entities.put(entityAssemblyIDString + "." + entityIDString, polymer);
-                    molecule.addEntity(polymer, asymLabel, entityAssemblyID);
-                    finishSaveFrameProcessing(polymer, saveframe, nomenclature, capped);
-                } else {
-                    molecule.addCoordSet(asymLabel, entityAssemblyID, entity);
-                }
-            } else {
-                Entity entity = molecule.getEntity(name);
-                if (entity == null) {
-                    Compound compound = new Compound("1", entityAssemblyName, name);
-                    compound.setIDNum(1);
-                    compound.assemblyID = entityAssemblyID;
-                    compound.setPDBChain(pdbLabel);
-                    entities.put(entityAssemblyIDString + "." + entityIDString, compound);
-                    molecule.addEntity(compound, asymLabel, entityAssemblyID);
-                    String mapID = entityAssemblyID + "." + entityID + "." + 1;
-                    finishSaveFrameProcessing(this, saveframe, compound, mapID);
-                }
-            }
-        } else {
-            System.out.println("Saveframe \"" + saveFrameName + "\" doesn't exist");
-        }
-    }
-
-    public void buildExperiments() throws ParseException {
-        Iterator iter = star3.getSaveFrames().values().iterator();
-        while (iter.hasNext()) {
-            Saveframe saveframe = (Saveframe) iter.next();
-            if (saveframe.getCategoryName().equals("experiment_list")) {
-                if (DEBUG) {
-                    System.err.println("process experiments " + saveframe.getName());
-                }
-                int nExperiments = 0;
-                try {
-                    nExperiments = saveframe.loopCount("_Experiment_file");
-                } catch (ParseException tclE) {
-                    nExperiments = 0;
-                }
-                for (int i = 0; i < nExperiments; i++) {
-                    Map map = saveframe.getLoopRowMap("_Experiment_file", i);
-                    String datasetName;
-                    try {
-                        Map nameMap = saveframe.getLoopRowMap("_Experiment", i);
-                        datasetName = STAR3.getTokenFromMap(nameMap, "Name");
-                    } catch (ParseException tclE) {
-                        datasetName = "";
-                    }
-                    try {
-                        buildDataset(map, datasetName);
-                    } catch (IOException ioE) {
-                        throw new ParseException(ioE.getMessage());
-                    }
-                }
-            }
-        }
-    }
-
-    public void buildGenDistConstraints() throws ParseException {
-        Iterator iter = star3.getSaveFrames().values().iterator();
-        while (iter.hasNext()) {
-            Saveframe saveframe = (Saveframe) iter.next();
-            if (saveframe.getCategoryName().equals("general_distance_constraints")) {
-                if (DEBUG) {
-                    System.err.println("process general distance constraints " + saveframe.getName());
-                }
-                processGenDistConstraints(saveframe);
-            }
-        }
-    }
-
-    public void buildNEFDistanceRestraints(EnergyLists energyList) throws ParseException {
-        Iterator iter = star3.getSaveFrames().values().iterator();
-        while (iter.hasNext()) {
-            Saveframe saveframe = (Saveframe) iter.next();
-            if (saveframe.getCategoryName().equals("nef_distance_restraint_list")) {
-                if (DEBUG) {
-                    System.err.println("process nef_distance_restraint_list " + saveframe.getName());
-                }
-                processNEFDistanceRestraints(saveframe, energyList);
-            }
-        }
-    }
-
-    public void buildMolecule() throws ParseException {
-        Iterator iter = star3.getSaveFrames().values().iterator();
-        while (iter.hasNext()) {
-            Saveframe saveframe = (Saveframe) iter.next();
-            if (DEBUG) {
-                System.err.println(saveframe.getCategoryName());
-            }
-            if (saveframe.getCategoryName().equals("assembly")) {
-                if (DEBUG) {
-                    System.err.println("process molecule >>" + saveframe.getName() + "<<");
-                }
-                String molName = saveframe.getValue("_Assembly", "Name");
-                if (molName.equals("?")) {
-                    molName = "noname";
-                }
-                Molecule molecule = new Molecule(molName);
-                int nEntities = saveframe.loopCount("_Entity_assembly");
-                if (DEBUG) {
-                    System.err.println("mol name " + molName + " nEntities " + nEntities);
-                }
-                for (int i = 0; i < nEntities; i++) {
-                    Map map = saveframe.getLoopRowMap("_Entity_assembly", i);
-                    buildEntity(molecule, map, i);
-                }
-                molecule.updateSpatialSets();
-                molecule.genCoords(false);
-                List<String> tags = saveframe.getTags("_Assembly");
-                for (String tag : tags) {
-                    if (tag.startsWith("NvJ_prop")) {
-                        String propValue = saveframe.getValue("_Assembly", tag);
-                        molecule.setProperty(tag.substring(9), propValue);
-                    }
-                }
-
-            }
-        }
-    }
-
-    public Molecule buildNEFMolecule() throws ParseException {
-        Molecule molecule = null;
-        for (Saveframe saveframe : star3.getSaveFrames().values()) {
-            if (DEBUG) {
-                System.err.println(saveframe.getCategoryName());
-            }
-            if (saveframe.getCategoryName().equals("nef_molecular_system")) {
-                if (DEBUG) {
-                    System.err.println("process molecule >>" + saveframe.getName() + "<<");
-                }
-                String molName = "noname";
-                molecule = new Molecule(molName);
-                buildNEFChains(saveframe, molecule, molName);
-                molecule.updateSpatialSets();
-                molecule.genCoords(false);
-
-            }
-        }
-        return molecule;
-    }
-
-    public void buildPeakLists() throws ParseException {
-        resMap.clear();
-        for (Saveframe saveframe : star3.getSaveFrames().values()) {
-            if (saveframe.getCategoryName().equals("spectral_peak_list")) {
-                if (DEBUG) {
-                    System.err.println("process peaklists " + saveframe.getName());
-                }
-                processSTAR3PeakList(saveframe);
-            }
-        }
-        linkResonances();
-    }
-
-    public void buildResonanceLists() throws ParseException {
-        Iterator iter = star3.getSaveFrames().values().iterator();
-        while (iter.hasNext()) {
-            Saveframe saveframe = (Saveframe) iter.next();
-            if (saveframe.getCategoryName().equals("resonance_linker")) {
-                hasResonances = true;
-                if (DEBUG) {
-                    System.err.println("process resonances " + saveframe.getName());
-                }
-                AtomResonance.processSTAR3ResonanceList(this, saveframe);
-            }
-        }
-    }
-
-    public void buildRunAbout() throws ParseException {
-        Iterator iter = star3.getSaveFrames().values().iterator();
-        while (iter.hasNext()) {
-            Saveframe saveframe = (Saveframe) iter.next();
-            if (saveframe.getCategoryName().startsWith("nmrview_")) {
-                String toolName = saveframe.getCategoryName().substring(8);
-                if (DEBUG) {
-                    System.err.println("process tool " + saveframe.getName());
-                }
-                // interp.eval("::star3::setupTool " + toolName);
-            }
-        }
-    }
-
-    public Entity getEntity(String entityAssemblyIDString, String entityIDString) {
-        return (Entity) entities.get(entityAssemblyIDString + "." + entityIDString);
-    }
-
-    public SpatialSetGroup getSpatialSet(List<String> entityAssemblyIDColumn, List<String> entityIDColumn, List<String> compIdxIDColumn, List<String> atomColumn, List<String> resonanceColumn, int i) throws ParseException {
-        SpatialSetGroup spg = null;
-        String iEntity = (String) entityIDColumn.get(i);
-        String entityAssemblyID = (String) entityAssemblyIDColumn.get(i);
-        if (!iEntity.equals("?")) {
-            String iRes = (String) compIdxIDColumn.get(i);
-            String atomName = (String) atomColumn.get(i);
-            Atom atom = null;
-            if (entityAssemblyID.equals(".")) {
-                entityAssemblyID = "1";
-            }
-            String mapID = entityAssemblyID + "." + iEntity + "." + iRes;
-            Compound compound1 = (Compound) Molecule.compoundMap.get(mapID);
-            if (compound1 != null) {
-                //throw new ParseException("invalid compound in assignments saveframe \""+mapID+"\"");
-                if ((atomName.charAt(0) == 'Q') || (atomName.charAt(0) == 'M')) {
-                    Atom[] pseudoAtoms = ((Residue) compound1).getPseudo(atomName);
-                    spg = new SpatialSetGroup(pseudoAtoms);
-                } else {
-                    atom = compound1.getAtomLoose(atomName);
-                    if (atom != null) {
-                        spg = new SpatialSetGroup(atom.spatialSet);
-                    }
-                }
-                if (spg == null) {
-                    System.out.println("invalid spatial set in assignments saveframe \"" + mapID + "." + atomName + "\"");
-                }
-            } else {
-                System.err.println("invalid compound in assignments saveframe \"" + mapID + "\"");
-            }
-        }
-        return spg;
-    }
-
-    private void addResonance(long resID, PeakDim peakDim) {
-        List<PeakDim> peakDims = resMap.get(resID);
-        if (peakDims == null) {
-            peakDims = new ArrayList<>();
-            resMap.put(resID, peakDims);
-        }
-        peakDims.add(peakDim);
-    }
-
-    public void linkResonances() {
-        ResonanceFactory resFactory = PeakDim.resFactory;
-        for (Long resID : resMap.keySet()) {
-            List<PeakDim> peakDims = resMap.get(resID);
-            PeakDim firstPeakDim = peakDims.get(0);
-            Resonance resonance = resFactory.build(resID);
-            firstPeakDim.setResonance(resonance);
-            resonance.add(firstPeakDim);
-            if (peakDims.size() > 1) {
-                for (PeakDim peakDim : peakDims) {
-                    if (peakDim != firstPeakDim) {
-                        PeakList.linkPeakDims(firstPeakDim, peakDim);
-                    }
-                }
-            }
-        }
-    }
-
-    public void processSTAR3PeakList(Saveframe saveframe) throws ParseException {
-        ResonanceFactory resFactory = PeakDim.resFactory;
-        String listName = saveframe.getValue("_Spectral_peak_list", "Sf_framecode");
-        String sampleLabel = saveframe.getLabelValue("_Spectral_peak_list", "Sample_label");
-        String sampleConditionLabel = saveframe.getOptionalValue("_Spectral_peak_list", "Sample_condition_list_label");
-        String datasetName = saveframe.getLabelValue("_Spectral_peak_list", "Experiment_name");
-        String nDimString = saveframe.getValue("_Spectral_peak_list", "Number_of_spectral_dimensions");
-        String dataFormat = saveframe.getOptionalValue("_Spectral_peak_list", "Text_data_format");
-        String details = saveframe.getOptionalValue("_Spectral_peak_list", "Details");
-        String slidable = saveframe.getOptionalValue("_Spectral_peak_list", "Slidable");
-
-        if (dataFormat.equals("text")) {
-            System.out.println("Aaaack, peak list is in text format, skipping list");
-            System.out.println(details);
-            return;
-        }
-        if (nDimString.equals("?")) {
-            return;
-        }
-        if (nDimString.equals(".")) {
-            return;
-        }
-        int nDim = NvUtil.toInt(nDimString);
-
-        PeakList peakList = new PeakList(listName, nDim);
-
-        int nSpectralDim = saveframe.loopCount("_Spectral_dim");
-        if (nSpectralDim > nDim) {
-            throw new IllegalArgumentException("Too many _Spectral_dim values " + listName + " " + nSpectralDim + " " + nDim);
-        }
-
-        peakList.setSampleLabel(sampleLabel);
-        peakList.setSampleConditionLabel(sampleConditionLabel);
-        peakList.setDatasetName(datasetName);
-        peakList.setDetails(details);
-        peakList.setSlideable(slidable.equals("yes"));
-
-        for (int i = 0; i < nSpectralDim; i++) {
-            SpectralDim sDim = peakList.getSpectralDim(i);
-
-            String value = null;
-            value = saveframe.getValueIfPresent("_Spectral_dim", "Atom_type", i);
-            if (value != null) {
-                sDim.setAtomType(value);
-            }
-            value = saveframe.getValueIfPresent("_Spectral_dim", "Atom_isotope_number", i);
-            if (value != null) {
-                sDim.setAtomIsotopeValue(NvUtil.toInt(value));
-            }
-            value = saveframe.getValueIfPresent("_Spectral_dim", "Spectral_region", i);
-            if (value != null) {
-                sDim.setSpectralRegion(value);
-            }
-            value = saveframe.getValueIfPresent("_Spectral_dim", "Magnetization_linkage", i);
-            if (value != null) {
-                sDim.setMagLinkage(NvUtil.toInt(value) - 1);
-            }
-            value = saveframe.getValueIfPresent("_Spectral_dim", "Sweep_width", i);
-            if (value != null) {
-                sDim.setSw(NvUtil.toDouble(value));
-            }
-            value = saveframe.getValueIfPresent("_Spectral_dim", "Spectrometer_frequency", i);
-            if (value != null) {
-                sDim.setSf(NvUtil.toDouble(value));
-            }
-            value = saveframe.getValueIfPresent("_Spectral_dim", "Encoding_code", i);
-            if (value != null) {
-                sDim.setEncodingCode(value);
-            }
-            value = saveframe.getValueIfPresent("_Spectral_dim", "Encoded_source_dimension", i);
-            if (value != null) {
-                sDim.setEncodedSourceDim(NvUtil.toInt(value) - 1);
-            }
-            value = saveframe.getValueIfPresent("_Spectral_dim", "Dataset_dimension", i);
-            if (value != null) {
-                sDim.setDataDim(NvUtil.toInt(value) - 1);
-            }
-            value = saveframe.getValueIfPresent("_Spectral_dim", "Dimension_name", i);
-            if (value != null) {
-                sDim.setDimName(value);
-            }
-            value = saveframe.getValueIfPresent("_Spectral_dim", "ID_tolerance", i);
-            if (value != null) {
-                sDim.setIdTol(NvUtil.toDouble(value));
-            }
-            value = saveframe.getValueIfPresent("_Spectral_dim", "Pattern", i);
-            if (value != null) {
-                sDim.setPattern(value);
-            }
-            value = saveframe.getValueIfPresent("_Spectral_dim", "Relation", i);
-            if (value != null) {
-                sDim.setRelation(value);
-            }
-            value = saveframe.getValueIfPresent("_Spectral_dim", "Aliasing", i);
-            if (value != null) {
-                sDim.setAliasing(value);
-            }
-            value = saveframe.getValueIfPresent("_Spectral_dim", "Precision", i);
-            if (value != null) {
-                sDim.setPrecision(NvUtil.toInt(value));
-            }
-        }
-
-        Loop loop = saveframe.getLoop("_Peak");
-        if (loop != null) {
-            List<String> idColumn = loop.getColumnAsList("ID");
-            List<String> detailColumn = loop.getColumnAsListIfExists("Details");
-            List<String> fomColumn = loop.getColumnAsListIfExists("Figure_of_merit");
-            List<String> typeColumn = loop.getColumnAsListIfExists("Type");
-            List<String> statusColumn = loop.getColumnAsListIfExists("Status");
-            List<String> colorColumn = loop.getColumnAsListIfExists("Color");
-            List<String> flagColumn = loop.getColumnAsListIfExists("Flag");
-            List<String> cornerColumn = loop.getColumnAsListIfExists("Label_corner");
-
-            for (int i = 0, n = idColumn.size(); i < n; i++) {
-                int idNum = Integer.parseInt((String) idColumn.get(i));
-                Peak peak = new Peak(peakList, nDim);
-                peak.setIdNum(idNum);
-                String value = null;
-                if ((value = NvUtil.getColumnValue(fomColumn, i)) != null) {
-                    float fom = NvUtil.toFloat(value);
-                    peak.setFigureOfMerit(fom);
-                }
-                if ((value = NvUtil.getColumnValue(detailColumn, i)) != null) {
-                    peak.setComment(value);
-                }
-                if ((value = NvUtil.getColumnValue(typeColumn, i)) != null) {
-                    int type = Peak.getType(value);
-                    peak.setType(type);
-                }
-                if ((value = NvUtil.getColumnValue(statusColumn, i)) != null) {
-                    int status = NvUtil.toInt(value);
-                    peak.setStatus(status);
-                }
-                if ((value = NvUtil.getColumnValue(colorColumn, i)) != null) {
-                    value = value.equals(".") ? null : value;
-                    peak.setColor(value);
-                }
-                if ((value = NvUtil.getColumnValue(flagColumn, i)) != null) {
-                    for (int iFlag = 0; iFlag < Peak.NFLAGS; iFlag++) {
-                        if (value.length() > iFlag) {
-                            peak.setFlag(iFlag, (value.charAt(iFlag) == '1'));
-                        } else {
-                            peak.setFlag(iFlag, false);
-                        }
-                    }
-                }
-                if ((value = NvUtil.getColumnValue(cornerColumn, i)) != null) {
-                    peak.setCorner(value);
-                }
-                peakList.addPeak(peak);  // old code added without creating resonance, but that caused problems with new
-                // linking resonance code used here
-            }
-
-            loop = saveframe.getLoop("_Peak_general_char");
-            if (loop != null) {
-                List<String> peakidColumn = loop.getColumnAsList("Peak_ID");
-                List<String> methodColumn = loop.getColumnAsList("Measurement_method");
-                List<String> intensityColumn = loop.getColumnAsList("Intensity_val");
-                List<String> errorColumn = loop.getColumnAsList("Intensity_val_err");
-                for (int i = 0, n = peakidColumn.size(); i < n; i++) {
-                    String value = null;
-                    int idNum = 0;
-                    if ((value = NvUtil.getColumnValue(peakidColumn, i)) != null) {
-                        idNum = NvUtil.toInt(value);
-                    } else {
-                        //throw new TclException("Invalid peak id value at row \""+i+"\"");
-                        continue;
-                    }
-                    Peak peak = peakList.getPeakByID(idNum);
-                    String method = "height";
-                    if ((value = NvUtil.getColumnValue(methodColumn, i)) != null) {
-                        method = value;
-                    }
-                    if ((value = NvUtil.getColumnValue(intensityColumn, i)) != null) {
-                        float iValue = NvUtil.toFloat(value);
-                        if (method.equals("height")) {
-                            peak.setIntensity(iValue);
-                        } else if (method.equals("volume")) {
-                            // FIXME should set volume/evolume 
-                            peak.setVolume1(iValue);
-                        } else {
-                            // FIXME throw error if don't know type, or add new type dynamically?
-                            peak.setIntensity(iValue);
-                        }
-                    }
-                    if ((value = NvUtil.getColumnValue(errorColumn, i)) != null) {
-                        if (!value.equals(".")) {
-                            float iValue = NvUtil.toFloat(value);
-                            if (method.equals("height")) {
-                                peak.setIntensityErr(iValue);
-                            } else if (method.equals("volume")) {
-                                // FIXME should set volume/evolume 
-                                peak.setVolume1Err(iValue);
-                            } else {
-                                // FIXME throw error if don't know type, or add new type dynamically?
-                                peak.setIntensityErr(iValue);
-                            }
-                        }
-                    }
-                    // FIXME set error value
-                }
-            }
-
-            loop = saveframe.getLoop("_Peak_char");
-            if (loop == null) {
-                throw new ParseException("No \"_Peak_char\" loop");
-            }
-            if (loop != null) {
-                List<String> peakIdColumn = loop.getColumnAsList("Peak_ID");
-                List<String> sdimColumn = loop.getColumnAsList("Spectral_dim_ID");
-                String[] peakCharStrings = Peak.getSTAR3CharStrings();
-                for (int j = 0; j < peakCharStrings.length; j++) {
-                    String tag = peakCharStrings[j].substring(peakCharStrings[j].indexOf(".") + 1);
-                    if (tag.equals("Sf_ID") || tag.equals("Entry_ID") || tag.equals("Spectral_peak_list_ID")) {
-                        continue;
-                    }
-                    if (tag.equals("Resonance_ID") || tag.equals("Resonance_count")) {
-                        continue;
-                    }
-                    List<String> column = loop.getColumnAsListIfExists(tag);
-                    if (column != null) {
-                        for (int i = 0, n = column.size(); i < n; i++) {
-                            int idNum = Integer.parseInt((String) peakIdColumn.get(i));
-                            int sDim = Integer.parseInt((String) sdimColumn.get(i)) - 1;
-                            String value = (String) column.get(i);
-                            if (!value.equals(".") && !value.equals("?")) {
-                                Peak peak = peakList.getPeakByID(idNum);
-                                PeakDim peakDim = peak.getPeakDim(sDim);
-                                if (peakDim != null) {
-                                    peakDim.setAttribute(tag, value);
-                                }
-                            }
-                        }
-                    }
-                }
-                loop = saveframe.getLoop("_Assigned_peak_chem_shift");
-
-                if (loop != null) {
-                    List<String> peakidColumn = loop.getColumnAsList("Peak_ID");
-                    List<String> spectralDimColumn = loop.getColumnAsList("Spectral_dim_ID");
-                    List<String> valColumn = loop.getColumnAsList("Val");
-                    List<String> resonanceColumn = loop.getColumnAsList("Resonance_ID");
-                    for (int i = 0, n = peakidColumn.size(); i < n; i++) {
-                        String value = null;
-                        int idNum = 0;
-                        if ((value = NvUtil.getColumnValue(peakidColumn, i)) != null) {
-                            idNum = NvUtil.toInt(value);
-                        } else {
-                            //throw new TclException("Invalid peak id value at row \""+i+"\"");
-                            continue;
-                        }
-                        int sDim = 0;
-                        long resonanceID = -1;
-                        if ((value = NvUtil.getColumnValue(spectralDimColumn, i)) != null) {
-                            sDim = NvUtil.toInt(value) - 1;
-                        } else {
-                            throw new ParseException("Invalid spectral dim value at row \"" + i + "\"");
-                        }
-                        if ((value = NvUtil.getColumnValue(valColumn, i)) != null) {
-                            NvUtil.toFloat(value);  // fixme shouldn't we use this
-                        }
-                        if ((value = NvUtil.getColumnValue(resonanceColumn, i)) != null) {
-                            resonanceID = NvUtil.toLong(value);
-                        }
-                        Peak peak = peakList.getPeakByID(idNum);
-                        PeakDim peakDim = peak.getPeakDim(sDim);
-                        if (resonanceID != -1) {
-                            addResonance(resonanceID, peakDim);
-                        }
-//                    Resonance res = resFactory.get(resonanceID);
-//                    if (res == null) {
-//                        resFactory.build(resonanceID);
-//                    }
-//                    peakDim.setResonance(resonanceID);
-                    }
-                } else {
-                    System.out.println("No \"Assigned Peak Chem Shift\" loop");
-                }
-            }
-        }
-    }
-
-    public void processChemicalShifts(Saveframe saveframe, int ppmSet) throws ParseException {
-        Loop loop = saveframe.getLoop("_Atom_chem_shift");
-        if (loop != null) {
-            List<String> entityAssemblyIDColumn = loop.getColumnAsList("Entity_assembly_ID");
-            List<String> entityIDColumn = loop.getColumnAsList("Entity_ID");
-            List<String> compIdxIDColumn = loop.getColumnAsList("Comp_index_ID");
-            List<String> atomColumn = loop.getColumnAsList("Atom_ID");
-            List<String> typeColumn = loop.getColumnAsList("Atom_type");
-            List<String> valColumn = loop.getColumnAsList("Val");
-            List<String> valErrColumn = loop.getColumnAsList("Val_err");
-            List<String> resColumn = loop.getColumnAsList("Resonance_ID");
-            ResonanceFactory resFactory = PeakDim.resFactory;
-            for (int i = 0; i < entityAssemblyIDColumn.size(); i++) {
-                String iEntity = (String) entityIDColumn.get(i);
-                String entityAssemblyID = (String) entityAssemblyIDColumn.get(i);
-                if (iEntity.equals("?")) {
-                    continue;
-                }
-                String iRes = (String) compIdxIDColumn.get(i);
-                String atomName = (String) atomColumn.get(i);
-                String atomType = (String) typeColumn.get(i);
-                String value = (String) valColumn.get(i);
-                String valueErr = (String) valErrColumn.get(i);
-                String resIDStr = ".";
-                if (resColumn != null) {
-                    resIDStr = (String) resColumn.get(i);
-                }
-                if (entityAssemblyID.equals(".")) {
-                    entityAssemblyID = "1";
-                }
-                String mapID = entityAssemblyID + "." + iEntity + "." + iRes;
-                Compound compound = (Compound) Molecule.compoundMap.get(mapID);
-                if (compound == null) {
-                    //throw new ParseException("invalid compound in assignments saveframe \""+mapID+"\"");
-                    System.err.println("invalid compound in assignments saveframe \"" + mapID + "\"");
-                    continue;
-                }
-                Atom atom = compound.getAtomLoose(atomName);
-                if (atom == null) {
-                    if (atomName.startsWith("H")) {
-                        atom = compound.getAtom(atomName + "1");
-                    }
-                }
-                if (atom == null) {
-                    atom = Atom.genAtomWithElement(atomName, atomType);
-                    compound.addAtom(atom);
-                }
-                if (atom == null) {
-                    throw new ParseException("invalid atom in assignments saveframe \"" + mapID + "." + atomName + "\"");
-                }
-                SpatialSet spSet = atom.spatialSet;
-                if (ppmSet < 0) {
-                    ppmSet = 0;
-                }
-                int structureNum = ppmSet;
-                if (spSet == null) {
-                    throw new ParseException("invalid spatial set in assignments saveframe \"" + mapID + "." + atomName + "\"");
-                }
-                try {
-                    spSet.setPPM(structureNum, Double.parseDouble(value), false);
-                    if (!valueErr.equals(".")) {
-                        spSet.setPPM(structureNum, Double.parseDouble(valueErr), true);
-                    }
-                } catch (NumberFormatException nFE) {
-                    throw new ParseException("Invalid chemical shift value (not double) \"" + value + "\" error \"" + valueErr + "\"");
-                }
-                if (hasResonances && !resIDStr.equals(".")) {
-                    long resID = Long.parseLong(resIDStr);
-                    if (resID >= 0) {
-                        AtomResonance resonance = (AtomResonance) resFactory.get(resID);
-                        if (resonance == null) {
-                            throw new ParseException("atom elem resonance " + resIDStr + ": invalid resonance");
-                        }
-//                    ResonanceSet resonanceSet = resonance.getResonanceSet();
-//                    if (resonanceSet == null) {
-//                        resonanceSet = new ResonanceSet(resonance);
-//                    }
-                        atom.setResonance(resonance);
-                        resonance.setAtom(atom);
-                    }
-                }
-            }
-        }
-    }
-
-    public void processConformer(Saveframe saveframe) throws ParseException {
-        Loop loop = saveframe.getLoop("_Atom_site");
-        if (loop == null) {
-            System.err.println("No \"_Atom_site\" loop");
-            return;
-        }
-        List<String> entityAssemblyIDColumn = loop.getColumnAsList("Label_entity_assembly_ID");
-        List<String> entityIDColumn = loop.getColumnAsList("Label_entity_ID");
-        List<String> compIdxIDColumn = loop.getColumnAsList("Label_comp_index_ID");
-        List<String> atomColumn = loop.getColumnAsList("Label_atom_ID");
-        List<String> xColumn = loop.getColumnAsList("Cartn_x");
-        List<String> yColumn = loop.getColumnAsList("Cartn_y");
-        List<String> zColumn = loop.getColumnAsList("Cartn_z");
-        List<String> resColumn = loop.getColumnAsListIfExists("Resonance_ID");
-        List<String> modelColumn = loop.getColumnAsList("Model_ID");
-        TreeSet<Integer> selSet = new TreeSet<Integer>();
-        Molecule molecule = null;
-        int lastStructure = -1;
-        for (int i = 0; i < entityAssemblyIDColumn.size(); i++) {
-            String iEntity = (String) entityIDColumn.get(i);
-            String entityAssemblyID = (String) entityAssemblyIDColumn.get(i);
-            if (iEntity.equals("?")) {
-                continue;
-            }
-            String iRes = (String) compIdxIDColumn.get(i);
-            String atomName = (String) atomColumn.get(i);
-            String xStr = (String) xColumn.get(i);
-            String yStr = (String) yColumn.get(i);
-            String zStr = (String) zColumn.get(i);
-            String modelStr = (String) modelColumn.get(i);
-            String resIDStr = ".";
-            if (resColumn != null) {
-                resIDStr = (String) resColumn.get(i);
-            }
-            if (entityAssemblyID.equals(".")) {
-                entityAssemblyID = "1";
-            }
-            String mapID = entityAssemblyID + "." + iEntity + "." + iRes;
-            Compound compound = (Compound) Molecule.compoundMap.get(mapID);
-            if (compound == null) {
-                //throw new ParseException("invalid compound in conformer saveframe \""+mapID+"\"");
-                System.err.println("invalid compound in conformer saveframe \"" + mapID + "\"");
-                continue;
-            }
-            if (molecule == null) {
-                molecule = compound.molecule;
-            }
-            Atom atom = compound.getAtomLoose(atomName);
-            if (atom == null) {
-                System.err.println("No atom \"" + mapID + "." + atomName + "\"");
-                continue;
-                //throw new ParseException("invalid atom in conformer saveframe \""+mapID+"."+atomName+"\"");
-            }
-            int structureNumber = Integer.parseInt(modelStr);
-            Integer intStructure = Integer.valueOf(structureNumber);
-            if (intStructure != lastStructure) {
-                molecule.nullCoords(structureNumber);
-                selSet.add(intStructure);
-                molecule.structures.add(intStructure);
-            }
-            lastStructure = intStructure;
-            double x = Double.parseDouble(xStr);
-            double y = Double.parseDouble(yStr);
-            double z = Double.parseDouble(zStr);
-            String coordSetName = compound.molecule.getFirstCoordSet().getName();
-            atom.setPointValidity(structureNumber, true);
-            Point3 pt = new Point3(x, y, z);
-            atom.setPoint(structureNumber, pt);
-            //  atom.setOccupancy((float) atomParse.occupancy);
-            //  atom.setBFactor((float) atomParse.bfactor);
-        }
-        if (molecule != null) {
-            molecule.setActiveStructures(selSet);
-            for (Integer iStructure : selSet) {
-                molecule.genCoords(iStructure, true);
-            }
-        }
-    }
-
-    public void processDihedralConstraints(Saveframe saveframe) throws ParseException {
-        Loop loop = saveframe.getLoop("_Torsion_angle_constraint");
-        if (loop == null) {
-            throw new ParseException("No \"_Torsion_angle_constraint\" loop");
-        }
-        List<String>[] entityAssemblyIDColumns = new ArrayList[4];
-        List<String>[] entityIDColumns = new ArrayList[4];
-        List<String>[] compIdxIDColumns = new ArrayList[4];
-        List<String>[] atomColumns = new ArrayList[4];
-        List<String>[] resonanceColumns = new ArrayList[4];
-        for (int i = 1; i <= 4; i++) {
-            entityAssemblyIDColumns[i - 1] = loop.getColumnAsList("Entity_assembly_ID_" + i);
-            entityIDColumns[i - 1] = loop.getColumnAsList("Entity_ID_" + i);
-            compIdxIDColumns[i - 1] = loop.getColumnAsList("Comp_index_ID_" + i);
-            atomColumns[i - 1] = loop.getColumnAsList("Atom_ID_" + i);
-            resonanceColumns[i - 1] = loop.getColumnAsList("Resonance_ID_" + i);
-        }
-        List<String> angleNameColumn = loop.getColumnAsList("Torsion_angle_name");
-        List<String> lowerColumn = loop.getColumnAsList("Angle_lower_bound_val");
-        List<String> upperColumn = loop.getColumnAsList("Angle_upper_bound_val");
-        AngleConstraintSet angleSet = AngleConstraintSet.addSet(saveframe.getName().substring(5));
-        for (int i = 0; i < entityAssemblyIDColumns[0].size(); i++) {
-            SpatialSet[] spSets = new SpatialSet[4];
-            for (int iAtom = 0; iAtom < 4; iAtom++) {
-                spSets[iAtom] = getSpatialSet(entityAssemblyIDColumns[iAtom], entityIDColumns[iAtom], compIdxIDColumns[iAtom], atomColumns[iAtom], resonanceColumns[iAtom], i).getFirstSet();
-            }
-            String upperValue = (String) upperColumn.get(i);
-            String lowerValue = (String) lowerColumn.get(i);
-            String name = (String) angleNameColumn.get(i);
-            double upper = Double.parseDouble(upperValue);
-            double lower = 1.8;
-            if (!lowerValue.equals(".")) {
-                lower = Double.parseDouble(lowerValue);
-            }
-            AngleConstraint aCon = new AngleConstraint(name, spSets, lower, upper);
-            angleSet.add(aCon);
-        }
-    }
-
-    public void processNEFDihedralConstraints(Saveframe saveframe, Dihedral dihedral) throws ParseException {
-        Loop loop = saveframe.getLoop("_nef_dihedral_restraint");
-        if (loop == null) {
-            throw new ParseException("No \"_nef_dihedral_restraint\" loop");
-        }
-        List<String>[] chainCodeColumns = new ArrayList[4];
-        List<String>[] sequenceCodeColumns = new ArrayList[4];
-        List<String>[] residueNameColumns = new ArrayList[4];
-        List<String>[] atomNameColumns = new ArrayList[4];
-        for (int i = 1; i <= 4; i++) {
-            chainCodeColumns[i - 1] = loop.getColumnAsList("chain_code_" + i);
-            sequenceCodeColumns[i - 1] = loop.getColumnAsList("sequence_code_" + i);
-            residueNameColumns[i - 1] = loop.getColumnAsList("residue_name_" + i);
-            atomNameColumns[i - 1] = loop.getColumnAsList("atom_name_" + i);
-        }
-        List<String> lowerColumn = loop.getColumnAsList("lower_limit");
-        List<String> upperColumn = loop.getColumnAsList("upper_limit");
-        for (int i = 0; i < atomNameColumns[0].size(); i++) {
-            String upperValue = (String) upperColumn.get(i);
-            String lowerValue = (String) lowerColumn.get(i);
-            double upper = Double.parseDouble(upperValue);
-            double lower = Double.parseDouble(lowerValue);
-            if (lower < -180) {
-                lower += 360;
-                upper += 360;
-            }
-
-            Atom[] atoms = new Atom[4];
-            for (int atomIndex = 0; atomIndex < 4; atomIndex++) {
-                String atomName = (String) atomNameColumns[atomIndex].get(i);
-                String chainCode = (String) chainCodeColumns[atomIndex].get(i);
-                String sequenceCode = (String) sequenceCodeColumns[atomIndex].get(i);
-                String fullAtom = chainCode + ":" + sequenceCode + "." + atomName;
-                atoms[atomIndex] = Molecule.getAtomByName(fullAtom);
-            }
-            double scale = 1.0;
-            try {
-                dihedral.addBoundary(atoms, lower, upper, scale);
-            } catch (InvalidMoleculeException imE) {
-
-            }
-
-        }
-    }
-
-    public void processRDCConstraints(Saveframe saveframe) throws ParseException {
-        Loop loop = saveframe.getLoop("_RDC");
-        if (loop == null) {
-            throw new ParseException("No \"_RDC\" loop");
-        }
-        //saveframe.getTagsIgnoreMissing(tagCategory);
-        List<String>[] entityAssemblyIDColumns = new ArrayList[2];
-        List<String>[] entityIDColumns = new ArrayList[2];
-        List<String>[] compIdxIDColumns = new ArrayList[2];
-        List<String>[] atomColumns = new ArrayList[2];
-        List<String>[] resonanceColumns = new ArrayList[2];
-        for (int i = 1; i <= 2; i++) {
-            entityAssemblyIDColumns[i - 1] = loop.getColumnAsList("Entity_assembly_ID_" + i);
-            entityIDColumns[i - 1] = loop.getColumnAsList("Entity_ID_" + i);
-            compIdxIDColumns[i - 1] = loop.getColumnAsList("Comp_index_ID_" + i);
-            atomColumns[i - 1] = loop.getColumnAsList("Atom_ID_" + i);
-            resonanceColumns[i - 1] = loop.getColumnAsList("Resonance_ID_" + i);
-        }
-        List<Double> valColumn = loop.getColumnAsDoubleList("Val", null);
-        List<Double> errColumn = loop.getColumnAsDoubleList("Val_err", null);
-        List<Double> lengthColumn = loop.getColumnAsDoubleList("Val_bond_length", null);
-        RDCConstraintSet rdcSet = RDCConstraintSet.addSet(saveframe.getName().substring(5));
-        for (int i = 0; i < entityAssemblyIDColumns[0].size(); i++) {
-            SpatialSet[] spSets = new SpatialSet[4];
-            for (int iAtom = 0; iAtom < 2; iAtom++) {
-                SpatialSetGroup spG = getSpatialSet(entityAssemblyIDColumns[iAtom], entityIDColumns[iAtom], compIdxIDColumns[iAtom], atomColumns[iAtom], resonanceColumns[iAtom], i);
-                if (spG != null) {
-                    spSets[iAtom] = spG.getFirstSet();
-                    if (errColumn.get(i) != null) {
-                        RDC aCon = new RDC(rdcSet, spSets[0], spSets[1], valColumn.get(i), errColumn.get(i));
-                        rdcSet.add(aCon);
-                    }
-                }
-            }
-        }
-    }
-
-    public void processGenDistConstraints(Saveframe saveframe) throws ParseException {
-        Loop loop = saveframe.getLoop("_Gen_dist_constraint");
-        if (loop == null) {
-            throw new ParseException("No \"_Gen_dist_constraint\" loop");
-        }
-        List<String>[] entityAssemblyIDColumns = new ArrayList[2];
-        List<String>[] entityIDColumns = new ArrayList[2];
-        List<String>[] compIdxIDColumns = new ArrayList[2];
-        List<String>[] atomColumns = new ArrayList[2];
-        List<String>[] resonanceColumns = new ArrayList[2];
-        entityAssemblyIDColumns[0] = loop.getColumnAsList("Entity_assembly_ID_1");
-        entityIDColumns[0] = loop.getColumnAsList("Entity_ID_1");
-        compIdxIDColumns[0] = loop.getColumnAsList("Comp_index_ID_1");
-        atomColumns[0] = loop.getColumnAsList("Atom_ID_1");
-        resonanceColumns[0] = loop.getColumnAsList("Resonance_ID_1");
-        entityAssemblyIDColumns[1] = loop.getColumnAsList("Entity_assembly_ID_2");
-        entityIDColumns[1] = loop.getColumnAsList("Entity_ID_2");
-        compIdxIDColumns[1] = loop.getColumnAsList("Comp_index_ID_2");
-        atomColumns[1] = loop.getColumnAsList("Atom_ID_2");
-        resonanceColumns[0] = loop.getColumnAsList("Resonance_ID_2");
-        List<String> constraintIDColumn = loop.getColumnAsList("ID");
-        List<String> lowerColumn = loop.getColumnAsList("Distance_lower_bound_val");
-        List<String> upperColumn = loop.getColumnAsList("Distance_upper_bound_val");
-        List<String> peakListIDColumn = loop.getColumnAsList("Spectral_peak_list_ID");
-        List<String> peakIDColumn = loop.getColumnAsList("Spectral_peak_ID");
-        Atom[] atoms = new Atom[2];
-        SpatialSetGroup[] spSets = new SpatialSetGroup[2];
-        String[] resIDStr = new String[2];
-        PeakList peakList = null;
-        String lastPeakListIDStr = "";
-        NoeSet noeSet = NoeSet.addSet(saveframe.getName().substring(5));
-        for (int i = 0; i < entityAssemblyIDColumns[0].size(); i++) {
-            boolean okAtoms = true;
-            for (int iAtom = 0; iAtom < 2; iAtom++) {
-                spSets[iAtom] = null;
-                String iEntity = (String) entityIDColumns[iAtom].get(i);
-                String entityAssemblyID = (String) entityAssemblyIDColumns[iAtom].get(i);
-                if (iEntity.equals("?")) {
-                    continue;
-                }
-                String iRes = (String) compIdxIDColumns[iAtom].get(i);
-                String atomName = (String) atomColumns[iAtom].get(i);
-                resIDStr[iAtom] = ".";
-                if (resonanceColumns[iAtom] != null) {
-                    resIDStr[iAtom] = (String) resonanceColumns[iAtom].get(i);
-                }
-                if (entityAssemblyID.equals(".")) {
-                    entityAssemblyID = "1";
-                }
-                String mapID = entityAssemblyID + "." + iEntity + "." + iRes;
-                Compound compound1 = (Compound) Molecule.compoundMap.get(mapID);
-                if (compound1 == null) {
-                    //throw new ParseException("invalid compound in distance constraints saveframe \""+mapID+"\"");
-                    System.err.println("invalid compound in distance constraints saveframe \"" + mapID + "\"");
-                } else if ((atomName.charAt(0) == 'Q') || (atomName.charAt(0) == 'M')) {
-                    Residue residue = (Residue) compound1;
-                    Atom[] pseudoAtoms = ((Residue) compound1).getPseudo(atomName);
-                    if (pseudoAtoms == null) {
-                        System.err.println(residue.getIDNum() + " " + residue.getNumber() + " " + residue.getName());
-                        System.err.println("invalid pseudo in distance constraints saveframe \"" + mapID + "\" " + atomName);
-                        okAtoms = false;
-                    } else {
-                        spSets[iAtom] = new SpatialSetGroup(pseudoAtoms);
-                    }
-                } else {
-                    atoms[iAtom] = compound1.getAtomLoose(atomName);
-                    if (atoms[iAtom] == null) {
-                        throw new ParseException("invalid atom in distance constraints saveframe \"" + mapID + "." + atomName + "\"");
-                    }
-                    spSets[iAtom] = new SpatialSetGroup(atoms[iAtom].spatialSet);
-                }
-                if (spSets[iAtom] == null) {
-                    throw new ParseException("invalid spatial set in distance constraints saveframe \"" + mapID + "." + atomName + "\"");
-                }
-            }
-            String upperValue = (String) upperColumn.get(i);
-            String lowerValue = (String) lowerColumn.get(i);
-            String peakListIDStr = (String) peakListIDColumn.get(i);
-            String peakID = (String) peakIDColumn.get(i);
-            String constraintID = (String) constraintIDColumn.get(i);
-            if (!peakListIDStr.equals(lastPeakListIDStr)) {
-                if (peakListIDStr.equals(".")) {
-                    if (peakList == null) {
-                        peakList = new PeakList("gendist", 2);
-                    }
-                } else {
-                    try {
-                        int peakListID = Integer.parseInt(peakListIDStr);
-                        peakList = PeakList.get(peakListID);
-                    } catch (NumberFormatException nFE) {
-                        throw new ParseException("Invalid peak list id (not int) \"" + peakListIDStr + "\"");
-                    }
-                }
-            }
-            lastPeakListIDStr = peakListIDStr;
-            Peak peak = null;
-            if (peakList != null) {
-                if (peakID.equals(".")) {
-                    peakID = constraintID;
-                    int idNum = Integer.parseInt(peakID);
-                    while ((peak = peakList.getPeak(idNum)) == null) {
-                        peakList.addPeak();
-                    }
-                } else {
-                    int idNum = Integer.parseInt(peakID);
-                    peak = peakList.getPeakByID(idNum);
-                }
-                Noe noe = new Noe(peak, spSets[0], spSets[1], 1.0);
-                double upper = 1000000.0;
-                if (upperValue.equals(".")) {
-                    System.err.println("Upper value is a \".\" at line " + i);
-                } else {
-                    upper = Double.parseDouble(upperValue);
-                }
-                noe.setUpper(upper);
-                double lower = 1.8;
-                if (!lowerValue.equals(".")) {
-                    lower = Double.parseDouble(lowerValue);
-                }
-                noe.setLower(lower);
-                noe.setPpmError(1.0);
-                noe.setIntensity(Math.pow(upper, -6.0) * 10000.0);
-                noe.setVolume(Math.pow(upper, -6.0) * 10000.0);
-                noeSet.add(noe);
-            }
-        }
-        noeSet.updateNPossible(null);
-        noeSet.setCalibratable(false);
-    }
-
-    public void processNEFDistanceRestraints(Saveframe saveframe, EnergyLists energyList) throws ParseException {
-        Loop loop = saveframe.getLoop("_nef_distance_restraint");
-        if (loop == null) {
-            throw new ParseException("No \"_nef_distance_restraint\" loop");
-        }
-        List<String>[] chainCodeColumns = new ArrayList[2];
-        List<String>[] sequenceColumns = new ArrayList[2];
-        List<String>[] residueNameColumns = new ArrayList[2];
-        List<String>[] atomNameColumns = new ArrayList[2];
-        List<Integer> indexColumn = new ArrayList<>();
-
-        indexColumn = loop.getColumnAsIntegerList("index", 0);
-
-        chainCodeColumns[0] = loop.getColumnAsList("chain_code_1");
-        sequenceColumns[0] = loop.getColumnAsList("sequence_code_1");
-        residueNameColumns[0] = loop.getColumnAsList("residue_name_1");
-        atomNameColumns[0] = loop.getColumnAsList("atom_name_1");
-
-        chainCodeColumns[1] = loop.getColumnAsList("chain_code_2");
-        sequenceColumns[1] = loop.getColumnAsList("sequence_code_2");
-        residueNameColumns[1] = loop.getColumnAsList("residue_name_2");
-        atomNameColumns[1] = loop.getColumnAsList("atom_name_2");
-
-        List<String> lowerColumn = loop.getColumnAsList("lower_limit");
-        List<String> upperColumn = loop.getColumnAsList("upper_limit");
-        ArrayList<String> atomNames[] = new ArrayList[2];
-        atomNames[0] = new ArrayList<>();
-        atomNames[1] = new ArrayList<>();
-
-        for (int i = 0; i < chainCodeColumns[0].size(); i++) {
-            atomNames[0].clear();
-            atomNames[1].clear();
-            for (int iAtom = 0; iAtom < 2; iAtom++) {
-                String seqNum = (String) sequenceColumns[iAtom].get(i);
-                String chainCode = (String) chainCodeColumns[iAtom].get(i);
-                if (chainCode.equals(".")) {
-                    chainCode = "A";
-                }
-                if (seqNum.equals("?")) {
-                    continue;
-                }
-                String resName = (String) residueNameColumns[iAtom].get(i);
-                String atomName = (String) atomNameColumns[iAtom].get(i);
-                atomNames[iAtom].add(chainCode + ":" + seqNum + "." + atomName);
-            }
-            String upperValue = (String) upperColumn.get(i);
-            String lowerValue = (String) lowerColumn.get(i);
-            double upper = 1000000.0;
-            if (upperValue.equals(".")) {
-                System.err.println("Upper value is a \".\" at line " + i);
-            } else {
-                upper = Double.parseDouble(upperValue);
-            }
-            double lower = 1.8;
-            if (!lowerValue.equals(".")) {
-                lower = Double.parseDouble(lowerValue);
-            }
-
-            Util.setStrictlyNEF(true);
-            try {
-                energyList.addDistanceConstraint(atomNames[0], atomNames[1], lower, upper, false, "", "", 0.0, 0.0, 0.0);
-            } catch (IllegalArgumentException iaE) {
-                int index = indexColumn.get(i);
-                throw new ParseException("Error parsing NEF distance constraints at index  \"" + index + "\" " + iaE.getMessage());
-            }
-            Util.setStrictlyNEF(false);
-        }
-    }
-
-    public void process() throws ParseException, IllegalArgumentException {
-        String[] argv = {};
-        process(argv);
-    }
-
-    public void process(String[] argv) throws ParseException, IllegalArgumentException {
-        if ((argv.length != 0) && (argv.length != 3)) {
-            throw new IllegalArgumentException("?shifts fromSet toSet?");
-        }
-        if (DEBUG) {
-            System.out.println("nSave " + star3.getSaveFrameNames());
-        }
-        AtomResonanceFactory resFactory = (AtomResonanceFactory) PeakDim.resFactory;
-        if (argv.length == 0) {
-            hasResonances = false;
-            Molecule.compoundMap.clear();
-            buildExperiments();
-            if (DEBUG) {
-                System.err.println("process molecule");
-            }
-            buildMolecule();
-            if (DEBUG) {
-                System.err.println("process peak lists");
-            }
-            buildPeakLists();
-            if (DEBUG) {
-                System.err.println("process resonance lists");
-            }
-            buildResonanceLists();
-            if (DEBUG) {
-                System.err.println("process chem shifts");
-            }
-            buildChemShifts(-1, 0);
-            if (DEBUG) {
-                System.err.println("process conformers");
-            }
-            buildConformers();
-            if (DEBUG) {
-                System.err.println("process dist constraints");
-            }
-            buildGenDistConstraints();
-            if (DEBUG) {
-                System.err.println("process angle constraints");
-            }
-            buildDihedralConstraints();
-            if (DEBUG) {
-                System.err.println("process rdc constraints");
-            }
-            buildRDCConstraints();
-            if (DEBUG) {
-                System.err.println("process runabout");
-            }
-            buildRunAbout();
-            if (DEBUG) {
-                System.err.println("clean resonances");
-            }
-            resFactory.clean();
-            if (DEBUG) {
-                System.err.println("process done");
-            }
-        } else if ("shifts".startsWith(argv[2].toString())) {
-            int fromSet = Integer.parseInt(argv[3]);
-            int toSet = Integer.parseInt(argv[4]);
-            buildChemShifts(fromSet, toSet);
-        }
-    }
-
-    public Dihedral processNEF() throws ParseException, IllegalArgumentException {
-        String[] argv = {};
-        return processNEF(argv);
-    }
-
-    public Dihedral processNEF(String[] argv) throws ParseException, IllegalArgumentException {
-        if ((argv.length != 0) && (argv.length != 3)) {
-            throw new IllegalArgumentException("?shifts fromSet toSet?");
-        }
-        if (DEBUG) {
-            System.out.println("nSave " + star3.getSaveFrameNames());
-        }
-        AtomResonanceFactory resFactory = (AtomResonanceFactory) PeakDim.resFactory;
-        Dihedral dihedral = null;
-        if (argv.length == 0) {
-            hasResonances = false;
-            Molecule.compoundMap.clear();
-//            buildExperiments();
-            if (DEBUG) {
-                System.err.println("process molecule");
-            }
-            Molecule molecule = buildNEFMolecule();
-            molecule.setMethylRotationActive(true);
-            EnergyLists energyList = new EnergyLists(molecule);
-            dihedral = new Dihedral(energyList, false);
-
-            energyList.makeCompoundList(molecule);
-//            System.err.println("process peak lists");
-//            buildPeakLists();
-//            System.err.println("process resonance lists");
-//            buildResonanceLists();
-//            System.err.println("process chem shifts");
-//            buildChemShifts(-1, 0);
-//            System.err.println("process conformers");
-//            buildConformers();
-            if (DEBUG) {
-                System.err.println("process dist constraints");
-            }
-            buildNEFDistanceRestraints(energyList);
-            if (DEBUG) {
-                System.err.println("process angle constraints");
-            }
-            buildNEFDihedralConstraints(dihedral);
-//            System.err.println("process runabout");
-//            buildRunAbout();
-//            System.err.println("clean resonances");
-//            resFactory.clean();
-//            System.err.println("process done");
-        } else if ("shifts".startsWith(argv[2].toString())) {
-            int fromSet = Integer.parseInt(argv[3]);
-            int toSet = Integer.parseInt(argv[4]);
-            buildChemShifts(fromSet, toSet);
-        }
-        return dihedral;
-    }
-
-}
->>>>>>> 0312471b
+}