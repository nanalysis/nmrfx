/*
 * NMRFx Structure : A Program for Calculating Structures 
 * Copyright (C) 2004-2017 One Moon Scientific, Inc., Westfield, N.J., USA
 *
 * This program is free software: you can redistribute it and/or modify
 * it under the terms of the GNU General Public License as published by
 * the Free Software Foundation, either version 3 of the License, or
 * (at your option) any later version.
 *
 * This program is distributed in the hope that it will be useful,
 * but WITHOUT ANY WARRANTY; without even the implied warranty of
 * MERCHANTABILITY or FITNESS FOR A PARTICULAR PURPOSE.  See the
 * GNU General Public License for more details.
 *
 * You should have received a copy of the GNU General Public License
 * along with this program.  If not, see <http://www.gnu.org/licenses/>.
 */
package org.nmrfx.structure.chemistry.io;

import java.io.BufferedReader;
import org.nmrfx.structure.chemistry.*;
import org.nmrfx.structure.chemistry.energy.Dihedral;
import org.nmrfx.structure.chemistry.energy.EnergyLists;
import org.nmrfx.processor.datasets.peaks.AtomResonance;
import org.nmrfx.processor.datasets.peaks.AtomResonanceFactory;
import org.nmrfx.processor.datasets.peaks.PeakDim;
import org.nmrfx.processor.datasets.peaks.ResonanceFactory;
import org.nmrfx.processor.star.Loop;
import org.nmrfx.processor.star.ParseException;
import org.nmrfx.processor.star.STAR3;
import org.nmrfx.processor.star.Saveframe;
import java.io.File;
import java.io.FileNotFoundException;
import java.io.FileReader;
import java.util.*;
import org.nmrfx.structure.chemistry.io.Sequence.RES_POSITION;
import org.nmrfx.structure.utilities.Util;

/**
 *
 * @author brucejohnson, Martha
 */
public class NMRNEFReader {

    final STAR3 nef;
    final File nefFile;

    Map entities = new HashMap();
    boolean hasResonances = false;
    Map<Long, List<PeakDim>> resMap = new HashMap<>();
    public static boolean DEBUG = false;

    public NMRNEFReader(final File nefFile, final STAR3 nef) {
        this.nef = nef;
        this.nefFile = nefFile;
//        PeakDim.setResonanceFactory(new AtomResonanceFactory());
    }

    /**
     * Read a NEF formatted file.
     *
     * @param nefFileName String. Name of the file to read.
     * @throws ParseException
     */
    public static void read(String nefFileName) throws ParseException {
        File file = new File(nefFileName);
        read(file);
        System.out.println("read " + nefFileName);
    }

    /**
     * Read a NEF formatted file.
     *
     * @param nefFile File. File to read.
     * @throws ParseException
     */
    public static void read(File nefFile) throws ParseException {
        FileReader fileReader;
        try {
            fileReader = new FileReader(nefFile);
        } catch (FileNotFoundException ex) {
            return;
        }
        BufferedReader bfR = new BufferedReader(fileReader);

        STAR3 star = new STAR3(bfR, "star3");

        try {
            star.scanFile();
        } catch (ParseException parseEx) {
            throw new ParseException(parseEx.getMessage() + " " + star.getLastLine());
        }
        NMRNEFReader reader = new NMRNEFReader(nefFile, star);
        reader.processNEF();
    }

    void buildNEFChains(final Saveframe saveframe, Molecule molecule, final String nomenclature) throws ParseException {
        Loop loop = saveframe.getLoop("_nef_sequence");
        if (loop == null) {
            throw new ParseException("No \"_nef_sequence\" loop");
        } else {
            // fixme ?? NEF specification says index column mandatory, but their xplor example doesn't have it
            List<String> indexColumn = loop.getColumnAsListIfExists("index");
            List<String> chainCodeColumn = loop.getColumnAsList("chain_code");
            List<String> seqCodeColumn = loop.getColumnAsList("sequence_code");
            List<String> residueNameColumn = loop.getColumnAsList("residue_name");
            List<String> linkingColumn = loop.getColumnAsListIfExists("linking");
            List<String> variantColumn = loop.getColumnAsListIfExists("residue_variant");
            addNEFResidues(saveframe, molecule, indexColumn, chainCodeColumn, seqCodeColumn, residueNameColumn, linkingColumn, variantColumn);
        }
    }

    void addNEFResidues(Saveframe saveframe, Molecule molecule, List<String> indexColumn, List<String> chainCodeColumn, List<String> seqCodeColumn, List<String> residueNameColumn, List<String> linkingColumn, List<String> variantColumn) throws ParseException {
        String reslibDir = PDBFile.getReslibDir("IUPAC");
        Polymer polymer = null;
        Sequence sequence = new Sequence(molecule);
        int entityID = 1;
        String lastChain = "";
        double linkLen = 5.0;
        double valAngle = 90.0;
        double dihAngle = 135.0;
        for (int i = 0; i < chainCodeColumn.size(); i++) {
            String linkType = linkingColumn.get(i);
            if (linkType.equals("dummy")) {
                continue;
            }
            String chainCode = (String) chainCodeColumn.get(i);
            if (chainCode.equals(".")) {
                chainCode = "A";
            }
            int chainID = chainCode.charAt(0) - 'A' + 1;
            if ((polymer == null) || (!chainCode.equals(lastChain))) {
                lastChain = chainCode;
                if (polymer != null) {
                    sequence.createLinker(9, linkLen, valAngle, dihAngle);
                    polymer.molecule.genCoords(false);
                    polymer.molecule.setupRotGroups();
                }
                sequence.newPolymer();
                polymer = new Polymer(chainCode, chainCode);
                polymer.setNomenclature("IUPAC");
                polymer.setIDNum(entityID);
                polymer.assemblyID = entityID++;
                entities.put(chainCode, polymer);
                molecule.addEntity(polymer, chainCode, chainID);

            }
            String resName = (String) residueNameColumn.get(i);
            String resVariant = (String) variantColumn.get(i);
            String iRes = (String) seqCodeColumn.get(i);
            String mapID = chainCode + "." + iRes;
            Residue residue = new Residue(iRes, resName.toUpperCase(), resVariant);
            residue.molecule = polymer.molecule;
            addCompound(mapID, residue);
            polymer.addResidue(residue);
            RES_POSITION resPos = Sequence.RES_POSITION.MIDDLE;
            if (linkType.equals("start")) {
                resPos = RES_POSITION.START;
                //residue.capFirstResidue();
            } else if (linkType.equals("end")) {
                resPos = RES_POSITION.END;
                //residue.capLastResidue();
            }
            try {
                String extension = "";
                if (resVariant.replace("-H3", "").contains("-H")) {
                    extension = "_deprot";
                } else if (resVariant.replace("+HXT", "").contains("+H")) {
                    extension = "_prot";
                }
//                if (resVariant.contains("-H3") || resVariant.contains("+HXT")) {
//                    extension += "_NCtermVar";
//                }
                if (!sequence.addResidue(reslibDir + "/" + Sequence.getAliased(resName.toLowerCase()) + extension + ".prf", residue, resPos, "", false)) {
                    throw new ParseException("Can't find residue \"" + resName + extension + "\" in residue libraries or STAR file");
                }
            } catch (MoleculeIOException psE) {
                throw new ParseException(psE.getMessage());
            }

        }
        if (polymer != null) {
            polymer.molecule.genCoords(false);
            polymer.molecule.setupRotGroups();
        }
        sequence.removeBadBonds();
    }

    void addCompound(String id, Compound compound) {
        Molecule.compoundMap().put(id, compound);
    }

    void buildNEFChemShifts(int fromSet, final int toSet) throws ParseException {
        Iterator iter = nef.getSaveFrames().values().iterator();
        int iSet = 0;
        while (iter.hasNext()) {
            Saveframe saveframe = (Saveframe) iter.next();
            if (saveframe.getCategoryName().equals("nef_chemical_shift_list")) {
                if (DEBUG) {
                    System.err.println("process chem shifts " + saveframe.getName());
                }
                if (fromSet < 0) {
                    processNEFChemicalShifts(saveframe, iSet);
                } else if (fromSet == iSet) {
                    processNEFChemicalShifts(saveframe, toSet);
                    break;
                }
                iSet++;
            }
        }
    }

    void buildNEFDihedralConstraints(Dihedral dihedral) throws ParseException {
        for (Saveframe saveframe : nef.getSaveFrames().values()) {
            if (saveframe.getCategoryName().equals("nef_dihedral_restraint_list")) {
                if (DEBUG) {
                    System.err.println("process nef_dihedral_restraint_list " + saveframe.getName());
                }
                processNEFDihedralConstraints(saveframe, dihedral);
            }
        }
    }

    void buildNEFDistanceRestraints(EnergyLists energyList) throws ParseException {
        for (Saveframe saveframe : nef.getSaveFrames().values()) {
            if (saveframe.getCategoryName().equals("nef_distance_restraint_list")) {
                if (DEBUG) {
                    System.err.println("process nef_distance_restraint_list " + saveframe.getName());
                }
                processNEFDistanceRestraints(saveframe, energyList);
            }
        }
    }

    Molecule buildNEFMolecule() throws ParseException {
        Molecule molecule = null;
        for (Saveframe saveframe : nef.getSaveFrames().values()) {
            if (DEBUG) {
                System.err.println(saveframe.getCategoryName());
            }
            if (saveframe.getCategoryName().equals("nef_molecular_system")) {
                if (DEBUG) {
                    System.err.println("process molecule >>" + saveframe.getName() + "<<");
                }
                String molName = "noname";
                molecule = new Molecule(molName);
                buildNEFChains(saveframe, molecule, molName);
                molecule.updateSpatialSets();
                molecule.genCoords(false);

            }
        }
        return molecule;
    }

    void processNEFChemicalShifts(Saveframe saveframe, int ppmSet) throws ParseException {
        Loop loop = saveframe.getLoop("_nef_chemical_shift");
        if (loop != null) {
            List<String> chainCodeColumn = loop.getColumnAsList("chain_code");
            List<String> sequenceCodeColumn = loop.getColumnAsList("sequence_code");
            List<String> resColumn = loop.getColumnAsList("residue_name");
            List<String> atomColumn = loop.getColumnAsList("atom_name");
            List<String> valColumn = loop.getColumnAsList("value");
            List<String> valErrColumn = loop.getColumnAsList("value_uncertainty");
            ResonanceFactory resFactory = PeakDim.resFactory();
            for (int i = 0; i < chainCodeColumn.size(); i++) {
                String sequenceCode = (String) sequenceCodeColumn.get(i);
                String chainCode = (String) chainCodeColumn.get(i);
                String atomName = (String) atomColumn.get(i);
                String value = (String) valColumn.get(i);
                String valueErr = (String) valErrColumn.get(i);
                String resIDStr = ".";
//                System.out.println(sequenceCode + " " + atomName + " " + value);
                if (resColumn != null) {
                    resIDStr = (String) resColumn.get(i);
                }
                String mapID = chainCode + "." + sequenceCode;
                Compound compound = (Compound) Molecule.compoundMap().get(mapID);
                if (compound == null) {
                    //throw new ParseException("invalid compound in assignments saveframe \""+mapID+"\"");
                    System.err.println("invalid compound in assignments saveframe \"" + mapID + "\"");
                    continue;
                }
                String fullAtom = chainCode + ":" + sequenceCode + "." + atomName;
                //  System.out.println(fullAtom);
                List<Atom> atoms = Molecule.getNEFMatchedAtoms(new MolFilter(fullAtom), Molecule.getActive());
//                System.out.println(atoms.toString());
                for (Atom atom : atoms) {
                    if (atom.isMethyl()) {
                        if (atoms.size() == 3) {
                            if (atomName.contains("x") || atomName.contains("y")) {
                                atom.getParent().setStereo(0);
                            } else {
                                atom.getParent().setStereo(1);
                            }
                            atom.setStereo(0);
                        } else if (atoms.size() == 6) {
                            atom.setStereo(-1);
                        }
                    } else {
                        if (atomName.contains("x") || atomName.contains("y") || atomName.contains("%")) {
                            atom.setStereo(0);
                        } else {
                            atom.setStereo(1);
                        }
                    }
                    if (atom == null) {
                        throw new ParseException("invalid atom in assignments saveframe \"" + mapID + "." + atomName + "\"");
                    }

                    SpatialSet spSet = atom.spatialSet;
                    if (ppmSet < 0) {
                        ppmSet = 0;
                    }
                    int structureNum = ppmSet;
                    if (spSet == null) {
                        throw new ParseException("invalid spatial set in assignments saveframe \"" + mapID + "." + atomName + "\"");
                    }
                    //  System.out.println(atom.getFullName() + " " + value);
                    try {
                        spSet.setPPM(structureNum, Double.parseDouble(value), false);
                        if (!valueErr.equals(".")) {
                            spSet.setPPM(structureNum, Double.parseDouble(valueErr), true);
                        }
                    } catch (NumberFormatException nFE) {
                        throw new ParseException("Invalid chemical shift value (not double) \"" + value + "\" error \"" + valueErr + "\"");
                    }
                    if (hasResonances && !resIDStr.equals(".")) {
                        long resID = Long.parseLong(resIDStr);
                        if (resID >= 0) {
                            AtomResonance resonance = (AtomResonance) resFactory.get(resID);
                            if (resonance == null) {
                                throw new ParseException("atom elem resonance " + resIDStr + ": invalid resonance");
                            }
//                    ResonanceSet resonanceSet = resonance.getResonanceSet();
//                    if (resonanceSet == null) {
//                        resonanceSet = new ResonanceSet(resonance);
//                    }
                            atom.setResonance(resonance);
                            resonance.setAtom(atom);
                        }
                    }
                }
            }
        }
    }

    void processNEFDihedralConstraints(Saveframe saveframe, Dihedral dihedral) throws ParseException {
        Loop loop = saveframe.getLoop("_nef_dihedral_restraint");
        if (loop == null) {
            throw new ParseException("No \"_nef_dihedral_restraint\" loop");
        }
        List<String>[] chainCodeColumns = new ArrayList[4];
        List<String>[] sequenceCodeColumns = new ArrayList[4];
//        List<String>[] residueNameColumns = new ArrayList[4];
        List<String>[] atomNameColumns = new ArrayList[4];

        List<Integer> restraintIDColumn = loop.getColumnAsIntegerList("restraint_id", 0);
        for (int i = 1; i <= 4; i++) {
            chainCodeColumns[i - 1] = loop.getColumnAsList("chain_code_" + i);
            sequenceCodeColumns[i - 1] = loop.getColumnAsList("sequence_code_" + i);
//            residueNameColumns[i - 1] = loop.getColumnAsList("residue_name_" + i);
            atomNameColumns[i - 1] = loop.getColumnAsList("atom_name_" + i);
        }
        List<String> weightColumn = loop.getColumnAsList("weight");
        List<String> targetValueColumn = loop.getColumnAsList("target_value");
        List<Double> targetErrColumn = loop.getColumnAsDoubleList("target_value_uncertainty", 0.0);
        List<String> lowerColumn = loop.getColumnAsList("lower_limit");
        List<String> upperColumn = loop.getColumnAsList("upper_limit");
        List<String> nameColumn = loop.getColumnAsListIfExists("name");
        for (int i = 0; i < atomNameColumns[0].size(); i++) {
            int restraintID = restraintIDColumn.get(i);
            String weightValue = (String) weightColumn.get(i);
            String targetValue = (String) targetValueColumn.get(i);
            String upperValue = (String) upperColumn.get(i);
            String lowerValue = (String) lowerColumn.get(i);
            String nameValue = nameColumn != null ? nameColumn.get(i) : "";
            double upper = Double.parseDouble(upperValue);
            double lower = Double.parseDouble(lowerValue);
            if (lower < -180) {
                lower += 360;
                upper += 360;
            }
            double weight = 0.0;
            if (!weightValue.equals(".")) {
                weight = Double.parseDouble(weightValue);
            }
            double target = 0.0;
            if (!targetValue.equals(".")) {
                target = Double.parseDouble(targetValue);
            }
            double targetErr = targetErrColumn.get(i);
            String name = " ";
            if (!nameValue.equals(".")) {
                name = nameValue;
            }
            Atom[] atoms = new Atom[4];
            for (int atomIndex = 0; atomIndex < 4; atomIndex++) {
                String atomName = (String) atomNameColumns[atomIndex].get(i);
                String chainCode = (String) chainCodeColumns[atomIndex].get(i);
                String sequenceCode = (String) sequenceCodeColumns[atomIndex].get(i);
                String fullAtom = chainCode + ":" + sequenceCode + "." + atomName;
                atoms[atomIndex] = Molecule.getAtomByName(fullAtom);
            }
            double scale = 1.0;
            try {
                dihedral.addBoundary(atoms, lower, upper, scale, weight, target, targetErr, name);
            } catch (InvalidMoleculeException imE) {

            }

        }
    }

    void processNEFDistanceRestraints(Saveframe saveframe, EnergyLists energyList) throws ParseException {
        Loop loop = saveframe.getLoop("_nef_distance_restraint");
        if (loop == null) {
            throw new ParseException("No \"_nef_distance_restraint\" loop");
        }
        List<String>[] chainCodeColumns = new ArrayList[2];
        List<String>[] sequenceColumns = new ArrayList[2];
        List<String>[] residueNameColumns = new ArrayList[2];
        List<String>[] atomNameColumns = new ArrayList[2];

        List<Integer> indexColumn = loop.getColumnAsIntegerList("index", 0);
        List<Integer> restraintIDColumn = loop.getColumnAsIntegerList("restraint_id", 0);

        chainCodeColumns[0] = loop.getColumnAsList("chain_code_1");
        sequenceColumns[0] = loop.getColumnAsList("sequence_code_1");
        residueNameColumns[0] = loop.getColumnAsList("residue_name_1");
        atomNameColumns[0] = loop.getColumnAsList("atom_name_1");

        chainCodeColumns[1] = loop.getColumnAsList("chain_code_2");
        sequenceColumns[1] = loop.getColumnAsList("sequence_code_2");
        residueNameColumns[1] = loop.getColumnAsList("residue_name_2");
        atomNameColumns[1] = loop.getColumnAsList("atom_name_2");

        List<Double> weightColumn = loop.getColumnAsDoubleList("weight", 1.0);
        List<String> targetValueColumn = loop.getColumnAsList("target_value");
        List<Double> targetErrColumn = loop.getColumnAsDoubleList("target_value_uncertainty", 0.0);
        List<String> lowerColumn = loop.getColumnAsList("lower_limit");
        List<String> upperColumn = loop.getColumnAsList("upper_limit");
        ArrayList<String> atomNames[] = new ArrayList[2];
//        String[] resNames = new String[2];
        atomNames[0] = new ArrayList<>();
        atomNames[1] = new ArrayList<>();

        for (int i = 0; i < chainCodeColumns[0].size(); i++) {
            int restraintIDValue = restraintIDColumn.get(i);
            int restraintIDValuePrev = restraintIDValue;
            int restraintIDValueNext = restraintIDValue;
            boolean addConstraint = true;
            if (i >= 1) {
                restraintIDValuePrev = restraintIDColumn.get(i - 1);
            }
            if (i < chainCodeColumns[0].size() - 1) {
                restraintIDValueNext = restraintIDColumn.get(i + 1);
            }
            if (restraintIDValue != restraintIDValuePrev) {
                atomNames[0].clear();
                atomNames[1].clear();
                if (restraintIDValue == restraintIDValueNext
                        && i > 0 && i < chainCodeColumns[0].size() - 1) {
                    addConstraint = false;
                }
            } else if (restraintIDValue == restraintIDValuePrev
                    && restraintIDValue == restraintIDValueNext
                    && i >= 0 && i < chainCodeColumns[0].size() - 1) {
                addConstraint = false;
            }

            for (int iAtom = 0; iAtom < 2; iAtom++) {
                String seqNum = (String) sequenceColumns[iAtom].get(i);
                String chainCode = (String) chainCodeColumns[iAtom].get(i);
                if (chainCode.equals(".")) {
                    chainCode = "A";
                }
                if (seqNum.equals("?")) {
                    continue;
                }
                String resName = (String) residueNameColumns[iAtom].get(i);
                String atomName = (String) atomNameColumns[iAtom].get(i);
                atomNames[iAtom].add(chainCode + ":" + seqNum + "." + atomName);
//                resNames[iAtom] = resName;
            }
            String targetValue = (String) targetValueColumn.get(i);
            String upperValue = (String) upperColumn.get(i);
            String lowerValue = (String) lowerColumn.get(i);
            double upper = 1000000.0;
            if (upperValue.equals(".")) {
                System.err.println("Upper value is a \".\" at line " + i);
            } else {
                upper = Double.parseDouble(upperValue);
            }
            double lower = 1.8;
            if (!lowerValue.equals(".")) {
                lower = Double.parseDouble(lowerValue);
            }
            double weight = weightColumn.get(i);
            double target = 0.0;
            if (!targetValue.equals(".")) {
                target = Double.parseDouble(targetValue);
            }
            double targetErr = targetErrColumn.get(i);

            Util.setStrictlyNEF(true);
            try {
                if (addConstraint) {
                    energyList.addDistanceConstraint(atomNames[0], atomNames[1], lower, upper, weight, target, targetErr);
                }
            } catch (IllegalArgumentException iaE) {
                int index = indexColumn.get(i);
                throw new ParseException("Error parsing NEF distance constraints at index  \"" + index + "\" " + iaE.getMessage());
            }
            Util.setStrictlyNEF(false);
        }
    }

    /**
     * Process a NEF formatted file.
     *
     * @return processNEF(argv)
     * @throws ParseException
     * @throws IllegalArgumentException
     */
    public Dihedral processNEF() throws ParseException, IllegalArgumentException {
        String[] argv = {};
        return processNEF(argv);
    }

    /**
     * Process a NEF formatted file.
     *
     * @param argv String[]. List of arguments. Default is empty.
     * @return Dihedral object.
     * @throws ParseException
     * @throws IllegalArgumentException
     */
    public Dihedral processNEF(String[] argv) throws ParseException, IllegalArgumentException {
        if ((argv.length != 0) && (argv.length != 3)) {
            throw new IllegalArgumentException("?shifts fromSet toSet?");
        }
<<<<<<< HEAD
        AtomResonanceFactory resFactory = (AtomResonanceFactory) PeakDim.resFactory;
        Dihedral dihedral = null;
=======
        AtomResonanceFactory resFactory = (AtomResonanceFactory) PeakDim.resFactory();
        dihedral = null;
>>>>>>> e32a37e4
        if (argv.length == 0) {
            hasResonances = false;
            Molecule.compoundMap().clear();
            if (DEBUG) {
                System.err.println("process molecule");
            }
            Molecule molecule = buildNEFMolecule();
            molecule.setMethylRotationActive(true);
<<<<<<< HEAD
            molecule.setEnergyLists(new EnergyLists(molecule));
            EnergyLists energyList = molecule.getEnergyLists();
            molecule.setDihedrals(new Dihedral(energyList, false));
            dihedral = molecule.getDihedrals();
            dihedral.clearNEFBoundaries();
=======
            energyList = new EnergyLists(molecule);
            dihedral = new Dihedral(energyList, false);
            dihedral.clearBoundaries();
>>>>>>> e32a37e4

            energyList.makeCompoundList(molecule);
            if (DEBUG) {
                System.err.println("process chem shifts");
            }
            buildNEFChemShifts(-1, 0);
            if (DEBUG) {
                System.err.println("process dist constraints");
            }
            buildNEFDistanceRestraints(energyList);
            if (DEBUG) {
                System.err.println("process angle constraints");
            }
            buildNEFDihedralConstraints(dihedral);
        } else if ("shifts".startsWith(argv[2])) {
            int fromSet = Integer.parseInt(argv[3]);
            int toSet = Integer.parseInt(argv[4]);
            buildNEFChemShifts(fromSet, toSet);
        }
        return dihedral;
    }

}
<|MERGE_RESOLUTION|>--- conflicted
+++ resolved
@@ -1,591 +1,580 @@
-/*
- * NMRFx Structure : A Program for Calculating Structures 
- * Copyright (C) 2004-2017 One Moon Scientific, Inc., Westfield, N.J., USA
- *
- * This program is free software: you can redistribute it and/or modify
- * it under the terms of the GNU General Public License as published by
- * the Free Software Foundation, either version 3 of the License, or
- * (at your option) any later version.
- *
- * This program is distributed in the hope that it will be useful,
- * but WITHOUT ANY WARRANTY; without even the implied warranty of
- * MERCHANTABILITY or FITNESS FOR A PARTICULAR PURPOSE.  See the
- * GNU General Public License for more details.
- *
- * You should have received a copy of the GNU General Public License
- * along with this program.  If not, see <http://www.gnu.org/licenses/>.
- */
-package org.nmrfx.structure.chemistry.io;
-
-import java.io.BufferedReader;
-import org.nmrfx.structure.chemistry.*;
-import org.nmrfx.structure.chemistry.energy.Dihedral;
-import org.nmrfx.structure.chemistry.energy.EnergyLists;
-import org.nmrfx.processor.datasets.peaks.AtomResonance;
-import org.nmrfx.processor.datasets.peaks.AtomResonanceFactory;
-import org.nmrfx.processor.datasets.peaks.PeakDim;
-import org.nmrfx.processor.datasets.peaks.ResonanceFactory;
-import org.nmrfx.processor.star.Loop;
-import org.nmrfx.processor.star.ParseException;
-import org.nmrfx.processor.star.STAR3;
-import org.nmrfx.processor.star.Saveframe;
-import java.io.File;
-import java.io.FileNotFoundException;
-import java.io.FileReader;
-import java.util.*;
-import org.nmrfx.structure.chemistry.io.Sequence.RES_POSITION;
-import org.nmrfx.structure.utilities.Util;
-
-/**
- *
- * @author brucejohnson, Martha
- */
-public class NMRNEFReader {
-
-    final STAR3 nef;
-    final File nefFile;
-
-    Map entities = new HashMap();
-    boolean hasResonances = false;
-    Map<Long, List<PeakDim>> resMap = new HashMap<>();
-    public static boolean DEBUG = false;
-
-    public NMRNEFReader(final File nefFile, final STAR3 nef) {
-        this.nef = nef;
-        this.nefFile = nefFile;
-//        PeakDim.setResonanceFactory(new AtomResonanceFactory());
-    }
-
-    /**
-     * Read a NEF formatted file.
-     *
-     * @param nefFileName String. Name of the file to read.
-     * @throws ParseException
-     */
-    public static void read(String nefFileName) throws ParseException {
-        File file = new File(nefFileName);
-        read(file);
-        System.out.println("read " + nefFileName);
-    }
-
-    /**
-     * Read a NEF formatted file.
-     *
-     * @param nefFile File. File to read.
-     * @throws ParseException
-     */
-    public static void read(File nefFile) throws ParseException {
-        FileReader fileReader;
-        try {
-            fileReader = new FileReader(nefFile);
-        } catch (FileNotFoundException ex) {
-            return;
-        }
-        BufferedReader bfR = new BufferedReader(fileReader);
-
-        STAR3 star = new STAR3(bfR, "star3");
-
-        try {
-            star.scanFile();
-        } catch (ParseException parseEx) {
-            throw new ParseException(parseEx.getMessage() + " " + star.getLastLine());
-        }
-        NMRNEFReader reader = new NMRNEFReader(nefFile, star);
-        reader.processNEF();
-    }
-
-    void buildNEFChains(final Saveframe saveframe, Molecule molecule, final String nomenclature) throws ParseException {
-        Loop loop = saveframe.getLoop("_nef_sequence");
-        if (loop == null) {
-            throw new ParseException("No \"_nef_sequence\" loop");
-        } else {
-            // fixme ?? NEF specification says index column mandatory, but their xplor example doesn't have it
-            List<String> indexColumn = loop.getColumnAsListIfExists("index");
-            List<String> chainCodeColumn = loop.getColumnAsList("chain_code");
-            List<String> seqCodeColumn = loop.getColumnAsList("sequence_code");
-            List<String> residueNameColumn = loop.getColumnAsList("residue_name");
-            List<String> linkingColumn = loop.getColumnAsListIfExists("linking");
-            List<String> variantColumn = loop.getColumnAsListIfExists("residue_variant");
-            addNEFResidues(saveframe, molecule, indexColumn, chainCodeColumn, seqCodeColumn, residueNameColumn, linkingColumn, variantColumn);
-        }
-    }
-
-    void addNEFResidues(Saveframe saveframe, Molecule molecule, List<String> indexColumn, List<String> chainCodeColumn, List<String> seqCodeColumn, List<String> residueNameColumn, List<String> linkingColumn, List<String> variantColumn) throws ParseException {
-        String reslibDir = PDBFile.getReslibDir("IUPAC");
-        Polymer polymer = null;
-        Sequence sequence = new Sequence(molecule);
-        int entityID = 1;
-        String lastChain = "";
-        double linkLen = 5.0;
-        double valAngle = 90.0;
-        double dihAngle = 135.0;
-        for (int i = 0; i < chainCodeColumn.size(); i++) {
-            String linkType = linkingColumn.get(i);
-            if (linkType.equals("dummy")) {
-                continue;
-            }
-            String chainCode = (String) chainCodeColumn.get(i);
-            if (chainCode.equals(".")) {
-                chainCode = "A";
-            }
-            int chainID = chainCode.charAt(0) - 'A' + 1;
-            if ((polymer == null) || (!chainCode.equals(lastChain))) {
-                lastChain = chainCode;
-                if (polymer != null) {
-                    sequence.createLinker(9, linkLen, valAngle, dihAngle);
-                    polymer.molecule.genCoords(false);
-                    polymer.molecule.setupRotGroups();
-                }
-                sequence.newPolymer();
-                polymer = new Polymer(chainCode, chainCode);
-                polymer.setNomenclature("IUPAC");
-                polymer.setIDNum(entityID);
-                polymer.assemblyID = entityID++;
-                entities.put(chainCode, polymer);
-                molecule.addEntity(polymer, chainCode, chainID);
-
-            }
-            String resName = (String) residueNameColumn.get(i);
-            String resVariant = (String) variantColumn.get(i);
-            String iRes = (String) seqCodeColumn.get(i);
-            String mapID = chainCode + "." + iRes;
-            Residue residue = new Residue(iRes, resName.toUpperCase(), resVariant);
-            residue.molecule = polymer.molecule;
-            addCompound(mapID, residue);
-            polymer.addResidue(residue);
-            RES_POSITION resPos = Sequence.RES_POSITION.MIDDLE;
-            if (linkType.equals("start")) {
-                resPos = RES_POSITION.START;
-                //residue.capFirstResidue();
-            } else if (linkType.equals("end")) {
-                resPos = RES_POSITION.END;
-                //residue.capLastResidue();
-            }
-            try {
-                String extension = "";
-                if (resVariant.replace("-H3", "").contains("-H")) {
-                    extension = "_deprot";
-                } else if (resVariant.replace("+HXT", "").contains("+H")) {
-                    extension = "_prot";
-                }
-//                if (resVariant.contains("-H3") || resVariant.contains("+HXT")) {
-//                    extension += "_NCtermVar";
-//                }
-                if (!sequence.addResidue(reslibDir + "/" + Sequence.getAliased(resName.toLowerCase()) + extension + ".prf", residue, resPos, "", false)) {
-                    throw new ParseException("Can't find residue \"" + resName + extension + "\" in residue libraries or STAR file");
-                }
-            } catch (MoleculeIOException psE) {
-                throw new ParseException(psE.getMessage());
-            }
-
-        }
-        if (polymer != null) {
-            polymer.molecule.genCoords(false);
-            polymer.molecule.setupRotGroups();
-        }
-        sequence.removeBadBonds();
-    }
-
-    void addCompound(String id, Compound compound) {
-        Molecule.compoundMap().put(id, compound);
-    }
-
-    void buildNEFChemShifts(int fromSet, final int toSet) throws ParseException {
-        Iterator iter = nef.getSaveFrames().values().iterator();
-        int iSet = 0;
-        while (iter.hasNext()) {
-            Saveframe saveframe = (Saveframe) iter.next();
-            if (saveframe.getCategoryName().equals("nef_chemical_shift_list")) {
-                if (DEBUG) {
-                    System.err.println("process chem shifts " + saveframe.getName());
-                }
-                if (fromSet < 0) {
-                    processNEFChemicalShifts(saveframe, iSet);
-                } else if (fromSet == iSet) {
-                    processNEFChemicalShifts(saveframe, toSet);
-                    break;
-                }
-                iSet++;
-            }
-        }
-    }
-
-    void buildNEFDihedralConstraints(Dihedral dihedral) throws ParseException {
-        for (Saveframe saveframe : nef.getSaveFrames().values()) {
-            if (saveframe.getCategoryName().equals("nef_dihedral_restraint_list")) {
-                if (DEBUG) {
-                    System.err.println("process nef_dihedral_restraint_list " + saveframe.getName());
-                }
-                processNEFDihedralConstraints(saveframe, dihedral);
-            }
-        }
-    }
-
-    void buildNEFDistanceRestraints(EnergyLists energyList) throws ParseException {
-        for (Saveframe saveframe : nef.getSaveFrames().values()) {
-            if (saveframe.getCategoryName().equals("nef_distance_restraint_list")) {
-                if (DEBUG) {
-                    System.err.println("process nef_distance_restraint_list " + saveframe.getName());
-                }
-                processNEFDistanceRestraints(saveframe, energyList);
-            }
-        }
-    }
-
-    Molecule buildNEFMolecule() throws ParseException {
-        Molecule molecule = null;
-        for (Saveframe saveframe : nef.getSaveFrames().values()) {
-            if (DEBUG) {
-                System.err.println(saveframe.getCategoryName());
-            }
-            if (saveframe.getCategoryName().equals("nef_molecular_system")) {
-                if (DEBUG) {
-                    System.err.println("process molecule >>" + saveframe.getName() + "<<");
-                }
-                String molName = "noname";
-                molecule = new Molecule(molName);
-                buildNEFChains(saveframe, molecule, molName);
-                molecule.updateSpatialSets();
-                molecule.genCoords(false);
-
-            }
-        }
-        return molecule;
-    }
-
-    void processNEFChemicalShifts(Saveframe saveframe, int ppmSet) throws ParseException {
-        Loop loop = saveframe.getLoop("_nef_chemical_shift");
-        if (loop != null) {
-            List<String> chainCodeColumn = loop.getColumnAsList("chain_code");
-            List<String> sequenceCodeColumn = loop.getColumnAsList("sequence_code");
-            List<String> resColumn = loop.getColumnAsList("residue_name");
-            List<String> atomColumn = loop.getColumnAsList("atom_name");
-            List<String> valColumn = loop.getColumnAsList("value");
-            List<String> valErrColumn = loop.getColumnAsList("value_uncertainty");
-            ResonanceFactory resFactory = PeakDim.resFactory();
-            for (int i = 0; i < chainCodeColumn.size(); i++) {
-                String sequenceCode = (String) sequenceCodeColumn.get(i);
-                String chainCode = (String) chainCodeColumn.get(i);
-                String atomName = (String) atomColumn.get(i);
-                String value = (String) valColumn.get(i);
-                String valueErr = (String) valErrColumn.get(i);
-                String resIDStr = ".";
-//                System.out.println(sequenceCode + " " + atomName + " " + value);
-                if (resColumn != null) {
-                    resIDStr = (String) resColumn.get(i);
-                }
-                String mapID = chainCode + "." + sequenceCode;
-                Compound compound = (Compound) Molecule.compoundMap().get(mapID);
-                if (compound == null) {
-                    //throw new ParseException("invalid compound in assignments saveframe \""+mapID+"\"");
-                    System.err.println("invalid compound in assignments saveframe \"" + mapID + "\"");
-                    continue;
-                }
-                String fullAtom = chainCode + ":" + sequenceCode + "." + atomName;
-                //  System.out.println(fullAtom);
-                List<Atom> atoms = Molecule.getNEFMatchedAtoms(new MolFilter(fullAtom), Molecule.getActive());
-//                System.out.println(atoms.toString());
-                for (Atom atom : atoms) {
-                    if (atom.isMethyl()) {
-                        if (atoms.size() == 3) {
-                            if (atomName.contains("x") || atomName.contains("y")) {
-                                atom.getParent().setStereo(0);
-                            } else {
-                                atom.getParent().setStereo(1);
-                            }
-                            atom.setStereo(0);
-                        } else if (atoms.size() == 6) {
-                            atom.setStereo(-1);
-                        }
-                    } else {
-                        if (atomName.contains("x") || atomName.contains("y") || atomName.contains("%")) {
-                            atom.setStereo(0);
-                        } else {
-                            atom.setStereo(1);
-                        }
-                    }
-                    if (atom == null) {
-                        throw new ParseException("invalid atom in assignments saveframe \"" + mapID + "." + atomName + "\"");
-                    }
-
-                    SpatialSet spSet = atom.spatialSet;
-                    if (ppmSet < 0) {
-                        ppmSet = 0;
-                    }
-                    int structureNum = ppmSet;
-                    if (spSet == null) {
-                        throw new ParseException("invalid spatial set in assignments saveframe \"" + mapID + "." + atomName + "\"");
-                    }
-                    //  System.out.println(atom.getFullName() + " " + value);
-                    try {
-                        spSet.setPPM(structureNum, Double.parseDouble(value), false);
-                        if (!valueErr.equals(".")) {
-                            spSet.setPPM(structureNum, Double.parseDouble(valueErr), true);
-                        }
-                    } catch (NumberFormatException nFE) {
-                        throw new ParseException("Invalid chemical shift value (not double) \"" + value + "\" error \"" + valueErr + "\"");
-                    }
-                    if (hasResonances && !resIDStr.equals(".")) {
-                        long resID = Long.parseLong(resIDStr);
-                        if (resID >= 0) {
-                            AtomResonance resonance = (AtomResonance) resFactory.get(resID);
-                            if (resonance == null) {
-                                throw new ParseException("atom elem resonance " + resIDStr + ": invalid resonance");
-                            }
-//                    ResonanceSet resonanceSet = resonance.getResonanceSet();
-//                    if (resonanceSet == null) {
-//                        resonanceSet = new ResonanceSet(resonance);
-//                    }
-                            atom.setResonance(resonance);
-                            resonance.setAtom(atom);
-                        }
-                    }
-                }
-            }
-        }
-    }
-
-    void processNEFDihedralConstraints(Saveframe saveframe, Dihedral dihedral) throws ParseException {
-        Loop loop = saveframe.getLoop("_nef_dihedral_restraint");
-        if (loop == null) {
-            throw new ParseException("No \"_nef_dihedral_restraint\" loop");
-        }
-        List<String>[] chainCodeColumns = new ArrayList[4];
-        List<String>[] sequenceCodeColumns = new ArrayList[4];
-//        List<String>[] residueNameColumns = new ArrayList[4];
-        List<String>[] atomNameColumns = new ArrayList[4];
-
-        List<Integer> restraintIDColumn = loop.getColumnAsIntegerList("restraint_id", 0);
-        for (int i = 1; i <= 4; i++) {
-            chainCodeColumns[i - 1] = loop.getColumnAsList("chain_code_" + i);
-            sequenceCodeColumns[i - 1] = loop.getColumnAsList("sequence_code_" + i);
-//            residueNameColumns[i - 1] = loop.getColumnAsList("residue_name_" + i);
-            atomNameColumns[i - 1] = loop.getColumnAsList("atom_name_" + i);
-        }
-        List<String> weightColumn = loop.getColumnAsList("weight");
-        List<String> targetValueColumn = loop.getColumnAsList("target_value");
-        List<Double> targetErrColumn = loop.getColumnAsDoubleList("target_value_uncertainty", 0.0);
-        List<String> lowerColumn = loop.getColumnAsList("lower_limit");
-        List<String> upperColumn = loop.getColumnAsList("upper_limit");
-        List<String> nameColumn = loop.getColumnAsListIfExists("name");
-        for (int i = 0; i < atomNameColumns[0].size(); i++) {
-            int restraintID = restraintIDColumn.get(i);
-            String weightValue = (String) weightColumn.get(i);
-            String targetValue = (String) targetValueColumn.get(i);
-            String upperValue = (String) upperColumn.get(i);
-            String lowerValue = (String) lowerColumn.get(i);
-            String nameValue = nameColumn != null ? nameColumn.get(i) : "";
-            double upper = Double.parseDouble(upperValue);
-            double lower = Double.parseDouble(lowerValue);
-            if (lower < -180) {
-                lower += 360;
-                upper += 360;
-            }
-            double weight = 0.0;
-            if (!weightValue.equals(".")) {
-                weight = Double.parseDouble(weightValue);
-            }
-            double target = 0.0;
-            if (!targetValue.equals(".")) {
-                target = Double.parseDouble(targetValue);
-            }
-            double targetErr = targetErrColumn.get(i);
-            String name = " ";
-            if (!nameValue.equals(".")) {
-                name = nameValue;
-            }
-            Atom[] atoms = new Atom[4];
-            for (int atomIndex = 0; atomIndex < 4; atomIndex++) {
-                String atomName = (String) atomNameColumns[atomIndex].get(i);
-                String chainCode = (String) chainCodeColumns[atomIndex].get(i);
-                String sequenceCode = (String) sequenceCodeColumns[atomIndex].get(i);
-                String fullAtom = chainCode + ":" + sequenceCode + "." + atomName;
-                atoms[atomIndex] = Molecule.getAtomByName(fullAtom);
-            }
-            double scale = 1.0;
-            try {
-                dihedral.addBoundary(atoms, lower, upper, scale, weight, target, targetErr, name);
-            } catch (InvalidMoleculeException imE) {
-
-            }
-
-        }
-    }
-
-    void processNEFDistanceRestraints(Saveframe saveframe, EnergyLists energyList) throws ParseException {
-        Loop loop = saveframe.getLoop("_nef_distance_restraint");
-        if (loop == null) {
-            throw new ParseException("No \"_nef_distance_restraint\" loop");
-        }
-        List<String>[] chainCodeColumns = new ArrayList[2];
-        List<String>[] sequenceColumns = new ArrayList[2];
-        List<String>[] residueNameColumns = new ArrayList[2];
-        List<String>[] atomNameColumns = new ArrayList[2];
-
-        List<Integer> indexColumn = loop.getColumnAsIntegerList("index", 0);
-        List<Integer> restraintIDColumn = loop.getColumnAsIntegerList("restraint_id", 0);
-
-        chainCodeColumns[0] = loop.getColumnAsList("chain_code_1");
-        sequenceColumns[0] = loop.getColumnAsList("sequence_code_1");
-        residueNameColumns[0] = loop.getColumnAsList("residue_name_1");
-        atomNameColumns[0] = loop.getColumnAsList("atom_name_1");
-
-        chainCodeColumns[1] = loop.getColumnAsList("chain_code_2");
-        sequenceColumns[1] = loop.getColumnAsList("sequence_code_2");
-        residueNameColumns[1] = loop.getColumnAsList("residue_name_2");
-        atomNameColumns[1] = loop.getColumnAsList("atom_name_2");
-
-        List<Double> weightColumn = loop.getColumnAsDoubleList("weight", 1.0);
-        List<String> targetValueColumn = loop.getColumnAsList("target_value");
-        List<Double> targetErrColumn = loop.getColumnAsDoubleList("target_value_uncertainty", 0.0);
-        List<String> lowerColumn = loop.getColumnAsList("lower_limit");
-        List<String> upperColumn = loop.getColumnAsList("upper_limit");
-        ArrayList<String> atomNames[] = new ArrayList[2];
-//        String[] resNames = new String[2];
-        atomNames[0] = new ArrayList<>();
-        atomNames[1] = new ArrayList<>();
-
-        for (int i = 0; i < chainCodeColumns[0].size(); i++) {
-            int restraintIDValue = restraintIDColumn.get(i);
-            int restraintIDValuePrev = restraintIDValue;
-            int restraintIDValueNext = restraintIDValue;
-            boolean addConstraint = true;
-            if (i >= 1) {
-                restraintIDValuePrev = restraintIDColumn.get(i - 1);
-            }
-            if (i < chainCodeColumns[0].size() - 1) {
-                restraintIDValueNext = restraintIDColumn.get(i + 1);
-            }
-            if (restraintIDValue != restraintIDValuePrev) {
-                atomNames[0].clear();
-                atomNames[1].clear();
-                if (restraintIDValue == restraintIDValueNext
-                        && i > 0 && i < chainCodeColumns[0].size() - 1) {
-                    addConstraint = false;
-                }
-            } else if (restraintIDValue == restraintIDValuePrev
-                    && restraintIDValue == restraintIDValueNext
-                    && i >= 0 && i < chainCodeColumns[0].size() - 1) {
-                addConstraint = false;
-            }
-
-            for (int iAtom = 0; iAtom < 2; iAtom++) {
-                String seqNum = (String) sequenceColumns[iAtom].get(i);
-                String chainCode = (String) chainCodeColumns[iAtom].get(i);
-                if (chainCode.equals(".")) {
-                    chainCode = "A";
-                }
-                if (seqNum.equals("?")) {
-                    continue;
-                }
-                String resName = (String) residueNameColumns[iAtom].get(i);
-                String atomName = (String) atomNameColumns[iAtom].get(i);
-                atomNames[iAtom].add(chainCode + ":" + seqNum + "." + atomName);
-//                resNames[iAtom] = resName;
-            }
-            String targetValue = (String) targetValueColumn.get(i);
-            String upperValue = (String) upperColumn.get(i);
-            String lowerValue = (String) lowerColumn.get(i);
-            double upper = 1000000.0;
-            if (upperValue.equals(".")) {
-                System.err.println("Upper value is a \".\" at line " + i);
-            } else {
-                upper = Double.parseDouble(upperValue);
-            }
-            double lower = 1.8;
-            if (!lowerValue.equals(".")) {
-                lower = Double.parseDouble(lowerValue);
-            }
-            double weight = weightColumn.get(i);
-            double target = 0.0;
-            if (!targetValue.equals(".")) {
-                target = Double.parseDouble(targetValue);
-            }
-            double targetErr = targetErrColumn.get(i);
-
-            Util.setStrictlyNEF(true);
-            try {
-                if (addConstraint) {
-                    energyList.addDistanceConstraint(atomNames[0], atomNames[1], lower, upper, weight, target, targetErr);
-                }
-            } catch (IllegalArgumentException iaE) {
-                int index = indexColumn.get(i);
-                throw new ParseException("Error parsing NEF distance constraints at index  \"" + index + "\" " + iaE.getMessage());
-            }
-            Util.setStrictlyNEF(false);
-        }
-    }
-
-    /**
-     * Process a NEF formatted file.
-     *
-     * @return processNEF(argv)
-     * @throws ParseException
-     * @throws IllegalArgumentException
-     */
-    public Dihedral processNEF() throws ParseException, IllegalArgumentException {
-        String[] argv = {};
-        return processNEF(argv);
-    }
-
-    /**
-     * Process a NEF formatted file.
-     *
-     * @param argv String[]. List of arguments. Default is empty.
-     * @return Dihedral object.
-     * @throws ParseException
-     * @throws IllegalArgumentException
-     */
-    public Dihedral processNEF(String[] argv) throws ParseException, IllegalArgumentException {
-        if ((argv.length != 0) && (argv.length != 3)) {
-            throw new IllegalArgumentException("?shifts fromSet toSet?");
-        }
-<<<<<<< HEAD
-        AtomResonanceFactory resFactory = (AtomResonanceFactory) PeakDim.resFactory;
-        Dihedral dihedral = null;
-=======
-        AtomResonanceFactory resFactory = (AtomResonanceFactory) PeakDim.resFactory();
-        dihedral = null;
->>>>>>> e32a37e4
-        if (argv.length == 0) {
-            hasResonances = false;
-            Molecule.compoundMap().clear();
-            if (DEBUG) {
-                System.err.println("process molecule");
-            }
-            Molecule molecule = buildNEFMolecule();
-            molecule.setMethylRotationActive(true);
-<<<<<<< HEAD
-            molecule.setEnergyLists(new EnergyLists(molecule));
-            EnergyLists energyList = molecule.getEnergyLists();
-            molecule.setDihedrals(new Dihedral(energyList, false));
-            dihedral = molecule.getDihedrals();
-            dihedral.clearNEFBoundaries();
-=======
-            energyList = new EnergyLists(molecule);
-            dihedral = new Dihedral(energyList, false);
-            dihedral.clearBoundaries();
->>>>>>> e32a37e4
-
-            energyList.makeCompoundList(molecule);
-            if (DEBUG) {
-                System.err.println("process chem shifts");
-            }
-            buildNEFChemShifts(-1, 0);
-            if (DEBUG) {
-                System.err.println("process dist constraints");
-            }
-            buildNEFDistanceRestraints(energyList);
-            if (DEBUG) {
-                System.err.println("process angle constraints");
-            }
-            buildNEFDihedralConstraints(dihedral);
-        } else if ("shifts".startsWith(argv[2])) {
-            int fromSet = Integer.parseInt(argv[3]);
-            int toSet = Integer.parseInt(argv[4]);
-            buildNEFChemShifts(fromSet, toSet);
-        }
-        return dihedral;
-    }
-
-}
+/*
+ * NMRFx Structure : A Program for Calculating Structures 
+ * Copyright (C) 2004-2017 One Moon Scientific, Inc., Westfield, N.J., USA
+ *
+ * This program is free software: you can redistribute it and/or modify
+ * it under the terms of the GNU General Public License as published by
+ * the Free Software Foundation, either version 3 of the License, or
+ * (at your option) any later version.
+ *
+ * This program is distributed in the hope that it will be useful,
+ * but WITHOUT ANY WARRANTY; without even the implied warranty of
+ * MERCHANTABILITY or FITNESS FOR A PARTICULAR PURPOSE.  See the
+ * GNU General Public License for more details.
+ *
+ * You should have received a copy of the GNU General Public License
+ * along with this program.  If not, see <http://www.gnu.org/licenses/>.
+ */
+package org.nmrfx.structure.chemistry.io;
+
+import java.io.BufferedReader;
+import org.nmrfx.structure.chemistry.*;
+import org.nmrfx.structure.chemistry.energy.Dihedral;
+import org.nmrfx.structure.chemistry.energy.EnergyLists;
+import org.nmrfx.processor.datasets.peaks.AtomResonance;
+import org.nmrfx.processor.datasets.peaks.AtomResonanceFactory;
+import org.nmrfx.processor.datasets.peaks.PeakDim;
+import org.nmrfx.processor.datasets.peaks.ResonanceFactory;
+import org.nmrfx.processor.star.Loop;
+import org.nmrfx.processor.star.ParseException;
+import org.nmrfx.processor.star.STAR3;
+import org.nmrfx.processor.star.Saveframe;
+import java.io.File;
+import java.io.FileNotFoundException;
+import java.io.FileReader;
+import java.util.*;
+import org.nmrfx.structure.chemistry.io.Sequence.RES_POSITION;
+import org.nmrfx.structure.utilities.Util;
+
+/**
+ *
+ * @author brucejohnson, Martha
+ */
+public class NMRNEFReader {
+
+    final STAR3 nef;
+    final File nefFile;
+
+    Map entities = new HashMap();
+    boolean hasResonances = false;
+    Map<Long, List<PeakDim>> resMap = new HashMap<>();
+    public static boolean DEBUG = false;
+
+    public NMRNEFReader(final File nefFile, final STAR3 nef) {
+        this.nef = nef;
+        this.nefFile = nefFile;
+//        PeakDim.setResonanceFactory(new AtomResonanceFactory());
+    }
+
+    /**
+     * Read a NEF formatted file.
+     *
+     * @param nefFileName String. Name of the file to read.
+     * @throws ParseException
+     */
+    public static void read(String nefFileName) throws ParseException {
+        File file = new File(nefFileName);
+        read(file);
+        System.out.println("read " + nefFileName);
+    }
+
+    /**
+     * Read a NEF formatted file.
+     *
+     * @param nefFile File. File to read.
+     * @throws ParseException
+     */
+    public static void read(File nefFile) throws ParseException {
+        FileReader fileReader;
+        try {
+            fileReader = new FileReader(nefFile);
+        } catch (FileNotFoundException ex) {
+            return;
+        }
+        BufferedReader bfR = new BufferedReader(fileReader);
+
+        STAR3 star = new STAR3(bfR, "star3");
+
+        try {
+            star.scanFile();
+        } catch (ParseException parseEx) {
+            throw new ParseException(parseEx.getMessage() + " " + star.getLastLine());
+        }
+        NMRNEFReader reader = new NMRNEFReader(nefFile, star);
+        reader.processNEF();
+    }
+
+    void buildNEFChains(final Saveframe saveframe, Molecule molecule, final String nomenclature) throws ParseException {
+        Loop loop = saveframe.getLoop("_nef_sequence");
+        if (loop == null) {
+            throw new ParseException("No \"_nef_sequence\" loop");
+        } else {
+            // fixme ?? NEF specification says index column mandatory, but their xplor example doesn't have it
+            List<String> indexColumn = loop.getColumnAsListIfExists("index");
+            List<String> chainCodeColumn = loop.getColumnAsList("chain_code");
+            List<String> seqCodeColumn = loop.getColumnAsList("sequence_code");
+            List<String> residueNameColumn = loop.getColumnAsList("residue_name");
+            List<String> linkingColumn = loop.getColumnAsListIfExists("linking");
+            List<String> variantColumn = loop.getColumnAsListIfExists("residue_variant");
+            addNEFResidues(saveframe, molecule, indexColumn, chainCodeColumn, seqCodeColumn, residueNameColumn, linkingColumn, variantColumn);
+        }
+    }
+
+    void addNEFResidues(Saveframe saveframe, Molecule molecule, List<String> indexColumn, List<String> chainCodeColumn, List<String> seqCodeColumn, List<String> residueNameColumn, List<String> linkingColumn, List<String> variantColumn) throws ParseException {
+        String reslibDir = PDBFile.getReslibDir("IUPAC");
+        Polymer polymer = null;
+        Sequence sequence = new Sequence(molecule);
+        int entityID = 1;
+        String lastChain = "";
+        double linkLen = 5.0;
+        double valAngle = 90.0;
+        double dihAngle = 135.0;
+        for (int i = 0; i < chainCodeColumn.size(); i++) {
+            String linkType = linkingColumn.get(i);
+            if (linkType.equals("dummy")) {
+                continue;
+            }
+            String chainCode = (String) chainCodeColumn.get(i);
+            if (chainCode.equals(".")) {
+                chainCode = "A";
+            }
+            int chainID = chainCode.charAt(0) - 'A' + 1;
+            if ((polymer == null) || (!chainCode.equals(lastChain))) {
+                lastChain = chainCode;
+                if (polymer != null) {
+                    sequence.createLinker(9, linkLen, valAngle, dihAngle);
+                    polymer.molecule.genCoords(false);
+                    polymer.molecule.setupRotGroups();
+                }
+                sequence.newPolymer();
+                polymer = new Polymer(chainCode, chainCode);
+                polymer.setNomenclature("IUPAC");
+                polymer.setIDNum(entityID);
+                polymer.assemblyID = entityID++;
+                entities.put(chainCode, polymer);
+                molecule.addEntity(polymer, chainCode, chainID);
+
+            }
+            String resName = (String) residueNameColumn.get(i);
+            String resVariant = (String) variantColumn.get(i);
+            String iRes = (String) seqCodeColumn.get(i);
+            String mapID = chainCode + "." + iRes;
+            Residue residue = new Residue(iRes, resName.toUpperCase(), resVariant);
+            residue.molecule = polymer.molecule;
+            addCompound(mapID, residue);
+            polymer.addResidue(residue);
+            RES_POSITION resPos = Sequence.RES_POSITION.MIDDLE;
+            if (linkType.equals("start")) {
+                resPos = RES_POSITION.START;
+                //residue.capFirstResidue();
+            } else if (linkType.equals("end")) {
+                resPos = RES_POSITION.END;
+                //residue.capLastResidue();
+            }
+            try {
+                String extension = "";
+                if (resVariant.replace("-H3", "").contains("-H")) {
+                    extension = "_deprot";
+                } else if (resVariant.replace("+HXT", "").contains("+H")) {
+                    extension = "_prot";
+                }
+//                if (resVariant.contains("-H3") || resVariant.contains("+HXT")) {
+//                    extension += "_NCtermVar";
+//                }
+                if (!sequence.addResidue(reslibDir + "/" + Sequence.getAliased(resName.toLowerCase()) + extension + ".prf", residue, resPos, "", false)) {
+                    throw new ParseException("Can't find residue \"" + resName + extension + "\" in residue libraries or STAR file");
+                }
+            } catch (MoleculeIOException psE) {
+                throw new ParseException(psE.getMessage());
+            }
+
+        }
+        if (polymer != null) {
+            polymer.molecule.genCoords(false);
+            polymer.molecule.setupRotGroups();
+        }
+        sequence.removeBadBonds();
+    }
+
+    void addCompound(String id, Compound compound) {
+        Molecule.compoundMap().put(id, compound);
+    }
+
+    void buildNEFChemShifts(int fromSet, final int toSet) throws ParseException {
+        Iterator iter = nef.getSaveFrames().values().iterator();
+        int iSet = 0;
+        while (iter.hasNext()) {
+            Saveframe saveframe = (Saveframe) iter.next();
+            if (saveframe.getCategoryName().equals("nef_chemical_shift_list")) {
+                if (DEBUG) {
+                    System.err.println("process chem shifts " + saveframe.getName());
+                }
+                if (fromSet < 0) {
+                    processNEFChemicalShifts(saveframe, iSet);
+                } else if (fromSet == iSet) {
+                    processNEFChemicalShifts(saveframe, toSet);
+                    break;
+                }
+                iSet++;
+            }
+        }
+    }
+
+    void buildNEFDihedralConstraints(Dihedral dihedral) throws ParseException {
+        for (Saveframe saveframe : nef.getSaveFrames().values()) {
+            if (saveframe.getCategoryName().equals("nef_dihedral_restraint_list")) {
+                if (DEBUG) {
+                    System.err.println("process nef_dihedral_restraint_list " + saveframe.getName());
+                }
+                processNEFDihedralConstraints(saveframe, dihedral);
+            }
+        }
+    }
+
+    void buildNEFDistanceRestraints(EnergyLists energyList) throws ParseException {
+        for (Saveframe saveframe : nef.getSaveFrames().values()) {
+            if (saveframe.getCategoryName().equals("nef_distance_restraint_list")) {
+                if (DEBUG) {
+                    System.err.println("process nef_distance_restraint_list " + saveframe.getName());
+                }
+                processNEFDistanceRestraints(saveframe, energyList);
+            }
+        }
+    }
+
+    Molecule buildNEFMolecule() throws ParseException {
+        Molecule molecule = null;
+        for (Saveframe saveframe : nef.getSaveFrames().values()) {
+            if (DEBUG) {
+                System.err.println(saveframe.getCategoryName());
+            }
+            if (saveframe.getCategoryName().equals("nef_molecular_system")) {
+                if (DEBUG) {
+                    System.err.println("process molecule >>" + saveframe.getName() + "<<");
+                }
+                String molName = "noname";
+                molecule = new Molecule(molName);
+                buildNEFChains(saveframe, molecule, molName);
+                molecule.updateSpatialSets();
+                molecule.genCoords(false);
+
+            }
+        }
+        return molecule;
+    }
+
+    void processNEFChemicalShifts(Saveframe saveframe, int ppmSet) throws ParseException {
+        Loop loop = saveframe.getLoop("_nef_chemical_shift");
+        if (loop != null) {
+            List<String> chainCodeColumn = loop.getColumnAsList("chain_code");
+            List<String> sequenceCodeColumn = loop.getColumnAsList("sequence_code");
+            List<String> resColumn = loop.getColumnAsList("residue_name");
+            List<String> atomColumn = loop.getColumnAsList("atom_name");
+            List<String> valColumn = loop.getColumnAsList("value");
+            List<String> valErrColumn = loop.getColumnAsList("value_uncertainty");
+            ResonanceFactory resFactory = PeakDim.resFactory();
+            for (int i = 0; i < chainCodeColumn.size(); i++) {
+                String sequenceCode = (String) sequenceCodeColumn.get(i);
+                String chainCode = (String) chainCodeColumn.get(i);
+                String atomName = (String) atomColumn.get(i);
+                String value = (String) valColumn.get(i);
+                String valueErr = (String) valErrColumn.get(i);
+                String resIDStr = ".";
+//                System.out.println(sequenceCode + " " + atomName + " " + value);
+                if (resColumn != null) {
+                    resIDStr = (String) resColumn.get(i);
+                }
+                String mapID = chainCode + "." + sequenceCode;
+                Compound compound = (Compound) Molecule.compoundMap().get(mapID);
+                if (compound == null) {
+                    //throw new ParseException("invalid compound in assignments saveframe \""+mapID+"\"");
+                    System.err.println("invalid compound in assignments saveframe \"" + mapID + "\"");
+                    continue;
+                }
+                String fullAtom = chainCode + ":" + sequenceCode + "." + atomName;
+                //  System.out.println(fullAtom);
+                List<Atom> atoms = Molecule.getNEFMatchedAtoms(new MolFilter(fullAtom), Molecule.getActive());
+//                System.out.println(atoms.toString());
+                for (Atom atom : atoms) {
+                    if (atom.isMethyl()) {
+                        if (atoms.size() == 3) {
+                            if (atomName.contains("x") || atomName.contains("y")) {
+                                atom.getParent().setStereo(0);
+                            } else {
+                                atom.getParent().setStereo(1);
+                            }
+                            atom.setStereo(0);
+                        } else if (atoms.size() == 6) {
+                            atom.setStereo(-1);
+                        }
+                    } else {
+                        if (atomName.contains("x") || atomName.contains("y") || atomName.contains("%")) {
+                            atom.setStereo(0);
+                        } else {
+                            atom.setStereo(1);
+                        }
+                    }
+                    if (atom == null) {
+                        throw new ParseException("invalid atom in assignments saveframe \"" + mapID + "." + atomName + "\"");
+                    }
+
+                    SpatialSet spSet = atom.spatialSet;
+                    if (ppmSet < 0) {
+                        ppmSet = 0;
+                    }
+                    int structureNum = ppmSet;
+                    if (spSet == null) {
+                        throw new ParseException("invalid spatial set in assignments saveframe \"" + mapID + "." + atomName + "\"");
+                    }
+                    //  System.out.println(atom.getFullName() + " " + value);
+                    try {
+                        spSet.setPPM(structureNum, Double.parseDouble(value), false);
+                        if (!valueErr.equals(".")) {
+                            spSet.setPPM(structureNum, Double.parseDouble(valueErr), true);
+                        }
+                    } catch (NumberFormatException nFE) {
+                        throw new ParseException("Invalid chemical shift value (not double) \"" + value + "\" error \"" + valueErr + "\"");
+                    }
+                    if (hasResonances && !resIDStr.equals(".")) {
+                        long resID = Long.parseLong(resIDStr);
+                        if (resID >= 0) {
+                            AtomResonance resonance = (AtomResonance) resFactory.get(resID);
+                            if (resonance == null) {
+                                throw new ParseException("atom elem resonance " + resIDStr + ": invalid resonance");
+                            }
+//                    ResonanceSet resonanceSet = resonance.getResonanceSet();
+//                    if (resonanceSet == null) {
+//                        resonanceSet = new ResonanceSet(resonance);
+//                    }
+                            atom.setResonance(resonance);
+                            resonance.setAtom(atom);
+                        }
+                    }
+                }
+            }
+        }
+    }
+
+    void processNEFDihedralConstraints(Saveframe saveframe, Dihedral dihedral) throws ParseException {
+        Loop loop = saveframe.getLoop("_nef_dihedral_restraint");
+        if (loop == null) {
+            throw new ParseException("No \"_nef_dihedral_restraint\" loop");
+        }
+        List<String>[] chainCodeColumns = new ArrayList[4];
+        List<String>[] sequenceCodeColumns = new ArrayList[4];
+//        List<String>[] residueNameColumns = new ArrayList[4];
+        List<String>[] atomNameColumns = new ArrayList[4];
+
+        List<Integer> restraintIDColumn = loop.getColumnAsIntegerList("restraint_id", 0);
+        for (int i = 1; i <= 4; i++) {
+            chainCodeColumns[i - 1] = loop.getColumnAsList("chain_code_" + i);
+            sequenceCodeColumns[i - 1] = loop.getColumnAsList("sequence_code_" + i);
+//            residueNameColumns[i - 1] = loop.getColumnAsList("residue_name_" + i);
+            atomNameColumns[i - 1] = loop.getColumnAsList("atom_name_" + i);
+        }
+        List<String> weightColumn = loop.getColumnAsList("weight");
+        List<String> targetValueColumn = loop.getColumnAsList("target_value");
+        List<Double> targetErrColumn = loop.getColumnAsDoubleList("target_value_uncertainty", 0.0);
+        List<String> lowerColumn = loop.getColumnAsList("lower_limit");
+        List<String> upperColumn = loop.getColumnAsList("upper_limit");
+        List<String> nameColumn = loop.getColumnAsListIfExists("name");
+        for (int i = 0; i < atomNameColumns[0].size(); i++) {
+            int restraintID = restraintIDColumn.get(i);
+            String weightValue = (String) weightColumn.get(i);
+            String targetValue = (String) targetValueColumn.get(i);
+            String upperValue = (String) upperColumn.get(i);
+            String lowerValue = (String) lowerColumn.get(i);
+            String nameValue = nameColumn != null ? nameColumn.get(i) : "";
+            double upper = Double.parseDouble(upperValue);
+            double lower = Double.parseDouble(lowerValue);
+            if (lower < -180) {
+                lower += 360;
+                upper += 360;
+            }
+            double weight = 0.0;
+            if (!weightValue.equals(".")) {
+                weight = Double.parseDouble(weightValue);
+            }
+            double target = 0.0;
+            if (!targetValue.equals(".")) {
+                target = Double.parseDouble(targetValue);
+            }
+            double targetErr = targetErrColumn.get(i);
+            String name = " ";
+            if (!nameValue.equals(".")) {
+                name = nameValue;
+            }
+            Atom[] atoms = new Atom[4];
+            for (int atomIndex = 0; atomIndex < 4; atomIndex++) {
+                String atomName = (String) atomNameColumns[atomIndex].get(i);
+                String chainCode = (String) chainCodeColumns[atomIndex].get(i);
+                String sequenceCode = (String) sequenceCodeColumns[atomIndex].get(i);
+                String fullAtom = chainCode + ":" + sequenceCode + "." + atomName;
+                atoms[atomIndex] = Molecule.getAtomByName(fullAtom);
+            }
+            double scale = 1.0;
+            try {
+                dihedral.addBoundary(atoms, lower, upper, scale, weight, target, targetErr, name);
+            } catch (InvalidMoleculeException imE) {
+
+            }
+
+        }
+    }
+
+    void processNEFDistanceRestraints(Saveframe saveframe, EnergyLists energyList) throws ParseException {
+        Loop loop = saveframe.getLoop("_nef_distance_restraint");
+        if (loop == null) {
+            throw new ParseException("No \"_nef_distance_restraint\" loop");
+        }
+        List<String>[] chainCodeColumns = new ArrayList[2];
+        List<String>[] sequenceColumns = new ArrayList[2];
+        List<String>[] residueNameColumns = new ArrayList[2];
+        List<String>[] atomNameColumns = new ArrayList[2];
+
+        List<Integer> indexColumn = loop.getColumnAsIntegerList("index", 0);
+        List<Integer> restraintIDColumn = loop.getColumnAsIntegerList("restraint_id", 0);
+
+        chainCodeColumns[0] = loop.getColumnAsList("chain_code_1");
+        sequenceColumns[0] = loop.getColumnAsList("sequence_code_1");
+        residueNameColumns[0] = loop.getColumnAsList("residue_name_1");
+        atomNameColumns[0] = loop.getColumnAsList("atom_name_1");
+
+        chainCodeColumns[1] = loop.getColumnAsList("chain_code_2");
+        sequenceColumns[1] = loop.getColumnAsList("sequence_code_2");
+        residueNameColumns[1] = loop.getColumnAsList("residue_name_2");
+        atomNameColumns[1] = loop.getColumnAsList("atom_name_2");
+
+        List<Double> weightColumn = loop.getColumnAsDoubleList("weight", 1.0);
+        List<String> targetValueColumn = loop.getColumnAsList("target_value");
+        List<Double> targetErrColumn = loop.getColumnAsDoubleList("target_value_uncertainty", 0.0);
+        List<String> lowerColumn = loop.getColumnAsList("lower_limit");
+        List<String> upperColumn = loop.getColumnAsList("upper_limit");
+        ArrayList<String> atomNames[] = new ArrayList[2];
+//        String[] resNames = new String[2];
+        atomNames[0] = new ArrayList<>();
+        atomNames[1] = new ArrayList<>();
+
+        for (int i = 0; i < chainCodeColumns[0].size(); i++) {
+            int restraintIDValue = restraintIDColumn.get(i);
+            int restraintIDValuePrev = restraintIDValue;
+            int restraintIDValueNext = restraintIDValue;
+            boolean addConstraint = true;
+            if (i >= 1) {
+                restraintIDValuePrev = restraintIDColumn.get(i - 1);
+            }
+            if (i < chainCodeColumns[0].size() - 1) {
+                restraintIDValueNext = restraintIDColumn.get(i + 1);
+            }
+            if (restraintIDValue != restraintIDValuePrev) {
+                atomNames[0].clear();
+                atomNames[1].clear();
+                if (restraintIDValue == restraintIDValueNext
+                        && i > 0 && i < chainCodeColumns[0].size() - 1) {
+                    addConstraint = false;
+                }
+            } else if (restraintIDValue == restraintIDValuePrev
+                    && restraintIDValue == restraintIDValueNext
+                    && i >= 0 && i < chainCodeColumns[0].size() - 1) {
+                addConstraint = false;
+            }
+
+            for (int iAtom = 0; iAtom < 2; iAtom++) {
+                String seqNum = (String) sequenceColumns[iAtom].get(i);
+                String chainCode = (String) chainCodeColumns[iAtom].get(i);
+                if (chainCode.equals(".")) {
+                    chainCode = "A";
+                }
+                if (seqNum.equals("?")) {
+                    continue;
+                }
+                String resName = (String) residueNameColumns[iAtom].get(i);
+                String atomName = (String) atomNameColumns[iAtom].get(i);
+                atomNames[iAtom].add(chainCode + ":" + seqNum + "." + atomName);
+//                resNames[iAtom] = resName;
+            }
+            String targetValue = (String) targetValueColumn.get(i);
+            String upperValue = (String) upperColumn.get(i);
+            String lowerValue = (String) lowerColumn.get(i);
+            double upper = 1000000.0;
+            if (upperValue.equals(".")) {
+                System.err.println("Upper value is a \".\" at line " + i);
+            } else {
+                upper = Double.parseDouble(upperValue);
+            }
+            double lower = 1.8;
+            if (!lowerValue.equals(".")) {
+                lower = Double.parseDouble(lowerValue);
+            }
+            double weight = weightColumn.get(i);
+            double target = 0.0;
+            if (!targetValue.equals(".")) {
+                target = Double.parseDouble(targetValue);
+            }
+            double targetErr = targetErrColumn.get(i);
+
+            Util.setStrictlyNEF(true);
+            try {
+                if (addConstraint) {
+                    energyList.addDistanceConstraint(atomNames[0], atomNames[1], lower, upper, weight, target, targetErr);
+                }
+            } catch (IllegalArgumentException iaE) {
+                int index = indexColumn.get(i);
+                throw new ParseException("Error parsing NEF distance constraints at index  \"" + index + "\" " + iaE.getMessage());
+            }
+            Util.setStrictlyNEF(false);
+        }
+    }
+
+    /**
+     * Process a NEF formatted file.
+     *
+     * @return processNEF(argv)
+     * @throws ParseException
+     * @throws IllegalArgumentException
+     */
+    public Dihedral processNEF() throws ParseException, IllegalArgumentException {
+        String[] argv = {};
+        return processNEF(argv);
+    }
+
+    /**
+     * Process a NEF formatted file.
+     *
+     * @param argv String[]. List of arguments. Default is empty.
+     * @return Dihedral object.
+     * @throws ParseException
+     * @throws IllegalArgumentException
+     */
+    public Dihedral processNEF(String[] argv) throws ParseException, IllegalArgumentException {
+        if ((argv.length != 0) && (argv.length != 3)) {
+            throw new IllegalArgumentException("?shifts fromSet toSet?");
+        }
+        
+        Dihedral dihedral = null;
+        if (argv.length == 0) {
+            hasResonances = false;
+            Molecule.compoundMap().clear();
+            if (DEBUG) {
+                System.err.println("process molecule");
+            }
+            Molecule molecule = buildNEFMolecule();
+            molecule.setMethylRotationActive(true);
+            molecule.setEnergyLists(new EnergyLists(molecule));
+            EnergyLists energyList = molecule.getEnergyLists();
+            molecule.setDihedrals(new Dihedral(energyList, false));
+            dihedral = molecule.getDihedrals();
+            dihedral.clearBoundaries();
+
+            energyList.makeCompoundList(molecule);
+            if (DEBUG) {
+                System.err.println("process chem shifts");
+            }
+            buildNEFChemShifts(-1, 0);
+            if (DEBUG) {
+                System.err.println("process dist constraints");
+            }
+            buildNEFDistanceRestraints(energyList);
+            if (DEBUG) {
+                System.err.println("process angle constraints");
+            }
+            buildNEFDihedralConstraints(dihedral);
+        } else if ("shifts".startsWith(argv[2])) {
+            int fromSet = Integer.parseInt(argv[3]);
+            int toSet = Integer.parseInt(argv[4]);
+            buildNEFChemShifts(fromSet, toSet);
+        }
+        return dihedral;
+    }
+
+}