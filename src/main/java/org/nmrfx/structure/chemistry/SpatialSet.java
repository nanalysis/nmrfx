<<<<<<< HEAD
/*
 * NMRFx Structure : A Program for Calculating Structures 
 * Copyright (C) 2004-2017 One Moon Scientific, Inc., Westfield, N.J., USA
 *
 * This program is free software: you can redistribute it and/or modify
 * it under the terms of the GNU General Public License as published by
 * the Free Software Foundation, either version 3 of the License, or
 * (at your option) any later version.
 *
 * This program is distributed in the hope that it will be useful,
 * but WITHOUT ANY WARRANTY; without even the implied warranty of
 * MERCHANTABILITY or FITNESS FOR A PARTICULAR PURPOSE.  See the
 * GNU General Public License for more details.
 *
 * You should have received a copy of the GNU General Public License
 * along with this program.  If not, see <http://www.gnu.org/licenses/>.
 */

 /*
 * SpatialSet.java
 *
 * Created on October 3, 2003, 8:13 PM
 */
package org.nmrfx.structure.chemistry;

import java.util.*;

/**
 *
 * @author Johnbruc
 */
public class SpatialSet {

    public Atom atom = null;
    public String altPos = null;
    private Point3 pt = null;
    public ArrayList<Point3> points;
    public Vector ppms;
    public PPMv refPPMV = null;
    public boolean[] properties;
    public float occupancy = 1.0f;
    public float bfactor = 1.0f;
    public float order = 1.0f;
    public int selected = 0;
    public int labelStatus = 0;
    public int displayStatus = 0;
    public float red = 1.0f;
    public float green = 0.0f;
    public float blue = 0.0f;
    public Vector coords = new Vector();

    public SpatialSet(Atom atom) {
        this.atom = atom;
        points = new ArrayList<Point3>(4);
        ppms = new Vector(1, 4);
        properties = new boolean[16];

//        Point3 newPt = new Point3(0.0, 0.0, 0.0);
//        points.add(newPt);
//        pt = newPt;
        PPMv ppmv = new PPMv(0.0);
        ppms.addElement(ppmv);
    }

    public SpatialSet(float x, float y, float z) {
        points = new ArrayList<Point3>(4);
        ppms = new Vector(1, 4);
        properties = new boolean[16];

        Point3 newPt = new Point3(x, y, z);
        points.add(newPt);
        pt = newPt;

        PPMv ppmv = new PPMv(0.0);
        ppms.addElement(ppmv);
    }

    public SpatialSet(double ppmValue) {
        PPMv ppmv = new PPMv(ppmValue);
        ppms = new Vector(1);
        ppms.addElement(ppmv);
    }

    public String getName() {
        String name = "";
        if (atom != null) {
            Entity entity = atom.getEntity();
            if (entity != null) {
                CoordSet coordSet = entity.getCoordSet();
                if (coordSet != null) {
                    name = coordSet.getName();
                }
            }
        }
        return name;
    }

    public String getFullName() {
        if (atom.entity instanceof Residue) {
            String polymerName = ((Residue) atom.entity).polymer.getName();
            return getName() + "." + polymerName + ":" + ((Residue) atom.entity).number + "."
                    + atom.name;
        } else {
            return getName() + "." + atom.entity.getName() + ":." + atom.name;
        }
    }

    public void setSelected(int value) {
        selected = value;
    }

    public int getSelected() {
        return selected;
    }

    public void setLabelStatus(int value) {
        labelStatus = value;
    }

    public void setDisplayStatus(int value) {
        displayStatus = value;
    }

    public void setOccupancy(float value) {
        occupancy = value;
    }

    public float getOccupancy() {
        return occupancy;
    }

    public void setBFactor(float value) {
        bfactor = value;
    }

    public float getBFactor() {
        return bfactor;
    }

    public void setOrder(float value) {
        order = value;
    }

    public float getOrder() {
        return order;
    }

    public int getPointCount() {
        return points.size();
    }

    public boolean isStereo() {
        PPMv ppmv = (PPMv) ppms.elementAt(0);
        short ambigCode = 0;

        if ((ppmv != null) && ppmv.isValid()) {
            ambigCode = ppmv.getAmbigCode();
        }

        if (ambigCode == 1) {
            return Boolean.TRUE;
        } else {
            return Boolean.FALSE;
        }
    }

    public Point3 getPoint() {
        return pt;
    }

    public Point3 getPoint(int i) {
        Point3 gPt;
        if (i == 0) {
            gPt = getPoint();
        } else if (i >= points.size()) {
            gPt = null;
        } else {
            gPt = points.get(i);
        }
        return gPt;
    }

    public boolean getPointValidity(int i) {
        boolean valid = false;
        if (i == 0) {
            valid = getPointValidity();
        } else if (points.size() > i) {
            Point3 pt = points.get(i);
            valid = (pt != null);
        }
        return valid;
    }

    public boolean getPointValidity() {
        boolean valid = false;
        if (pt != null) {
            valid = true;
        }
        return valid;
    }

    public void setPointValidity(int index, boolean validity) {
        if (index == 0) {
            setPointValidity(validity);
        } else {
            if (points.size() <= index) {
                points.ensureCapacity(index + 1);
                int size = points.size();
                for (int i = size; i <= index; i++) {
                    points.add(null);
                }
                Point3 pt = new Point3(0.0, 0.0, 0.0);
                points.set(index, pt);
            }
            Point3 setPt = points.get(index);
            if (validity && (setPt == null)) {
                setPt = new Point3(0, 0, 0);
                points.set(index, setPt);
            } else {
                points.set(index, null);
            }
            atom.changed();
        }
    }

    public void setPointValidity(boolean validity) {
        if (pt != null) {
            if (!validity) {
                pt = null;
            }
        } else if (validity) {
            pt = new Point3(0.0, 0.0, 0.0);
        }
        atom.changed();
    }

    public void setPoint(int index, Point3 ptNew) {
        if (index == 0) {
            setPoint(ptNew);
        } else {
            if (points.size() <= index) {
                points.ensureCapacity(index + 1);
                int size = points.size();
                for (int i = size; i <= index; i++) {
                    points.add(null);
                }
            }
            points.set(index, ptNew);
            atom.changed();
        }
    }

    public void setPoint(Point3 ptNew) {
        pt = ptNew;
        atom.changed();
    }

    public PPMv getRefPPM() {
        if ((refPPMV != null) && refPPMV.isValid()) {
            return (refPPMV);
        } else {
            return (null);
        }
    }

    public void setRefPPM(int structureNum, double value) {
        if (refPPMV == null) {
            refPPMV = new PPMv(value);
        } else {
            refPPMV.setValue(value);
        }
        refPPMV.setValid(true, atom);
    }

    public void setRefError(int structureNum, double value) {
        if (refPPMV != null) {
            refPPMV.setError(value);
        }
    }

    public void setRefPPMValidity(boolean validity) {
        if (refPPMV == null) {
            refPPMV = new PPMv(0.0);
        }
        refPPMV.setValid(validity, atom);
    }

    public int getPPMSetCount() {
        int last = 0;
        for (int i = 0; i < ppms.size(); i++) {
            PPMv ppmv = (PPMv) ppms.elementAt(i);
            if ((ppmv != null) && ppmv.isValid()) {
                last = i;
            }
        }
        return last + 1;
    }

    public PPMv getPPM(int i) {
        PPMv ppmv = null;

        if ((i >= 0) && (i < ppms.size())) {
            ppmv = (PPMv) ppms.elementAt(i);
        }

        if ((ppmv == null) || !ppmv.isValid()) {
            ppmv = null;
            if (atom.isMethyl()) {
                Atom[] partners = atom.getPartners(1, 1);
                for (Atom partner : partners) {
                    SpatialSet spatialSet = (SpatialSet) partner.spatialSet;
                    if ((spatialSet != null) && (spatialSet != this)) {
                        if ((i >= 0) && (i < ppms.size())) {
                            ppmv = (PPMv) spatialSet.ppms.elementAt(i);
                        }
                        if ((ppmv != null) && !ppmv.isValid()) {
                            ppmv = null;
                        }
                        if (ppmv != null) {
                            break;
                        }
                    }
                }
            }
        }
        return ppmv;
    }

    public void setPPM(int structureNum, double value, boolean setError) {
        ArrayList<SpatialSet> spSets = new ArrayList<SpatialSet>();
        spSets.add(this);
        if (atom.isMethyl()) {
            Atom[] partners = atom.getPartners(1, 1);
            for (Atom partner : partners) {
                if (partner != null) {
                    SpatialSet spatialSet = (SpatialSet) partner.spatialSet;
                    if ((spatialSet != null) && (spatialSet != this)) {
                        spSets.add(spatialSet);
                    }
                }
            }
        }
        for (SpatialSet spSet : spSets) {
            PPMv ppmv;
            if (structureNum < 0) {
                spSet.setRefPPMValidity(true);
                ppmv = spSet.getRefPPM();
            } else {
                if (spSet.ppms.size() <= structureNum) {
                    spSet.ppms.setSize(structureNum + 1);
                }
                ppmv = (PPMv) spSet.ppms.elementAt(structureNum);
                if (ppmv == null) {
                    ppmv = new PPMv(0.0);
                    spSet.ppms.setElementAt(ppmv, structureNum);
                }
                ppmv.setValid(true, spSet.atom);
            }
            if (ppmv != null) {
                if (setError) {
                    ppmv.setError(value);
                } else {
                    ppmv.setValue(value);
                }
                spSet.atom.changed();
            }
            if (atom.entity.getIDNum() == 1 && atom.name.contains("H")) {
                System.out.println("reader spSet setPPM: " + atom.name + " " + ppmv.getValue());
            }
        }
    }

    public void setPPMValidity(int i, boolean validity) {
        ArrayList<SpatialSet> spSets = new ArrayList<SpatialSet>();
        spSets.add(this);
        if (atom.isMethyl()) {
            Atom[] partners = atom.getPartners(1, 1);
            for (Atom partner : partners) {
                SpatialSet spatialSet = (SpatialSet) partner.spatialSet;
                if (spatialSet != null) {
                    spSets.add(spatialSet);
                }
            }
        }
        for (SpatialSet spatialSet : spSets) {
            if (spatialSet.ppms.size() <= i) {
                spatialSet.ppms.setSize(i + 1);
            }
            PPMv ppmv = (PPMv) spatialSet.ppms.elementAt(i);
            if (ppmv == null) {
                ppmv = new PPMv(0.0);
                spatialSet.ppms.setElementAt(ppmv, i);
            }
            ppmv.setValid(validity, spatialSet.atom);
            spatialSet.atom.changed();
        }
    }

    public void setProperty(int propIndex) {
        if (properties.length <= propIndex) {
            return;
        }

        properties[propIndex] = true;
    }

    public void unsetProperty(int propIndex) {
        if (properties.length <= propIndex) {
            return;
        }

        properties[propIndex] = false;
    }

    public boolean getProperty(int propIndex) {
        if (properties.length <= propIndex) {
            return (false);
        } else {
            return (properties[propIndex]);
        }
    }

    public int pointCount() {
        return points.size();
    }

    public void setColor(float red, float green, float blue) {
        this.red = red;
        this.green = green;
        this.blue = blue;
    }

    /**
     * Creates a new instance of SpatialSet
     */
// 012345678901234567890123456789012345678901234567890123456789012345678901234567890123456789
// ****** recname                                                                                   X
//       ***** serial                                                                               X
//             **** aname                                                                           X
//                 * loc                                                                            X
//                  *** rname                                                                       X
//                      *  chain                                                                    X
//                       ***** seq                                                                  X
//                            *** space                                                             X
//                               ********  x                                                        X
//                                       ******** y                                                 X
//                                               ******** z                                         X
//                                                       ****** occ                                 X
//                                                             ****** bfactor                       X
//                                                                   ******     or                  X
//                                                                         ****    segment          X
//                                                                             **  element          X
//                                                                               ** charge          X
// ATOM      1  N   TYR A 104      23.779   2.277  46.922  1.00 16.26           N                   X
// TER    1272      HIS A  80                                                      
    public String toPDBString(int iAtom, int structureNum) {
        Point3 pt = getPoint(structureNum);
        if (pt == null) {
            return null;
        }
        String eName = atom.getElementName();
        if (eName == null) {
            return null;
        }
        String aname = atom.name;
        if (eName.length() == 1) {
            if (eName.equals("H")) {
                if (aname.length() <= 3) {
                    aname = ' ' + aname;
                }
            } else {
                aname = ' ' + aname;
            }
        }

        StringBuilder sBuild = new StringBuilder();
        if ((atom.entity instanceof Residue) && ((Residue) atom.entity).isStandard()) {
            sBuild.append("ATOM  ");
        } else {
            sBuild.append("HETATM");
        }
        sBuild.append(String.format("%5d", iAtom));
        sBuild.append(' ');
        sBuild.append(String.format("%-4s", aname));
        sBuild.append(' ');
        String resName = ((Compound) atom.entity).name;
        if (resName.length() > 3) {
            resName = resName.substring(0, 3);
        }
        sBuild.append(String.format("%3s", resName));
        sBuild.append(' ');
        char chainID = ' ';
        if (atom.entity instanceof Residue) {
            String polymerName = ((Residue) atom.entity).polymer.getName();
            chainID = polymerName.charAt(0);
        }
        sBuild.append(chainID);
        sBuild.append(String.format("%4s", (((Compound) atom.entity).number)));
        sBuild.append("    ");
        sBuild.append(String.format("%8.3f", pt.getX()));
        sBuild.append(String.format("%8.3f", pt.getY()));
        sBuild.append(String.format("%8.3f", pt.getZ()));
        sBuild.append(String.format("%6.2f", occupancy));
        sBuild.append(String.format("%6.2f", bfactor));
        sBuild.append("      "); // or??
        sBuild.append("    "); // segment??
        sBuild.append(String.format("%2s", eName));
        return sBuild.toString();
    }

    public String toTERString(int iAtom) {
        //TER    1272      HIS A  80

        StringBuilder sBuild = new StringBuilder();
        sBuild.append("TER   ");
        sBuild.append(String.format("%5d", iAtom));
        sBuild.append(' ');
        sBuild.append(String.format("%-4s", " "));
        sBuild.append(' ');
        String resName = ((Compound) atom.entity).name;
        if (resName.length() > 3) {
            resName = resName.substring(0, 3);
        }
        sBuild.append(String.format("%3s", resName));
        sBuild.append(' ');
        char chainID = ' ';
        if (atom.entity instanceof Residue) {
            String polymerName = ((Residue) atom.entity).polymer.getName();
            chainID = polymerName.charAt(0);
        }
        sBuild.append(chainID);
        sBuild.append(String.format("%4s", (((Compound) atom.entity).number)));
        sBuild.append("                                                    ");
        return sBuild.toString();

    }

    public void addToSTARString(StringBuilder result) {
        addToSTARString(result, true);
    }

    public void addToSTARString(StringBuilder result, boolean includeSEQID) {
        char sep = ' ';
        result.append(".");                           //  Assembly_atom_ID
        result.append(sep);

        Entity entity = atom.getEntity();
        int entityID = entity.getIDNum();
        int entityAssemblyID = entity.assemblyID;
        int number = 1;
        if (entity instanceof Residue) {
            entityID = ((Residue) entity).polymer.getIDNum();
            entityAssemblyID = ((Residue) entity).polymer.assemblyID;
            number = entity.getIDNum();
        }
        result.append(entityAssemblyID);                           //  Entity_assembly_ID
        result.append(sep);

        result.append(entityID);                           //  Entity__ID
        result.append(sep);
        result.append(number);    //  Comp_index_ID
        result.append(sep);
        if (includeSEQID) {
            result.append(number);    //  Seq_ID  FIXME
        }
        result.append(sep);
        result.append(atom.getEntity().getName());    //  Comp_ID
        result.append(sep);
        result.append(atom.getName());                //  Atom_ID
        result.append(sep);

        String eName = AtomProperty.getElementName(atom.getAtomicNumber());
        result.append(eName);                //  Atom_type
        result.append(sep);
    }

    public boolean addXYZtoSTAR(StringBuilder result,
            int iStruct) {
        char sep = ' ';

        Point3 pt;
        pt = (Point3) getPoint(iStruct);

        if (pt == null) {
            return false;
        } else {
            result.append(pt.getX());
            result.append(sep);
            result.append(pt.getY());
            result.append(sep);
            result.append(pt.getZ());
            result.append(" . . . "); // Cartn_x_esd etc.
            result.append(occupancy);
            result.append(" . . . . ");  // Occupancy_esd, uncertainty, ordered, footnote
        }
        return true;
    }
}
=======
/*
 * NMRFx Structure : A Program for Calculating Structures 
 * Copyright (C) 2004-2017 One Moon Scientific, Inc., Westfield, N.J., USA
 *
 * This program is free software: you can redistribute it and/or modify
 * it under the terms of the GNU General Public License as published by
 * the Free Software Foundation, either version 3 of the License, or
 * (at your option) any later version.
 *
 * This program is distributed in the hope that it will be useful,
 * but WITHOUT ANY WARRANTY; without even the implied warranty of
 * MERCHANTABILITY or FITNESS FOR A PARTICULAR PURPOSE.  See the
 * GNU General Public License for more details.
 *
 * You should have received a copy of the GNU General Public License
 * along with this program.  If not, see <http://www.gnu.org/licenses/>.
 */

 /*
 * SpatialSet.java
 *
 * Created on October 3, 2003, 8:13 PM
 */
package org.nmrfx.structure.chemistry;

import java.util.*;

/**
 *
 * @author Johnbruc
 */
public class SpatialSet {

    public Atom atom = null;
    public String altPos = null;
    private Point3 pt = null;
    public ArrayList<Point3> points;
    public Vector ppms;
    public List<PPMv> refPPMVs = null;
    public boolean[] properties;
    public float occupancy = 1.0f;
    public float bfactor = 1.0f;
    public float order = 1.0f;
    public int selected = 0;
    public int labelStatus = 0;
    public int displayStatus = 0;
    public float red = 1.0f;
    public float green = 0.0f;
    public float blue = 0.0f;
    public Vector coords = new Vector();

    public SpatialSet(Atom atom) {
        this.atom = atom;
        points = new ArrayList<Point3>(4);
        ppms = new Vector(1, 4);
        properties = new boolean[16];

//        Point3 newPt = new Point3(0.0, 0.0, 0.0);
//        points.add(newPt);
//        pt = newPt;
        PPMv ppmv = new PPMv(0.0);
        ppms.addElement(ppmv);
    }

    public SpatialSet(float x, float y, float z) {
        points = new ArrayList<Point3>(4);
        ppms = new Vector(1, 4);
        properties = new boolean[16];

        Point3 newPt = new Point3(x, y, z);
        points.add(newPt);
        pt = newPt;

        PPMv ppmv = new PPMv(0.0);
        ppms.addElement(ppmv);
    }

    public SpatialSet(double ppmValue) {
        PPMv ppmv = new PPMv(ppmValue);
        ppms = new Vector(1);
        ppms.addElement(ppmv);
    }

    public String getName() {
        String name = "";
        if (atom != null) {
            Entity entity = atom.getEntity();
            if (entity != null) {
                CoordSet coordSet = entity.getCoordSet();
                if (coordSet != null) {
                    name = coordSet.getName();
                }
            }
        }
        return name;
    }

    public String getFullName() {
        if (atom.entity instanceof Residue) {
            String polymerName = ((Residue) atom.entity).polymer.getName();
            return getName() + "." + polymerName + ":" + ((Residue) atom.entity).number + "."
                    + atom.name;
        } else {
            return getName() + "." + atom.entity.getName() + ":." + atom.name;
        }
    }

    public void setSelected(int value) {
        selected = value;
    }

    public int getSelected() {
        return selected;
    }

    public void setLabelStatus(int value) {
        labelStatus = value;
    }

    public void setDisplayStatus(int value) {
        displayStatus = value;
    }

    public void setOccupancy(float value) {
        occupancy = value;
    }

    public float getOccupancy() {
        return occupancy;
    }

    public void setBFactor(float value) {
        bfactor = value;
    }

    public float getBFactor() {
        return bfactor;
    }

    public void setOrder(float value) {
        order = value;
    }

    public float getOrder() {
        return order;
    }

    public int getPointCount() {
        return points.size();
    }

    public boolean isStereo() {
        PPMv ppmv = (PPMv) ppms.elementAt(0);
        short ambigCode = 0;

        if ((ppmv != null) && ppmv.isValid()) {
            ambigCode = ppmv.getAmbigCode();
        }

        if (ambigCode == 1) {
            return Boolean.TRUE;
        } else {
            return Boolean.FALSE;
        }
    }

    public Point3 getPoint() {
        return pt;
    }

    public Point3 getPoint(int i) {
        Point3 gPt;
        if (i == 0) {
            gPt = getPoint();
        } else if (i >= points.size()) {
            gPt = null;
        } else {
            gPt = points.get(i);
        }
        return gPt;
    }

    public boolean getPointValidity(int i) {
        boolean valid = false;
        if (i == 0) {
            valid = getPointValidity();
        } else if (points.size() > i) {
            Point3 pt = points.get(i);
            valid = (pt != null);
        }
        return valid;
    }

    public boolean getPointValidity() {
        boolean valid = false;
        if (pt != null) {
            valid = true;
        }
        return valid;
    }

    public void setPointValidity(int index, boolean validity) {
        if (index == 0) {
            setPointValidity(validity);
        } else {
            if (points.size() <= index) {
                points.ensureCapacity(index + 1);
                int size = points.size();
                for (int i = size; i <= index; i++) {
                    points.add(null);
                }
                Point3 pt = new Point3(0.0, 0.0, 0.0);
                points.set(index, pt);
            }
            Point3 setPt = points.get(index);
            if (validity && (setPt == null)) {
                setPt = new Point3(0, 0, 0);
                points.set(index, setPt);
            } else {
                points.set(index, null);
            }
            atom.changed();
        }
    }

    public void setPointValidity(boolean validity) {
        if (pt != null) {
            if (!validity) {
                pt = null;
            }
        } else if (validity) {
            pt = new Point3(0.0, 0.0, 0.0);
        }
        atom.changed();
    }

    public void setPoint(int index, Point3 ptNew) {
        if (index == 0) {
            setPoint(ptNew);
        } else {
            if (points.size() <= index) {
                points.ensureCapacity(index + 1);
                int size = points.size();
                for (int i = size; i <= index; i++) {
                    points.add(null);
                }
            }
            points.set(index, ptNew);
            atom.changed();
        }
    }

    public void setPoint(Point3 ptNew) {
        pt = ptNew;
        atom.changed();
    }

    public PPMv getRefPPM() {
        return getRefPPM(0);
    }

    public PPMv getRefPPM(int ppmSet) {
        PPMv refPPMv = null;
        if ((refPPMVs != null) && (refPPMVs.size() > ppmSet)) {
            refPPMv = refPPMVs.get(ppmSet);
        }
        if ((refPPMv != null) && refPPMv.isValid()) {
            return (refPPMv);
        } else {
            return (null);
        }
    }

    public void setRefPPM(int structureNum, double value) {
        if (refPPMVs == null) {
            refPPMVs = new ArrayList<>();
        }
        if (refPPMVs.size() <= structureNum) {
            for (int i = 0; i <= structureNum; i++) {
                refPPMVs.add(null);
            }
        }
        PPMv refPPMV = refPPMVs.get(structureNum);
        if (refPPMV == null) {
            refPPMV = new PPMv(value);
        } else {
            refPPMV.setValue(value);
        }
        refPPMV.setValid(true, atom);
        refPPMVs.set(structureNum, refPPMV);
    }

    public void setRefError(int structureNum, double value) {
        PPMv refPPMV = getRefPPM(structureNum);
        if (refPPMV != null) {
            refPPMV.setError(value);
        }

    }

    public void setRefPPMValidity(boolean validity) {
        PPMv refPPMV = getRefPPM(0);
        if (refPPMV == null) {
            setRefPPM(0, 0.0);
            refPPMV = getRefPPM(0);
        }
        refPPMV.setValid(validity, atom);
    }

    public int getPPMSetCount() {
        int last = 0;
        for (int i = 0; i < ppms.size(); i++) {
            PPMv ppmv = (PPMv) ppms.elementAt(i);
            if ((ppmv != null) && ppmv.isValid()) {
                last = i;
            }
        }
        return last + 1;
    }

    public int getRefPPMSetCount() {
        int last = 0;
        for (int i = 0; i < refPPMVs.size(); i++) {
            PPMv ppmv = (PPMv) refPPMVs.get(i);
            if ((ppmv != null) && ppmv.isValid()) {
                last = i;
            }
        }
        return last + 1;
    }

    public PPMv getPPM(int i) {
        PPMv ppmv = null;

        if ((i >= 0) && (i < ppms.size())) {
            ppmv = (PPMv) ppms.elementAt(i);
        }

        if ((ppmv == null) || !ppmv.isValid()) {
            ppmv = null;
            if (atom.isMethyl()) {
                Atom[] partners = atom.getPartners(1, 1);
                for (Atom partner : partners) {
                    SpatialSet spatialSet = (SpatialSet) partner.spatialSet;
                    if ((spatialSet != null) && (spatialSet != this)) {
                        if ((i >= 0) && (i < ppms.size())) {
                            ppmv = (PPMv) spatialSet.ppms.elementAt(i);
                        }
                        if ((ppmv != null) && !ppmv.isValid()) {
                            ppmv = null;
                        }
                        if (ppmv != null) {
                            break;
                        }
                    }
                }
            }
        }
        return ppmv;
    }

    public void setPPM(int structureNum, double value, boolean setError) {
        ArrayList<SpatialSet> spSets = new ArrayList<SpatialSet>();
        spSets.add(this);
        if (atom.isMethyl()) {
            Atom[] partners = atom.getPartners(1, 1);
            for (Atom partner : partners) {
                if (partner != null) {
                    SpatialSet spatialSet = (SpatialSet) partner.spatialSet;
                    if ((spatialSet != null) && (spatialSet != this)) {
                        spSets.add(spatialSet);
                    }
                }
            }
        }
        for (SpatialSet spSet : spSets) {
            PPMv ppmv;
            if (structureNum < 0) {
                spSet.setRefPPMValidity(true);
                ppmv = spSet.getRefPPM();
            } else {
                if (spSet.ppms.size() <= structureNum) {
                    spSet.ppms.setSize(structureNum + 1);
                }
                ppmv = (PPMv) spSet.ppms.elementAt(structureNum);
                if (ppmv == null) {
                    ppmv = new PPMv(0.0);
                    spSet.ppms.setElementAt(ppmv, structureNum);
                }
                ppmv.setValid(true, spSet.atom);
            }
            if (ppmv != null) {
                if (setError) {
                    ppmv.setError(value);
                } else {
                    ppmv.setValue(value);
                }
                spSet.atom.changed();
            }
        }
    }

    public void setPPMValidity(int i, boolean validity) {
        ArrayList<SpatialSet> spSets = new ArrayList<SpatialSet>();
        spSets.add(this);
        if (atom.isMethyl()) {
            Atom[] partners = atom.getPartners(1, 1);
            for (Atom partner : partners) {
                SpatialSet spatialSet = (SpatialSet) partner.spatialSet;
                if (spatialSet != null) {
                    spSets.add(spatialSet);
                }
            }
        }
        for (SpatialSet spatialSet : spSets) {
            if (spatialSet.ppms.size() <= i) {
                spatialSet.ppms.setSize(i + 1);
            }
            PPMv ppmv = (PPMv) spatialSet.ppms.elementAt(i);
            if (ppmv == null) {
                ppmv = new PPMv(0.0);
                spatialSet.ppms.setElementAt(ppmv, i);
            }
            ppmv.setValid(validity, spatialSet.atom);
            spatialSet.atom.changed();
        }
    }

    public void setProperty(int propIndex) {
        if (properties.length <= propIndex) {
            return;
        }

        properties[propIndex] = true;
    }

    public void unsetProperty(int propIndex) {
        if (properties.length <= propIndex) {
            return;
        }

        properties[propIndex] = false;
    }

    public boolean getProperty(int propIndex) {
        if (properties.length <= propIndex) {
            return (false);
        } else {
            return (properties[propIndex]);
        }
    }

    public int pointCount() {
        return points.size();
    }

    public void setColor(float red, float green, float blue) {
        this.red = red;
        this.green = green;
        this.blue = blue;
    }

    /**
     * Creates a new instance of SpatialSet
     */
// 012345678901234567890123456789012345678901234567890123456789012345678901234567890123456789
// ****** recname                                                                                   X
//       ***** serial                                                                               X
//             **** aname                                                                           X
//                 * loc                                                                            X
//                  *** rname                                                                       X
//                      *  chain                                                                    X
//                       ***** seq                                                                  X
//                            *** space                                                             X
//                               ********  x                                                        X
//                                       ******** y                                                 X
//                                               ******** z                                         X
//                                                       ****** occ                                 X
//                                                             ****** bfactor                       X
//                                                                   ******     or                  X
//                                                                         ****    segment          X
//                                                                             **  element          X
//                                                                               ** charge          X
// ATOM      1  N   TYR A 104      23.779   2.277  46.922  1.00 16.26           N                   X
// TER    1272      HIS A  80                                                      
    public String toPDBString(int iAtom, int structureNum) {
        Point3 pt = getPoint(structureNum);
        if (pt == null) {
            return null;
        }
        String eName = atom.getElementName();
        if (eName == null) {
            return null;
        }
        String aname = atom.name;
        if (eName.length() == 1) {
            if (eName.equals("H")) {
                if (aname.length() <= 3) {
                    aname = ' ' + aname;
                }
            } else {
                aname = ' ' + aname;
            }
        }

        StringBuilder sBuild = new StringBuilder();
        if ((atom.entity instanceof Residue) && ((Residue) atom.entity).isStandard()) {
            sBuild.append("ATOM  ");
        } else {
            sBuild.append("HETATM");
        }
        sBuild.append(String.format("%5d", iAtom));
        sBuild.append(' ');
        sBuild.append(String.format("%-4s", aname));
        sBuild.append(' ');
        String resName = ((Compound) atom.entity).name;
        if (resName.length() > 3) {
            resName = resName.substring(0, 3);
        }
        sBuild.append(String.format("%3s", resName));
        sBuild.append(' ');
        char chainID = ' ';
        if (atom.entity instanceof Residue) {
            String polymerName = ((Residue) atom.entity).polymer.getName();
            chainID = polymerName.charAt(0);
        }
        sBuild.append(chainID);
        sBuild.append(String.format("%4s", (((Compound) atom.entity).number)));
        sBuild.append("    ");
        sBuild.append(String.format("%8.3f", pt.getX()));
        sBuild.append(String.format("%8.3f", pt.getY()));
        sBuild.append(String.format("%8.3f", pt.getZ()));
        sBuild.append(String.format("%6.2f", occupancy));
        sBuild.append(String.format("%6.2f", bfactor));
        sBuild.append("      "); // or??
        sBuild.append("    "); // segment??
        sBuild.append(String.format("%2s", eName));
        return sBuild.toString();
    }

    public String toTERString(int iAtom) {
        //TER    1272      HIS A  80

        StringBuilder sBuild = new StringBuilder();
        sBuild.append("TER   ");
        sBuild.append(String.format("%5d", iAtom));
        sBuild.append(' ');
        sBuild.append(String.format("%-4s", " "));
        sBuild.append(' ');
        String resName = ((Compound) atom.entity).name;
        if (resName.length() > 3) {
            resName = resName.substring(0, 3);
        }
        sBuild.append(String.format("%3s", resName));
        sBuild.append(' ');
        char chainID = ' ';
        if (atom.entity instanceof Residue) {
            String polymerName = ((Residue) atom.entity).polymer.getName();
            chainID = polymerName.charAt(0);
        }
        sBuild.append(chainID);
        sBuild.append(String.format("%4s", (((Compound) atom.entity).number)));
        sBuild.append("                                                    ");
        return sBuild.toString();

    }

    public void addToSTARString(StringBuilder result) {
        addToSTARString(result, true);
    }

    public void addToSTARString(StringBuilder result, boolean includeSEQID) {
        char sep = ' ';
        result.append(".");                           //  Assembly_atom_ID
        result.append(sep);

        Entity entity = atom.getEntity();
        int entityID = entity.getIDNum();
        int entityAssemblyID = entity.assemblyID;
        int number = 1;
        if (entity instanceof Residue) {
            entityID = ((Residue) entity).polymer.getIDNum();
            entityAssemblyID = ((Residue) entity).polymer.assemblyID;
            number = entity.getIDNum();
        }
        result.append(entityAssemblyID);                           //  Entity_assembly_ID
        result.append(sep);

        result.append(entityID);                           //  Entity__ID
        result.append(sep);
        result.append(number);    //  Comp_index_ID
        result.append(sep);
        if (includeSEQID) {
            result.append(number);    //  Seq_ID  FIXME
        }
        result.append(sep);
        result.append(atom.getEntity().getName());    //  Comp_ID
        result.append(sep);
        result.append(atom.getName());                //  Atom_ID
        result.append(sep);

        String eName = AtomProperty.getElementName(atom.getAtomicNumber());
        result.append(eName);                //  Atom_type
        result.append(sep);
    }

    public boolean addXYZtoSTAR(StringBuilder result,
            int iStruct) {
        char sep = ' ';

        Point3 pt;
        pt = (Point3) getPoint(iStruct);

        if (pt == null) {
            return false;
        } else {
            result.append(pt.getX());
            result.append(sep);
            result.append(pt.getY());
            result.append(sep);
            result.append(pt.getZ());
            result.append(" . . . "); // Cartn_x_esd etc.
            result.append(occupancy);
            result.append(" . . . . ");  // Occupancy_esd, uncertainty, ordered, footnote
        }
        return true;
    }
}
>>>>>>> 59b70b26
<|MERGE_RESOLUTION|>--- conflicted
+++ resolved
@@ -1,4 +1,3 @@
-<<<<<<< HEAD
 /*
  * NMRFx Structure : A Program for Calculating Structures 
  * Copyright (C) 2004-2017 One Moon Scientific, Inc., Westfield, N.J., USA
@@ -37,7 +36,7 @@
     private Point3 pt = null;
     public ArrayList<Point3> points;
     public Vector ppms;
-    public PPMv refPPMV = null;
+    public List<PPMv> refPPMVs = null;
     public boolean[] properties;
     public float occupancy = 1.0f;
     public float bfactor = 1.0f;
@@ -257,31 +256,53 @@
     }
 
     public PPMv getRefPPM() {
-        if ((refPPMV != null) && refPPMV.isValid()) {
-            return (refPPMV);
+        return getRefPPM(0);
+    }
+
+    public PPMv getRefPPM(int ppmSet) {
+        PPMv refPPMv = null;
+        if ((refPPMVs != null) && (refPPMVs.size() > ppmSet)) {
+            refPPMv = refPPMVs.get(ppmSet);
+        }
+        if ((refPPMv != null) && refPPMv.isValid()) {
+            return (refPPMv);
         } else {
             return (null);
         }
     }
 
     public void setRefPPM(int structureNum, double value) {
+        if (refPPMVs == null) {
+            refPPMVs = new ArrayList<>();
+        }
+        if (refPPMVs.size() <= structureNum) {
+            for (int i = 0; i <= structureNum; i++) {
+                refPPMVs.add(null);
+            }
+        }
+        PPMv refPPMV = refPPMVs.get(structureNum);
         if (refPPMV == null) {
             refPPMV = new PPMv(value);
         } else {
             refPPMV.setValue(value);
         }
         refPPMV.setValid(true, atom);
+        refPPMVs.set(structureNum, refPPMV);
     }
 
     public void setRefError(int structureNum, double value) {
+        PPMv refPPMV = getRefPPM(structureNum);
         if (refPPMV != null) {
             refPPMV.setError(value);
         }
+
     }
 
     public void setRefPPMValidity(boolean validity) {
+        PPMv refPPMV = getRefPPM(0);
         if (refPPMV == null) {
-            refPPMV = new PPMv(0.0);
+            setRefPPM(0, 0.0);
+            refPPMV = getRefPPM(0);
         }
         refPPMV.setValid(validity, atom);
     }
@@ -290,6 +311,17 @@
         int last = 0;
         for (int i = 0; i < ppms.size(); i++) {
             PPMv ppmv = (PPMv) ppms.elementAt(i);
+            if ((ppmv != null) && ppmv.isValid()) {
+                last = i;
+            }
+        }
+        return last + 1;
+    }
+
+    public int getRefPPMSetCount() {
+        int last = 0;
+        for (int i = 0; i < refPPMVs.size(); i++) {
+            PPMv ppmv = (PPMv) refPPMVs.get(i);
             if ((ppmv != null) && ppmv.isValid()) {
                 last = i;
             }
@@ -596,634 +628,4 @@
         }
         return true;
     }
-}
-=======
-/*
- * NMRFx Structure : A Program for Calculating Structures 
- * Copyright (C) 2004-2017 One Moon Scientific, Inc., Westfield, N.J., USA
- *
- * This program is free software: you can redistribute it and/or modify
- * it under the terms of the GNU General Public License as published by
- * the Free Software Foundation, either version 3 of the License, or
- * (at your option) any later version.
- *
- * This program is distributed in the hope that it will be useful,
- * but WITHOUT ANY WARRANTY; without even the implied warranty of
- * MERCHANTABILITY or FITNESS FOR A PARTICULAR PURPOSE.  See the
- * GNU General Public License for more details.
- *
- * You should have received a copy of the GNU General Public License
- * along with this program.  If not, see <http://www.gnu.org/licenses/>.
- */
-
- /*
- * SpatialSet.java
- *
- * Created on October 3, 2003, 8:13 PM
- */
-package org.nmrfx.structure.chemistry;
-
-import java.util.*;
-
-/**
- *
- * @author Johnbruc
- */
-public class SpatialSet {
-
-    public Atom atom = null;
-    public String altPos = null;
-    private Point3 pt = null;
-    public ArrayList<Point3> points;
-    public Vector ppms;
-    public List<PPMv> refPPMVs = null;
-    public boolean[] properties;
-    public float occupancy = 1.0f;
-    public float bfactor = 1.0f;
-    public float order = 1.0f;
-    public int selected = 0;
-    public int labelStatus = 0;
-    public int displayStatus = 0;
-    public float red = 1.0f;
-    public float green = 0.0f;
-    public float blue = 0.0f;
-    public Vector coords = new Vector();
-
-    public SpatialSet(Atom atom) {
-        this.atom = atom;
-        points = new ArrayList<Point3>(4);
-        ppms = new Vector(1, 4);
-        properties = new boolean[16];
-
-//        Point3 newPt = new Point3(0.0, 0.0, 0.0);
-//        points.add(newPt);
-//        pt = newPt;
-        PPMv ppmv = new PPMv(0.0);
-        ppms.addElement(ppmv);
-    }
-
-    public SpatialSet(float x, float y, float z) {
-        points = new ArrayList<Point3>(4);
-        ppms = new Vector(1, 4);
-        properties = new boolean[16];
-
-        Point3 newPt = new Point3(x, y, z);
-        points.add(newPt);
-        pt = newPt;
-
-        PPMv ppmv = new PPMv(0.0);
-        ppms.addElement(ppmv);
-    }
-
-    public SpatialSet(double ppmValue) {
-        PPMv ppmv = new PPMv(ppmValue);
-        ppms = new Vector(1);
-        ppms.addElement(ppmv);
-    }
-
-    public String getName() {
-        String name = "";
-        if (atom != null) {
-            Entity entity = atom.getEntity();
-            if (entity != null) {
-                CoordSet coordSet = entity.getCoordSet();
-                if (coordSet != null) {
-                    name = coordSet.getName();
-                }
-            }
-        }
-        return name;
-    }
-
-    public String getFullName() {
-        if (atom.entity instanceof Residue) {
-            String polymerName = ((Residue) atom.entity).polymer.getName();
-            return getName() + "." + polymerName + ":" + ((Residue) atom.entity).number + "."
-                    + atom.name;
-        } else {
-            return getName() + "." + atom.entity.getName() + ":." + atom.name;
-        }
-    }
-
-    public void setSelected(int value) {
-        selected = value;
-    }
-
-    public int getSelected() {
-        return selected;
-    }
-
-    public void setLabelStatus(int value) {
-        labelStatus = value;
-    }
-
-    public void setDisplayStatus(int value) {
-        displayStatus = value;
-    }
-
-    public void setOccupancy(float value) {
-        occupancy = value;
-    }
-
-    public float getOccupancy() {
-        return occupancy;
-    }
-
-    public void setBFactor(float value) {
-        bfactor = value;
-    }
-
-    public float getBFactor() {
-        return bfactor;
-    }
-
-    public void setOrder(float value) {
-        order = value;
-    }
-
-    public float getOrder() {
-        return order;
-    }
-
-    public int getPointCount() {
-        return points.size();
-    }
-
-    public boolean isStereo() {
-        PPMv ppmv = (PPMv) ppms.elementAt(0);
-        short ambigCode = 0;
-
-        if ((ppmv != null) && ppmv.isValid()) {
-            ambigCode = ppmv.getAmbigCode();
-        }
-
-        if (ambigCode == 1) {
-            return Boolean.TRUE;
-        } else {
-            return Boolean.FALSE;
-        }
-    }
-
-    public Point3 getPoint() {
-        return pt;
-    }
-
-    public Point3 getPoint(int i) {
-        Point3 gPt;
-        if (i == 0) {
-            gPt = getPoint();
-        } else if (i >= points.size()) {
-            gPt = null;
-        } else {
-            gPt = points.get(i);
-        }
-        return gPt;
-    }
-
-    public boolean getPointValidity(int i) {
-        boolean valid = false;
-        if (i == 0) {
-            valid = getPointValidity();
-        } else if (points.size() > i) {
-            Point3 pt = points.get(i);
-            valid = (pt != null);
-        }
-        return valid;
-    }
-
-    public boolean getPointValidity() {
-        boolean valid = false;
-        if (pt != null) {
-            valid = true;
-        }
-        return valid;
-    }
-
-    public void setPointValidity(int index, boolean validity) {
-        if (index == 0) {
-            setPointValidity(validity);
-        } else {
-            if (points.size() <= index) {
-                points.ensureCapacity(index + 1);
-                int size = points.size();
-                for (int i = size; i <= index; i++) {
-                    points.add(null);
-                }
-                Point3 pt = new Point3(0.0, 0.0, 0.0);
-                points.set(index, pt);
-            }
-            Point3 setPt = points.get(index);
-            if (validity && (setPt == null)) {
-                setPt = new Point3(0, 0, 0);
-                points.set(index, setPt);
-            } else {
-                points.set(index, null);
-            }
-            atom.changed();
-        }
-    }
-
-    public void setPointValidity(boolean validity) {
-        if (pt != null) {
-            if (!validity) {
-                pt = null;
-            }
-        } else if (validity) {
-            pt = new Point3(0.0, 0.0, 0.0);
-        }
-        atom.changed();
-    }
-
-    public void setPoint(int index, Point3 ptNew) {
-        if (index == 0) {
-            setPoint(ptNew);
-        } else {
-            if (points.size() <= index) {
-                points.ensureCapacity(index + 1);
-                int size = points.size();
-                for (int i = size; i <= index; i++) {
-                    points.add(null);
-                }
-            }
-            points.set(index, ptNew);
-            atom.changed();
-        }
-    }
-
-    public void setPoint(Point3 ptNew) {
-        pt = ptNew;
-        atom.changed();
-    }
-
-    public PPMv getRefPPM() {
-        return getRefPPM(0);
-    }
-
-    public PPMv getRefPPM(int ppmSet) {
-        PPMv refPPMv = null;
-        if ((refPPMVs != null) && (refPPMVs.size() > ppmSet)) {
-            refPPMv = refPPMVs.get(ppmSet);
-        }
-        if ((refPPMv != null) && refPPMv.isValid()) {
-            return (refPPMv);
-        } else {
-            return (null);
-        }
-    }
-
-    public void setRefPPM(int structureNum, double value) {
-        if (refPPMVs == null) {
-            refPPMVs = new ArrayList<>();
-        }
-        if (refPPMVs.size() <= structureNum) {
-            for (int i = 0; i <= structureNum; i++) {
-                refPPMVs.add(null);
-            }
-        }
-        PPMv refPPMV = refPPMVs.get(structureNum);
-        if (refPPMV == null) {
-            refPPMV = new PPMv(value);
-        } else {
-            refPPMV.setValue(value);
-        }
-        refPPMV.setValid(true, atom);
-        refPPMVs.set(structureNum, refPPMV);
-    }
-
-    public void setRefError(int structureNum, double value) {
-        PPMv refPPMV = getRefPPM(structureNum);
-        if (refPPMV != null) {
-            refPPMV.setError(value);
-        }
-
-    }
-
-    public void setRefPPMValidity(boolean validity) {
-        PPMv refPPMV = getRefPPM(0);
-        if (refPPMV == null) {
-            setRefPPM(0, 0.0);
-            refPPMV = getRefPPM(0);
-        }
-        refPPMV.setValid(validity, atom);
-    }
-
-    public int getPPMSetCount() {
-        int last = 0;
-        for (int i = 0; i < ppms.size(); i++) {
-            PPMv ppmv = (PPMv) ppms.elementAt(i);
-            if ((ppmv != null) && ppmv.isValid()) {
-                last = i;
-            }
-        }
-        return last + 1;
-    }
-
-    public int getRefPPMSetCount() {
-        int last = 0;
-        for (int i = 0; i < refPPMVs.size(); i++) {
-            PPMv ppmv = (PPMv) refPPMVs.get(i);
-            if ((ppmv != null) && ppmv.isValid()) {
-                last = i;
-            }
-        }
-        return last + 1;
-    }
-
-    public PPMv getPPM(int i) {
-        PPMv ppmv = null;
-
-        if ((i >= 0) && (i < ppms.size())) {
-            ppmv = (PPMv) ppms.elementAt(i);
-        }
-
-        if ((ppmv == null) || !ppmv.isValid()) {
-            ppmv = null;
-            if (atom.isMethyl()) {
-                Atom[] partners = atom.getPartners(1, 1);
-                for (Atom partner : partners) {
-                    SpatialSet spatialSet = (SpatialSet) partner.spatialSet;
-                    if ((spatialSet != null) && (spatialSet != this)) {
-                        if ((i >= 0) && (i < ppms.size())) {
-                            ppmv = (PPMv) spatialSet.ppms.elementAt(i);
-                        }
-                        if ((ppmv != null) && !ppmv.isValid()) {
-                            ppmv = null;
-                        }
-                        if (ppmv != null) {
-                            break;
-                        }
-                    }
-                }
-            }
-        }
-        return ppmv;
-    }
-
-    public void setPPM(int structureNum, double value, boolean setError) {
-        ArrayList<SpatialSet> spSets = new ArrayList<SpatialSet>();
-        spSets.add(this);
-        if (atom.isMethyl()) {
-            Atom[] partners = atom.getPartners(1, 1);
-            for (Atom partner : partners) {
-                if (partner != null) {
-                    SpatialSet spatialSet = (SpatialSet) partner.spatialSet;
-                    if ((spatialSet != null) && (spatialSet != this)) {
-                        spSets.add(spatialSet);
-                    }
-                }
-            }
-        }
-        for (SpatialSet spSet : spSets) {
-            PPMv ppmv;
-            if (structureNum < 0) {
-                spSet.setRefPPMValidity(true);
-                ppmv = spSet.getRefPPM();
-            } else {
-                if (spSet.ppms.size() <= structureNum) {
-                    spSet.ppms.setSize(structureNum + 1);
-                }
-                ppmv = (PPMv) spSet.ppms.elementAt(structureNum);
-                if (ppmv == null) {
-                    ppmv = new PPMv(0.0);
-                    spSet.ppms.setElementAt(ppmv, structureNum);
-                }
-                ppmv.setValid(true, spSet.atom);
-            }
-            if (ppmv != null) {
-                if (setError) {
-                    ppmv.setError(value);
-                } else {
-                    ppmv.setValue(value);
-                }
-                spSet.atom.changed();
-            }
-        }
-    }
-
-    public void setPPMValidity(int i, boolean validity) {
-        ArrayList<SpatialSet> spSets = new ArrayList<SpatialSet>();
-        spSets.add(this);
-        if (atom.isMethyl()) {
-            Atom[] partners = atom.getPartners(1, 1);
-            for (Atom partner : partners) {
-                SpatialSet spatialSet = (SpatialSet) partner.spatialSet;
-                if (spatialSet != null) {
-                    spSets.add(spatialSet);
-                }
-            }
-        }
-        for (SpatialSet spatialSet : spSets) {
-            if (spatialSet.ppms.size() <= i) {
-                spatialSet.ppms.setSize(i + 1);
-            }
-            PPMv ppmv = (PPMv) spatialSet.ppms.elementAt(i);
-            if (ppmv == null) {
-                ppmv = new PPMv(0.0);
-                spatialSet.ppms.setElementAt(ppmv, i);
-            }
-            ppmv.setValid(validity, spatialSet.atom);
-            spatialSet.atom.changed();
-        }
-    }
-
-    public void setProperty(int propIndex) {
-        if (properties.length <= propIndex) {
-            return;
-        }
-
-        properties[propIndex] = true;
-    }
-
-    public void unsetProperty(int propIndex) {
-        if (properties.length <= propIndex) {
-            return;
-        }
-
-        properties[propIndex] = false;
-    }
-
-    public boolean getProperty(int propIndex) {
-        if (properties.length <= propIndex) {
-            return (false);
-        } else {
-            return (properties[propIndex]);
-        }
-    }
-
-    public int pointCount() {
-        return points.size();
-    }
-
-    public void setColor(float red, float green, float blue) {
-        this.red = red;
-        this.green = green;
-        this.blue = blue;
-    }
-
-    /**
-     * Creates a new instance of SpatialSet
-     */
-// 012345678901234567890123456789012345678901234567890123456789012345678901234567890123456789
-// ****** recname                                                                                   X
-//       ***** serial                                                                               X
-//             **** aname                                                                           X
-//                 * loc                                                                            X
-//                  *** rname                                                                       X
-//                      *  chain                                                                    X
-//                       ***** seq                                                                  X
-//                            *** space                                                             X
-//                               ********  x                                                        X
-//                                       ******** y                                                 X
-//                                               ******** z                                         X
-//                                                       ****** occ                                 X
-//                                                             ****** bfactor                       X
-//                                                                   ******     or                  X
-//                                                                         ****    segment          X
-//                                                                             **  element          X
-//                                                                               ** charge          X
-// ATOM      1  N   TYR A 104      23.779   2.277  46.922  1.00 16.26           N                   X
-// TER    1272      HIS A  80                                                      
-    public String toPDBString(int iAtom, int structureNum) {
-        Point3 pt = getPoint(structureNum);
-        if (pt == null) {
-            return null;
-        }
-        String eName = atom.getElementName();
-        if (eName == null) {
-            return null;
-        }
-        String aname = atom.name;
-        if (eName.length() == 1) {
-            if (eName.equals("H")) {
-                if (aname.length() <= 3) {
-                    aname = ' ' + aname;
-                }
-            } else {
-                aname = ' ' + aname;
-            }
-        }
-
-        StringBuilder sBuild = new StringBuilder();
-        if ((atom.entity instanceof Residue) && ((Residue) atom.entity).isStandard()) {
-            sBuild.append("ATOM  ");
-        } else {
-            sBuild.append("HETATM");
-        }
-        sBuild.append(String.format("%5d", iAtom));
-        sBuild.append(' ');
-        sBuild.append(String.format("%-4s", aname));
-        sBuild.append(' ');
-        String resName = ((Compound) atom.entity).name;
-        if (resName.length() > 3) {
-            resName = resName.substring(0, 3);
-        }
-        sBuild.append(String.format("%3s", resName));
-        sBuild.append(' ');
-        char chainID = ' ';
-        if (atom.entity instanceof Residue) {
-            String polymerName = ((Residue) atom.entity).polymer.getName();
-            chainID = polymerName.charAt(0);
-        }
-        sBuild.append(chainID);
-        sBuild.append(String.format("%4s", (((Compound) atom.entity).number)));
-        sBuild.append("    ");
-        sBuild.append(String.format("%8.3f", pt.getX()));
-        sBuild.append(String.format("%8.3f", pt.getY()));
-        sBuild.append(String.format("%8.3f", pt.getZ()));
-        sBuild.append(String.format("%6.2f", occupancy));
-        sBuild.append(String.format("%6.2f", bfactor));
-        sBuild.append("      "); // or??
-        sBuild.append("    "); // segment??
-        sBuild.append(String.format("%2s", eName));
-        return sBuild.toString();
-    }
-
-    public String toTERString(int iAtom) {
-        //TER    1272      HIS A  80
-
-        StringBuilder sBuild = new StringBuilder();
-        sBuild.append("TER   ");
-        sBuild.append(String.format("%5d", iAtom));
-        sBuild.append(' ');
-        sBuild.append(String.format("%-4s", " "));
-        sBuild.append(' ');
-        String resName = ((Compound) atom.entity).name;
-        if (resName.length() > 3) {
-            resName = resName.substring(0, 3);
-        }
-        sBuild.append(String.format("%3s", resName));
-        sBuild.append(' ');
-        char chainID = ' ';
-        if (atom.entity instanceof Residue) {
-            String polymerName = ((Residue) atom.entity).polymer.getName();
-            chainID = polymerName.charAt(0);
-        }
-        sBuild.append(chainID);
-        sBuild.append(String.format("%4s", (((Compound) atom.entity).number)));
-        sBuild.append("                                                    ");
-        return sBuild.toString();
-
-    }
-
-    public void addToSTARString(StringBuilder result) {
-        addToSTARString(result, true);
-    }
-
-    public void addToSTARString(StringBuilder result, boolean includeSEQID) {
-        char sep = ' ';
-        result.append(".");                           //  Assembly_atom_ID
-        result.append(sep);
-
-        Entity entity = atom.getEntity();
-        int entityID = entity.getIDNum();
-        int entityAssemblyID = entity.assemblyID;
-        int number = 1;
-        if (entity instanceof Residue) {
-            entityID = ((Residue) entity).polymer.getIDNum();
-            entityAssemblyID = ((Residue) entity).polymer.assemblyID;
-            number = entity.getIDNum();
-        }
-        result.append(entityAssemblyID);                           //  Entity_assembly_ID
-        result.append(sep);
-
-        result.append(entityID);                           //  Entity__ID
-        result.append(sep);
-        result.append(number);    //  Comp_index_ID
-        result.append(sep);
-        if (includeSEQID) {
-            result.append(number);    //  Seq_ID  FIXME
-        }
-        result.append(sep);
-        result.append(atom.getEntity().getName());    //  Comp_ID
-        result.append(sep);
-        result.append(atom.getName());                //  Atom_ID
-        result.append(sep);
-
-        String eName = AtomProperty.getElementName(atom.getAtomicNumber());
-        result.append(eName);                //  Atom_type
-        result.append(sep);
-    }
-
-    public boolean addXYZtoSTAR(StringBuilder result,
-            int iStruct) {
-        char sep = ' ';
-
-        Point3 pt;
-        pt = (Point3) getPoint(iStruct);
-
-        if (pt == null) {
-            return false;
-        } else {
-            result.append(pt.getX());
-            result.append(sep);
-            result.append(pt.getY());
-            result.append(sep);
-            result.append(pt.getZ());
-            result.append(" . . . "); // Cartn_x_esd etc.
-            result.append(occupancy);
-            result.append(" . . . . ");  // Occupancy_esd, uncertainty, ordered, footnote
-        }
-        return true;
-    }
-}
->>>>>>> 59b70b26
+}