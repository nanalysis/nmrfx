/*
 * NMRFx Structure : A Program for Calculating Structures 
 * Copyright (C) 2004-2017 One Moon Scientific, Inc., Westfield, N.J., USA
 *
 * This program is free software: you can redistribute it and/or modify
 * it under the terms of the GNU General Public License as published by
 * the Free Software Foundation, either version 3 of the License, or
 * (at your option) any later version.
 *
 * This program is distributed in the hope that it will be useful,
 * but WITHOUT ANY WARRANTY; without even the implied warranty of
 * MERCHANTABILITY or FITNESS FOR A PARTICULAR PURPOSE.  See the
 * GNU General Public License for more details.
 *
 * You should have received a copy of the GNU General Public License
 * along with this program.  If not, see <http://www.gnu.org/licenses/>.
 */

 /*
 * SpatialSet.java
 *
 * Created on October 3, 2003, 8:13 PM
 */
package org.nmrfx.structure.chemistry;

import java.util.ArrayList;
import java.util.List;

/**
 *
 * @author Johnbruc
 */
public class SpatialSet {

    class Coords {

        Point3 pt;
        float occupancy = 1.0f;
        float bfactor = 1.0f;
        float order = 1.0f;

        Coords() {
            pt = new Point3(0.0, 0.0, 0.0);
        }

        Coords(double x, double y, double z, double occupancy, double bfactor) {
            this.pt = new Point3(x, y, z);
            this.occupancy = (float) occupancy;
            this.bfactor = (float) this.bfactor;
        }

        Coords(Point3 pt) {
            this.pt = new Point3(pt);
        }

        void setPoint(Point3 pt) {
            this.pt = new Point3(pt);
        }

    }

    public Atom atom = null;
    public String altPos = null;
    List<PPMv> ppms;
    List<PPMv> refPPMVs = null;
    List<Coords> coordsList;
    public boolean[] properties;
    public int selected = 0;
    public int labelStatus = 0;
    public int displayStatus = 0;
    public float red = 1.0f;
    public float green = 0.0f;
    public float blue = 0.0f;
<<<<<<< HEAD
    public Vector coords = new Vector();
    public ArrayList<Double> occupancies = new ArrayList<>();
    public ArrayList<Double> bFactors = new ArrayList<>();
=======
>>>>>>> 98d8187d

    public SpatialSet(Atom atom) {
        this.atom = atom;
        coordsList = new ArrayList<>();
        ppms = new ArrayList<>();
        properties = new boolean[16];
        PPMv ppmv = new PPMv(0.0);
        ppms.add(ppmv);
    }
<<<<<<< HEAD
    
    public SpatialSet(double ppmValue) {
        PPMv ppmv = new PPMv(ppmValue);
        ppms = new Vector(1);
        ppms.addElement(ppmv);
    }
    
=======

>>>>>>> 98d8187d
    public Atom getAtom() {
        return atom;
    }

    public String getName() {
        String name = "";
        if (atom != null) {
            Entity entity = atom.getEntity();
            if (entity != null) {
                CoordSet coordSet = entity.getCoordSet();
                if (coordSet != null) {
                    name = coordSet.getName();
                }
            }
        }
        return name;
    }

    public String getFullName() {
        if (atom.entity instanceof Residue) {
            String polymerName = ((Residue) atom.entity).polymer.getName();
            return getName() + "." + polymerName + ":" + ((Residue) atom.entity).number + "."
                    + atom.name;
        } else {
            return getName() + "." + atom.entity.getName() + ":." + atom.name;
        }
    }

    public void setSelected(int value) {
        selected = value;
    }

    public int getSelected() {
        return selected;
    }

    public void setLabelStatus(int value) {
        labelStatus = value;
    }

    public void setDisplayStatus(int value) {
        displayStatus = value;
    }

    public void setOccupancy(float value) {
        setOccupancy(0, value);
    }

    public void setOccupancy(int index, float value) {
        if (getPointValidity(index)) {
            Coords coords = coordsList.get(index);
            coords.occupancy = value;
        }
    }

    public float getOccupancy() {
        return getOccupancy(0);
    }

    public float getOccupancy(int index) {
        return getPointValidity(index) ? coordsList.get(index).occupancy : 1.0f;
    }

    public void setBFactor(float value) {
        setBFactor(0, value);
    }

    public void setBFactor(int index, float value) {
        if (getPointValidity(index)) {
            Coords coord = coordsList.get(index);
            coord.bfactor = value;
        }
    }

    public float getBFactor() {
        return getBFactor(0);
    }

    public float getBFactor(int index) {
        return getPointValidity(index) ? coordsList.get(index).bfactor : 1.0f;
    }

    public void setOrder(float value) {
        setOrder(0, value);
    }

    public void setOrder(int index, float value) {
        if (getPointValidity(index)) {
            Coords coord = coordsList.get(index);
            coord.order = value;
        }
    }

    public float getOrder() {
        return getOrder(0);
    }

    public float getOrder(int index) {
        return getPointValidity(index) ? coordsList.get(index).order : 1.0f;
    }

    public int getPointCount() {
        return coordsList.size();
    }
    
    public void addPoint(float x, float y, float z) {
        points.add(new Point3(x, y, z));
    }
    
    public void addOccupancy(double occupancy) {
        occupancies.add(occupancy);
    }
    
    public void addBFactor(double bFactor) {
        bFactors.add(bFactor);
    }

    public boolean isStereo() {
        PPMv ppmv = ppms.get(0);
        short ambigCode = 0;

        if ((ppmv != null) && ppmv.isValid()) {
            ambigCode = ppmv.getAmbigCode();
        }

        if (ambigCode == 1) {
            return Boolean.TRUE;
        } else {
            return Boolean.FALSE;
        }
    }

    public void addCoords(double x, double y, double z,
            double occupancy, double bfactor) {
        Coords coords = new Coords(x, y, z, occupancy, bfactor);
        coordsList.add(coords);
    }

    public Point3 getPoint() {
        return getPoint(0);
    }

    public Point3 getPoint(int i) {
        Point3 gPt = null;
        if (i < coordsList.size()) {
            Coords coord = coordsList.get(i);
            if (coord != null) {
                gPt = coord.pt;
            }
        }
        return gPt;
    }

    public Coords getCoords(int i) {
        Coords coord = null;
        if (i < coordsList.size()) {
            coord = coordsList.get(i);
        }
        return coord;
    }

    public boolean getPointValidity(int i) {
        return getPoint(i) != null;
    }

    public boolean getPointValidity() {
        return getPointValidity(0);
    }

    public void setPointValidity(int index, boolean validity) {

        if (validity && (coordsList.size() <= index)) {
            int size = coordsList.size();
            for (int i = size; i <= index; i++) {
                coordsList.add(null);
            }
        }
        if (validity) {
            if (coordsList.get(index) == null) {
                Coords coord = new Coords();
                coordsList.set(index, coord);
            }
        } else if (index < coordsList.size()) {
            coordsList.set(index, null);
        }
        atom.changed();
    }

    public void setPointValidity(boolean validity) {
        setPointValidity(0, validity);
    }

    public void setPoint(int index, Point3 ptNew) {
        setPointValidity(index, true);
        Coords coord = coordsList.get(index);
        if (coord == null) {
            coord = new Coords(ptNew);
        } else {
            coord.setPoint(ptNew);
        }
        coordsList.set(index, coord);
        atom.changed();
    }

    public void setPoint(Point3 ptNew) {
        setPoint(0, ptNew);
    }

    public PPMv getRefPPM() {
        return getRefPPM(0);
    }

    public PPMv getRefPPM(int ppmSet) {
        PPMv refPPMv = null;
        if ((refPPMVs != null) && (refPPMVs.size() > ppmSet)) {
            refPPMv = refPPMVs.get(ppmSet);
        }
        if ((refPPMv != null) && refPPMv.isValid()) {
            return (refPPMv);
        } else {
            return (null);
        }
    }

    public void setRefPPM(int structureNum, double value) {
        if (refPPMVs == null) {
            refPPMVs = new ArrayList<>();
        }
        if (refPPMVs.size() <= structureNum) {
            for (int i = 0; i <= structureNum; i++) {
                refPPMVs.add(null);
            }
        }
        PPMv refPPMV = refPPMVs.get(structureNum);
        if (refPPMV == null) {
            refPPMV = new PPMv(value);
        } else {
            refPPMV.setValue(value);
        }
        refPPMV.setValid(true, atom);
        refPPMVs.set(structureNum, refPPMV);
    }

    public void setRefError(int structureNum, double value) {
        PPMv refPPMV = getRefPPM(structureNum);
        if (refPPMV != null) {
            refPPMV.setError(value);
        }

    }

    public void setRefPPMValidity(boolean validity) {
        PPMv refPPMV = getRefPPM(0);
        if (refPPMV == null) {
            setRefPPM(0, 0.0);
            refPPMV = getRefPPM(0);
        }
        refPPMV.setValid(validity, atom);
    }

    public int getPPMSetCount() {
        int last = 0;
        for (int i = 0; i < ppms.size(); i++) {
            PPMv ppmv = ppms.get(i);
            if ((ppmv != null) && ppmv.isValid()) {
                last = i;
            }
        }
        return last + 1;
    }

    public int getRefPPMSetCount() {
        int last = -1;
        if (refPPMVs != null) {
            for (int i = 0; i < refPPMVs.size(); i++) {
                PPMv ppmv = (PPMv) refPPMVs.get(i);
                if ((ppmv != null) && ppmv.isValid()) {
                    last = i;
                }
            }
        }
        return last + 1;
    }

    public PPMv getPPM(int i) {
        PPMv ppmv = null;

        if ((i >= 0) && (i < ppms.size())) {
            ppmv = ppms.get(i);
        }

        if ((ppmv == null) || !ppmv.isValid()) {
            ppmv = null;
            if (atom.isMethyl()) {
                Atom[] partners = atom.getPartners(1, 1);
                for (Atom partner : partners) {
                    SpatialSet spatialSet = (SpatialSet) partner.spatialSet;
                    if ((spatialSet != null) && (spatialSet != this)) {
                        if ((i >= 0) && (i < ppms.size())) {
                            ppmv = spatialSet.ppms.get(i);
                        }
                        if ((ppmv != null) && !ppmv.isValid()) {
                            ppmv = null;
                        }
                        if (ppmv != null) {
                            break;
                        }
                    }
                }
            }
        }
        return ppmv;
    }

    public void setPPM(int ppmSet, double value, boolean setError) {
        List<SpatialSet> spSets = new ArrayList<SpatialSet>();
        spSets.add(this);
        if (atom.isMethyl()) {
            Atom[] partners = atom.getPartners(1, 1);
            for (Atom partner : partners) {
                if (partner != null) {
                    SpatialSet spatialSet = (SpatialSet) partner.spatialSet;
                    if ((spatialSet != null) && (spatialSet != this)) {
                        spSets.add(spatialSet);
                    }
                }
            }
        }
        for (SpatialSet spSet : spSets) {
            PPMv ppmv;
            if (ppmSet < 0) {
                spSet.setRefPPMValidity(true);
                ppmv = spSet.getRefPPM();
            } else {
                if (spSet.ppms.size() <= ppmSet) {
                    int size = spSet.ppms.size();
                    for (int i = size; i <= ppmSet; i++) {
                        spSet.ppms.add(null);
                    }
                }
                ppmv = spSet.ppms.get(ppmSet);
                if (ppmv == null) {
                    ppmv = new PPMv(0.0);
                    spSet.ppms.set(ppmSet, ppmv);
                }
                ppmv.setValid(true, spSet.atom);
            }
            if (ppmv != null) {
                if (setError) {
                    ppmv.setError(value);
                } else {
                    ppmv.setValue(value);
                }
                spSet.atom.changed();
            }
        }
    }

    public void setPPMValidity(int ppmSet, boolean validity) {
        List<SpatialSet> spSets = new ArrayList<SpatialSet>();
        spSets.add(this);
        if (atom.isMethyl()) {
            Atom[] partners = atom.getPartners(1, 1);
            for (Atom partner : partners) {
                SpatialSet spatialSet = (SpatialSet) partner.spatialSet;
                if (spatialSet != null) {
                    spSets.add(spatialSet);
                }
            }
        }
        for (SpatialSet spatialSet : spSets) {
            if (spatialSet.ppms.size() <= ppmSet) {
                int size = spatialSet.ppms.size();
                for (int i = size; i <= ppmSet; i++) {
                    spatialSet.ppms.add(null);
                }
            }
            PPMv ppmv = spatialSet.ppms.get(ppmSet);
            if (ppmv == null) {
                ppmv = new PPMv(0.0);
                spatialSet.ppms.set(ppmSet, ppmv);
            }
            ppmv.setValid(validity, spatialSet.atom);
            spatialSet.atom.changed();
        }
    }

    public void setProperty(int propIndex) {
        if (properties.length <= propIndex) {
            return;
        }

        properties[propIndex] = true;
    }

    public void unsetProperty(int propIndex) {
        if (properties.length <= propIndex) {
            return;
        }

        properties[propIndex] = false;
    }

    public boolean getProperty(int propIndex) {
        if (properties.length <= propIndex) {
            return (false);
        } else {
            return (properties[propIndex]);
        }
    }

    public int pointCount() {
        return coordsList.size();
    }

    public void setColor(float red, float green, float blue) {
        this.red = red;
        this.green = green;
        this.blue = blue;
    }

    /**
     * Creates a new instance of SpatialSet
     */
// 012345678901234567890123456789012345678901234567890123456789012345678901234567890123456789
// ****** recname                                                                                   X
//       ***** serial                                                                               X
//             **** aname                                                                           X
//                 * loc                                                                            X
//                  *** rname                                                                       X
//                      *  chain                                                                    X
//                       ***** seq                                                                  X
//                            *** space                                                             X
//                               ********  x                                                        X
//                                       ******** y                                                 X
//                                               ******** z                                         X
//                                                       ****** occ                                 X
//                                                             ****** bfactor                       X
//                                                                   ******     or                  X
//                                                                         ****    segment          X
//                                                                             **  element          X
//                                                                               ** charge          X
// ATOM      1  N   TYR A 104      23.779   2.277  46.922  1.00 16.26           N                   X
// TER    1272      HIS A  80                                                      
    public String toPDBString(int iAtom, int structureNum) {
        Coords coord = getCoords(structureNum);
        if (coord == null) {
            return null;
        }
        String eName = atom.getElementName();
        if (eName == null) {
            return null;
        }
        String aname = atom.name;
        if (eName.length() == 1) {
            if (eName.equals("H")) {
                if (aname.length() <= 3) {
                    aname = ' ' + aname;
                }
            } else {
                aname = ' ' + aname;
            }
        }

        StringBuilder sBuild = new StringBuilder();
        if ((atom.entity instanceof Residue) && ((Residue) atom.entity).isStandard()) {
            sBuild.append("ATOM  ");
        } else {
            sBuild.append("HETATM");
        }
        sBuild.append(String.format("%5d", iAtom));
        sBuild.append(' ');
        sBuild.append(String.format("%-4s", aname));
        sBuild.append(' ');
        String resName = ((Compound) atom.entity).name;
        if (resName.length() > 3) {
            resName = resName.substring(0, 3);
        }
        sBuild.append(String.format("%3s", resName));
        sBuild.append(' ');
        char chainID = ' ';
        if (atom.entity instanceof Residue) {
            String polymerName = ((Residue) atom.entity).polymer.getName();
            chainID = polymerName.charAt(0);
        }
        sBuild.append(chainID);
        sBuild.append(String.format("%4s", (((Compound) atom.entity).number)));
        sBuild.append("    ");
        sBuild.append(String.format("%8.3f", coord.pt.getX()));
        sBuild.append(String.format("%8.3f", coord.pt.getY()));
        sBuild.append(String.format("%8.3f", coord.pt.getZ()));
        sBuild.append(String.format("%6.2f", coord.occupancy));
        sBuild.append(String.format("%6.2f", coord.bfactor));
        sBuild.append("      "); // or??
        sBuild.append("    "); // segment??
        sBuild.append(String.format("%2s", eName));
        return sBuild.toString();
    }
    
    public String toMMCifString(int iAtom, int iStruct) {
        StringBuilder sBuilder = new StringBuilder();
       
        if (this.points.size() < 1) {
            return null;
        }
        
        if (atom.entity instanceof Residue) {
            // group_PDB
            String group = "ATOM";
            sBuilder.append(String.format("%-5s", group));
            
            sBuilder.append(String.format("%-8d", iAtom + 1));

            // type symbol
            String aType = atom.name.substring(0, 1);
            sBuilder.append(String.format("%-2s", aType));
            
            // atom ID
            String aName = atom.name;
            sBuilder.append(String.format("%-5s", aName));
            
            sBuilder.append(String.format("%-2s", "."));
            
            // residue name
            String resName = ((Residue) atom.entity).name;
            sBuilder.append(String.format("%-4s", resName));
            
            //  chain code
            String polymerName = ((Residue) atom.entity).polymer.getName();
            char chainID = polymerName.charAt(0);
            sBuilder.append(String.format("%-2s", chainID));
            
            // entity ID
            int entityID = chainID - 'A' + 1;
            sBuilder.append(String.format("%-2d", entityID));

            // sequence code
            int seqCode = ((Residue) atom.entity).getIDNum();
            sBuilder.append(String.format("%-3d", seqCode));

            sBuilder.append(String.format("%-2s", "?"));
            
            // cartn x
            double x = this.points.get(iStruct).getX();
            sBuilder.append(String.format("%-8.3f", x));
            
            // cartn y
            double y = this.points.get(iStruct).getY();
            sBuilder.append(String.format("%-8.3f", y));
            
            // cartn z
            double z = this.points.get(iStruct).getZ();
            sBuilder.append(String.format("%-8.3f", z));

            // occupancy
            double occupancy = this.occupancies.get(iStruct);
            sBuilder.append(String.format("%-5.2f", occupancy));

            // B factor
            double bFactor = this.bFactors.get(iStruct);
            sBuilder.append(String.format("%-5.2f", bFactor));
            
            sBuilder.append(String.format("%-2s", "?"));
            
            //auth seq code #fixme get this from file instead of hard-coding it to be the same as earlier entry
            sBuilder.append(String.format("%-3d", seqCode));
            
            //auth res name #fixme get this from file
            sBuilder.append(String.format("%-5s", resName));
            
            //auth chain id #fixme get this from file
            sBuilder.append(String.format("%-2s", chainID));
            
            //auth atom name
            sBuilder.append(String.format("%-5s", aName));
            
            //PDB model num
            sBuilder.append(String.format("%-2d", iStruct + 1));
        }
        
        return sBuilder.toString();
    }

    public String toTERString(int iAtom) {
        //TER    1272      HIS A  80

        StringBuilder sBuild = new StringBuilder();
        sBuild.append("TER   ");
        sBuild.append(String.format("%5d", iAtom));
        sBuild.append(' ');
        sBuild.append(String.format("%-4s", " "));
        sBuild.append(' ');
        String resName = ((Compound) atom.entity).name;
        if (resName.length() > 3) {
            resName = resName.substring(0, 3);
        }
        sBuild.append(String.format("%3s", resName));
        sBuild.append(' ');
        char chainID = ' ';
        if (atom.entity instanceof Residue) {
            String polymerName = ((Residue) atom.entity).polymer.getName();
            chainID = polymerName.charAt(0);
        }
        sBuild.append(chainID);
        sBuild.append(String.format("%4s", (((Compound) atom.entity).number)));
        sBuild.append("                                                    ");
        return sBuild.toString();

    }

    public void addToSTARString(StringBuilder result) {
        addToSTARString(result, true);
    }

    public void addToSTARString(StringBuilder result, boolean includeSEQID) {
        char sep = ' ';
        result.append(".");                           //  Assembly_atom_ID
        result.append(sep);

        Entity entity = atom.getEntity();
        int entityID = entity.getIDNum();
        int entityAssemblyID = entity.assemblyID;
        int number = 1;
        if (entity instanceof Residue) {
            entityID = ((Residue) entity).polymer.getIDNum();
            entityAssemblyID = ((Residue) entity).polymer.assemblyID;
            number = entity.getIDNum();
        }
        result.append(entityAssemblyID);                           //  Entity_assembly_ID
        result.append(sep);

        result.append(entityID);                           //  Entity__ID
        result.append(sep);
        result.append(number);    //  Comp_index_ID
        result.append(sep);
        if (includeSEQID) {
            result.append(number);    //  Seq_ID  FIXME
        }
        result.append(sep);
        result.append(atom.getEntity().getName());    //  Comp_ID
        result.append(sep);
        result.append(atom.getName());                //  Atom_ID
        result.append(sep);

        String eName = AtomProperty.getElementName(atom.getAtomicNumber());
        result.append(eName);                //  Atom_type
        result.append(sep);
    }

    public boolean addXYZtoSTAR(StringBuilder result,
            int iStruct) {
        char sep = ' ';

        Coords coord = getCoords(iStruct);
        if (coord == null) {
            return false;
        } else {
            result.append(coord.pt.getX());
            result.append(sep);
            result.append(coord.pt.getY());
            result.append(sep);
            result.append(coord.pt.getZ());
            result.append(" . . . "); // Cartn_x_esd etc.
            result.append(coord.occupancy);
            result.append(" . . . . ");  // Occupancy_esd, uncertainty, ordered, footnote
        }
        return true;
    }
}<|MERGE_RESOLUTION|>--- conflicted
+++ resolved
@@ -25,6 +25,7 @@
 
 import java.util.ArrayList;
 import java.util.List;
+import java.util.Vector;
 
 /**
  *
@@ -46,7 +47,7 @@
         Coords(double x, double y, double z, double occupancy, double bfactor) {
             this.pt = new Point3(x, y, z);
             this.occupancy = (float) occupancy;
-            this.bfactor = (float) this.bfactor;
+            this.bfactor = (float) bfactor;
         }
 
         Coords(Point3 pt) {
@@ -71,12 +72,6 @@
     public float red = 1.0f;
     public float green = 0.0f;
     public float blue = 0.0f;
-<<<<<<< HEAD
-    public Vector coords = new Vector();
-    public ArrayList<Double> occupancies = new ArrayList<>();
-    public ArrayList<Double> bFactors = new ArrayList<>();
-=======
->>>>>>> 98d8187d
 
     public SpatialSet(Atom atom) {
         this.atom = atom;
@@ -86,17 +81,13 @@
         PPMv ppmv = new PPMv(0.0);
         ppms.add(ppmv);
     }
-<<<<<<< HEAD
     
     public SpatialSet(double ppmValue) {
         PPMv ppmv = new PPMv(ppmValue);
         ppms = new Vector(1);
-        ppms.addElement(ppmv);
+        ppms.add(ppmv);
     }
     
-=======
-
->>>>>>> 98d8187d
     public Atom getAtom() {
         return atom;
     }
@@ -201,18 +192,6 @@
     public int getPointCount() {
         return coordsList.size();
     }
-    
-    public void addPoint(float x, float y, float z) {
-        points.add(new Point3(x, y, z));
-    }
-    
-    public void addOccupancy(double occupancy) {
-        occupancies.add(occupancy);
-    }
-    
-    public void addBFactor(double bFactor) {
-        bFactors.add(bFactor);
-    }
 
     public boolean isStereo() {
         PPMv ppmv = ppms.get(0);
@@ -256,6 +235,10 @@
             coord = coordsList.get(i);
         }
         return coord;
+    }
+    
+    public void clearCoords() {
+        coordsList.clear();
     }
 
     public boolean getPointValidity(int i) {
@@ -598,8 +581,10 @@
     
     public String toMMCifString(int iAtom, int iStruct) {
         StringBuilder sBuilder = new StringBuilder();
+        
+        Coords coord = getCoords(iStruct);
        
-        if (this.points.size() < 1) {
+        if (getPointCount() < 1 || coord == null) {
             return null;
         }
         
@@ -640,23 +625,23 @@
             sBuilder.append(String.format("%-2s", "?"));
             
             // cartn x
-            double x = this.points.get(iStruct).getX();
-            sBuilder.append(String.format("%-8.3f", x));
+            double x = coord.pt.getX();
+            sBuilder.append(String.format("%-9.3f", x));
             
             // cartn y
-            double y = this.points.get(iStruct).getY();
-            sBuilder.append(String.format("%-8.3f", y));
+            double y = coord.pt.getY();
+            sBuilder.append(String.format("%-9.3f", y));
             
             // cartn z
-            double z = this.points.get(iStruct).getZ();
-            sBuilder.append(String.format("%-8.3f", z));
+            double z = coord.pt.getZ();
+            sBuilder.append(String.format("%-9.3f", z));
 
             // occupancy
-            double occupancy = this.occupancies.get(iStruct);
+            double occupancy = coord.occupancy;
             sBuilder.append(String.format("%-5.2f", occupancy));
 
             // B factor
-            double bFactor = this.bFactors.get(iStruct);
+            double bFactor = coord.bfactor;
             sBuilder.append(String.format("%-5.2f", bFactor));
             
             sBuilder.append(String.format("%-2s", "?"));
