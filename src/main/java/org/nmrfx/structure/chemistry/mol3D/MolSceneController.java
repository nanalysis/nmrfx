package org.nmrfx.structure.chemistry.mol3D;

/*
 * To change this license header, choose License Headers in Project Properties.
 * To change this template file, choose Tools | Templates
 * and open the template in the editor.
 */
import java.io.IOException;
import java.net.URL;
import java.util.ArrayList;
import java.util.Collection;
import java.util.HashSet;
import java.util.List;
import java.util.Optional;
import java.util.ResourceBundle;
import java.util.Set;
import java.util.logging.Level;
import java.util.logging.Logger;
import javafx.application.Platform;
import javafx.collections.MapChangeListener;
import javafx.concurrent.Service;
import javafx.concurrent.Task;
import javafx.concurrent.Worker;
import javafx.event.ActionEvent;
import javafx.event.Event;
import javafx.fxml.FXML;
import javafx.fxml.FXMLLoader;
import javafx.fxml.Initializable;
import javafx.geometry.Insets;
import javafx.scene.Scene;
import javafx.scene.SubScene;
import javafx.scene.control.Alert;
import javafx.scene.control.ButtonType;
import javafx.scene.control.CheckMenuItem;
import javafx.scene.control.ChoiceBox;
import javafx.scene.control.MenuButton;
import javafx.scene.control.MenuItem;
import javafx.scene.control.TextField;
import javafx.scene.control.TextInputDialog;
import javafx.scene.input.KeyCode;
import javafx.scene.input.MouseEvent;
import javafx.scene.layout.Background;
import javafx.scene.layout.BackgroundFill;
import javafx.scene.layout.BorderPane;
import javafx.scene.layout.CornerRadii;
import javafx.scene.layout.Pane;
import javafx.scene.layout.StackPane;
import javafx.scene.paint.Color;
import javafx.scene.shape.Circle;
import javafx.scene.text.Font;
import javafx.scene.text.Text;
import javafx.stage.Stage;
import javafx.stage.StageStyle;
import org.controlsfx.control.StatusBar;
import org.controlsfx.dialog.ExceptionDialog;
import org.nmrfx.processor.datasets.Dataset;
import org.nmrfx.processor.datasets.peaks.FreezeListener;
import org.nmrfx.processor.datasets.peaks.Peak;
import org.nmrfx.processor.datasets.peaks.PeakList;
import org.nmrfx.processor.gui.AtomController;
import org.nmrfx.processor.gui.MainApp;
import org.nmrfx.processor.gui.molecule.MoleculeCanvas;
import org.nmrfx.processor.processing.ProgressUpdater;
import org.nmrfx.project.Project;
import org.nmrfx.structure.chemistry.Atom;
import org.nmrfx.structure.chemistry.Bond;
import org.nmrfx.structure.chemistry.Compound;
import org.nmrfx.structure.chemistry.InvalidMoleculeException;
import org.nmrfx.structure.chemistry.Molecule;
import org.nmrfx.structure.chemistry.Polymer;
import org.nmrfx.structure.chemistry.RNAAnalysis;
import org.nmrfx.structure.chemistry.RNALabels;
import org.nmrfx.structure.chemistry.SSLayout;
import org.nmrfx.structure.chemistry.SSViewer;
import org.nmrfx.structure.chemistry.SpatialSet;
import org.nmrfx.structure.chemistry.energy.GradientRefinement;
import org.nmrfx.structure.chemistry.energy.RotationalDynamics;
import org.python.util.PythonInterpreter;

/**
 * FXML Controller class
 *
 * @author Bruce Johnson
 */
public class MolSceneController implements Initializable, MolSelectionListener, FreezeListener, ProgressUpdater {

    private Stage stage;
    SSViewer ssViewer;
    MolViewer molViewer;

    @FXML
    TextField selectField;

    @FXML
    BorderPane ssBorderPane;
    @FXML
    BorderPane molBorderPane;
    @FXML
    BorderPane ligandBorderPane;
    @FXML
    ChoiceBox<Integer> nAtomsChoiceBox;
    @FXML
    TextField dotBracketField;
    @FXML
    Pane dotBracketPane;
    @FXML
    MenuButton removeMenuButton;
    @FXML
    MoleculeCanvas ligandCanvas;
    @FXML
    MenuButton peakListMenuButton;
    @FXML
    MenuButton modeMenuButton;
    @FXML
    ChoiceBox<String> constraintTypeChoiceBox;
    @FXML
    CheckMenuItem frozenCheckBox = new CheckMenuItem("Frozen");
    CheckMenuItem activeCheckBox = new CheckMenuItem("Active");
    CheckMenuItem numbersCheckBox = new CheckMenuItem("Numbers");

    @FXML
    private StatusBar statusBar;
    private Circle statusCircle = new Circle(10.0, Color.GREEN);
    Throwable processingThrowable;

    static Background errorBackground = new Background(new BackgroundFill(Color.ORANGE, CornerRadii.EMPTY, Insets.EMPTY));
    Background defaultBackground = new Background(new BackgroundFill(Color.WHITE, CornerRadii.EMPTY, Insets.EMPTY));
    StackPane stackPane = new StackPane();
    Pane twoDPane = new Pane();
    Pane ligandCanvasPane;
    PeakList peakList = null;
    int itemIndex = 0;
    private StructureCalculator calcStructure = new StructureCalculator();

    @Override
    public void initialize(URL url, ResourceBundle rb) {
        ssViewer = new SSViewer();
        ssBorderPane.setCenter(ssViewer);
        molViewer = new MolViewer(this, twoDPane);
        SubScene subScene = molViewer.initScene(500, 500);
        stackPane.getChildren().addAll(molViewer, twoDPane);
        molBorderPane.setCenter(stackPane);
        ssViewer.drawNumbersProp.bind(numbersCheckBox.selectedProperty());
        ssViewer.showActiveProp.bind(activeCheckBox.selectedProperty());
        nAtomsChoiceBox.getItems().addAll(0, 1, 2, 3, 4, 5, 6, 7);
        nAtomsChoiceBox.setValue(0);
        ssViewer.nAtomsProp.bind(nAtomsChoiceBox.valueProperty());
        dotBracketField.setEditable(true);
        dotBracketField.textProperty().addListener(e -> {
            dotBracketFieldChanged();
        });
        constraintTypeChoiceBox.getItems().addAll("All", "Intraresidue", "Interresidue");
        constraintTypeChoiceBox.setValue("All");
        ssViewer.constraintTypeProp.bind(constraintTypeChoiceBox.valueProperty());

        molBorderPane.widthProperty().addListener(ss -> molViewer.layoutChildren());
        molBorderPane.heightProperty().addListener(ss -> molViewer.layoutChildren());
        molViewer.addSelectionListener(this);

        // kluge to prevent tabpane from getting focus.  This allows key presses to go through to molviewer
        // see JDK bug JDK-8092266
        molBorderPane.setOnMousePressed(MouseEvent::consume);
        ligandCanvasPane = new Pane();
        ligandCanvas = new MoleculeCanvas();
        ligandCanvasPane.getChildren().add(ligandCanvas);
        ligandBorderPane.setCenter(ligandCanvasPane);
        ligandCanvasPane.widthProperty().addListener(ss -> ligandCanvas.layoutChildren(ligandCanvasPane));
        ligandCanvasPane.heightProperty().addListener(ss -> ligandCanvas.layoutChildren(ligandCanvasPane));
        MapChangeListener<String, PeakList> mapChangeListener = (MapChangeListener.Change<? extends String, ? extends PeakList> change) -> {
            updatePeakListMenu();
        };

<<<<<<< HEAD
        Project.getActive().addPeakListListener(mapChangeListener);
=======
        MainApp.addPeakListListener(mapChangeListener);
>>>>>>> fdeb229f
        updatePeakListMenu();
        modeMenuButton.getItems().add(numbersCheckBox);
        modeMenuButton.getItems().add(activeCheckBox);
        modeMenuButton.getItems().add(frozenCheckBox);

        frozenCheckBox.selectedProperty().addListener(e -> updatePeaks());
        selectField.setOnKeyReleased(e -> {
            if (e.getCode() == KeyCode.ENTER) {
                try {
                    selectAction(selectField.getText());
                    selectField.clear();
                } catch (InvalidMoleculeException ex) {
                }
            }
        });
        statusBar.setProgress(0.0);

        statusBar.getLeftItems().add(statusCircle);
        statusCircle.setOnMousePressed((Event d) -> {
            if (processingThrowable != null) {
                ExceptionDialog dialog = new ExceptionDialog(processingThrowable);
                dialog.showAndWait();
            }
        });

    }

    public Stage getStage() {
        return stage;
    }

    public static MolSceneController create() {
        FXMLLoader loader = new FXMLLoader(AtomController.class.getResource("/fxml/MolScene.fxml"));
        MolSceneController controller = null;
        Stage stage = new Stage(StageStyle.DECORATED);
        try {
            Scene scene = new Scene((Pane) loader.load());
            stage.setScene(scene);
            scene.getStylesheets().add("/styles/Styles.css");

            controller = loader.<MolSceneController>getController();
            controller.stage = stage;
            stage.setTitle("Molecular Viewer");
            stage.show();
        } catch (IOException ioE) {
            ioE.printStackTrace();
            System.out.println(ioE.getMessage());
        }

        return controller;

    }

    @FXML
    void getDotBracket() {
        Molecule molecule = Molecule.getActive();
        if (molecule == null) {
            Alert alert = new Alert(Alert.AlertType.ERROR, "No molecule present", ButtonType.CLOSE);
            alert.showAndWait();
        } else {
            String dotBracket = molecule.getDotBracket();
            TextInputDialog textDialog = new TextInputDialog(dotBracket);
            Optional<String> result = textDialog.showAndWait();
            if (result.isPresent()) {
                dotBracket = result.get().trim();
                molecule.setDotBracket(dotBracket);
            } else {
                return;
            }
        }
    }

    @FXML
    void drawMol(ActionEvent event) throws InvalidMoleculeException {
        molViewer.drawMol();
    }

    @FXML
    void ssFrom3D() throws InvalidMoleculeException {
        Molecule molecule = Molecule.getActive();
        if (molecule == null) {
            Alert alert = new Alert(Alert.AlertType.ERROR, "No molecule present", ButtonType.CLOSE);
            alert.showAndWait();
        } else {
            char[] vienna = RNAAnalysis.getViennaSequence(molecule);
            String newDotBracket = new String(vienna);
            molecule.setDotBracket(newDotBracket);

            if (molecule.getDotBracket().equals("")) {
                initWithAllDots();
            }
            String dotBracket = molecule.getDotBracket();
            if (dotBracket.length() == 0) {
                Alert alert = new Alert(Alert.AlertType.ERROR, "No RNA present", ButtonType.CLOSE);
                alert.showAndWait();
            } else {
                updateDotBracket(dotBracket);
                SSLayout ssLayout = SSLayout.createLayout(molecule);
                ssLayout.interpVienna(molecule.getDotBracket());
                ssLayout.fillPairsNew();

                ssViewer.loadCoordinates(ssLayout);
                ssViewer.drawSS();
            }
        }
    }

    @FXML
    void layoutSS() throws InvalidMoleculeException {
        Molecule molecule = Molecule.getActive();
        if (molecule == null) {
            Alert alert = new Alert(Alert.AlertType.ERROR, "No molecule present", ButtonType.CLOSE);
            alert.showAndWait();
        } else {

            if (molecule.getDotBracket().equals("")) {
                initWithAllDots();
            }
            String dotBracket = molecule.getDotBracket();
            if (dotBracket.length() == 0) {
                Alert alert = new Alert(Alert.AlertType.ERROR, "No RNA present", ButtonType.CLOSE);
                alert.showAndWait();
            } else {
                updateDotBracket(dotBracket);
                SSLayout ssLayout = SSLayout.createLayout(molecule);
                ssLayout.interpVienna(molecule.getDotBracket());
                ssLayout.fillPairsNew();

                ssViewer.loadCoordinates(ssLayout);
                ssViewer.drawSS();
            }
        }
    }

    void initWithAllDots() throws InvalidMoleculeException {
        Molecule molecule = Molecule.getActive();
        if (molecule != null) {
            List<List<String>> seqs = SSLayout.setupSequence(molecule);
            int nChars = 0;
            for (List<String> seq : seqs) {
                nChars += seq.size();
            }
            StringBuilder sBuilder = new StringBuilder();
            for (int i = 0; i < nChars; i++) {
                sBuilder.append('.');
            }
            molecule.setDotBracket(sBuilder.toString());
        }
    }

    public boolean updateDotBracket(String dotBracket) throws InvalidMoleculeException {
        dotBracketPane.getChildren().clear();
        Molecule molecule = Molecule.getActive();
        boolean ok = false;

        if (molecule != null) {
            List<List<String>> seqs = SSLayout.setupSequence(molecule);
            double width = dotBracketPane.getWidth();
            int nChars = 0;
            for (List<String> seq : seqs) {
                nChars += seq.size();
            }
            int fontSize = (int) Math.round(width / nChars);
            if (fontSize > 20) {
                fontSize = 20;
            } else if (fontSize < 6) {
                fontSize = 6;
            }
            Font font = Font.font(fontSize);
            int iChar = 0;
            double start = (width - nChars * fontSize) / 2;
            for (List<String> seq : seqs) {
                for (String seqChar : seq) {
                    Text textItem = new Text(start + iChar * fontSize, fontSize, seqChar.substring(0, 1));
                    textItem.setFont(font);
                    dotBracketPane.getChildren().add(textItem);
                    iChar++;
                }
            }
            int nLeft = 0;
            int nRight = 0;
            for (int i = 0; i < dotBracket.length(); i++) {
                String dotChar = dotBracket.substring(i, i + 1);
                Text textItem = new Text(start + i * fontSize, 2 * fontSize, dotChar);
                textItem.setFont(font);
                final int dPos = i;
                textItem.setOnMouseClicked(e -> {
                    try {
                        toggleChar(dotBracket, dPos);
                    } catch (InvalidMoleculeException ex) {
                        Logger.getLogger(MolSceneController.class.getName()).log(Level.SEVERE, null, ex);
                    }
                });
                dotBracketPane.getChildren().add(textItem);
                if (dotChar.equals(")")) {
                    nRight++;
                } else if (dotChar.equals("(")) {
                    nLeft++;
                }
            }
            ok = (dotBracket.length() == nChars) && (nLeft == nRight);
            if ((dotBracket.length() == nChars) && (nLeft == nRight)) {
                dotBracketPane.setBackground(defaultBackground);
            } else {
                dotBracketPane.setBackground(errorBackground);
            }

        }
        return ok;
    }

    void dotBracketFieldChanged() {
        try {
            String dotBracket = dotBracketField.getText().trim();
            if (dotBracket.length() > 0) {
                boolean ok = updateDotBracket(dotBracket);
                if (ok) {
                    Molecule mol = Molecule.getActive();
                    if (mol != null) {
                        mol.setDotBracket(dotBracket);
                        layoutSS();
                    }
                    //dotBracketField.clear();
                }
            }
        } catch (InvalidMoleculeException ex) {
            Logger.getLogger(MolSceneController.class.getName()).log(Level.SEVERE, null, ex);
        }

    }

    void toggleChar(String dotBracket, int iChar) throws InvalidMoleculeException {
        int nChar = dotBracket.length();
        char leftChar = iChar > 0 ? dotBracket.charAt(iChar - 1) : '(';
        char rightChar = iChar < nChar - 1 ? dotBracket.charAt(iChar + 1) : '_';
        char dChar = dotBracket.charAt(iChar);
        char newChar;
        switch (dChar) {
            case '(':
                newChar = ')';
                break;
            case ')':
                newChar = '.';
                break;
            case '.':
                if (leftChar == '(') {
                    newChar = '(';
                } else if (rightChar == ')') {
                    newChar = ')';
                } else if (iChar < (nChar / 2)) {
                    newChar = '(';
                } else {
                    newChar = ')';
                }
                break;
            default:
                newChar = '.';
        }
        StringBuilder newDotBracket = new StringBuilder(dotBracket);
        newDotBracket.setCharAt(iChar, newChar);
        boolean ok = updateDotBracket(newDotBracket.toString());
        if (ok) {
            Molecule mol = Molecule.getActive();
            if (mol != null) {
                mol.setDotBracket(newDotBracket.toString());
                layoutSS();
            }
        }
    }

    public void hideAll() throws InvalidMoleculeException {
        Molecule molecule = Molecule.getActive();
        if (molecule == null) {
            return;
        }
        molecule.selectAtoms("*:*.*");
        molecule.setAtomProperty(Atom.DISPLAY, false);
        int nBonds = molecule.selectBonds("atoms");
        molecule.setBondProperty(Bond.DISPLAY, false);
    }

    public void selectResidues() throws InvalidMoleculeException {
        Molecule molecule = Molecule.getActive();
        if (molecule == null) {
            return;
        }
        List<SpatialSet> selected = new ArrayList<>();
        selected.addAll(molecule.globalSelected);
        int nPrevious = selected.size();
        hideAll();
        molecule.globalSelected.clear();
        molecule.globalSelected.addAll(selected);
        int nAtoms = molecule.selectResidues();
        molecule.setAtomProperty(Atom.DISPLAY, true);
        int nBonds = molecule.selectBonds("atoms");
        molecule.setBondProperty(Bond.DISPLAY, true);

    }

    public void selectAction(String selection) throws InvalidMoleculeException {
        Molecule molecule = Molecule.getActive();
        if (molecule == null) {
            return;
        }
        hideAll();
        String[] fields = selection.split("\\s+");
        for (String field : fields) {
            if (field.length() > 0) {
                molecule.selectAtoms(field);
                molecule.setAtomProperty(Atom.DISPLAY, true);
                molecule.selectBonds("atoms");
                molecule.setBondProperty(Bond.DISPLAY, true);
            }
        }

    }

    public void selectBackbone() throws InvalidMoleculeException {
        Molecule molecule = Molecule.getActive();
        if (molecule == null) {
            return;
        }
        hideAll();
        for (Polymer polymer : molecule.getPolymers()) {
            if (polymer.isRNA()) {
                molecule.selectAtoms(polymer.getName() + ":*.P,O5',C5',C4',C3',O3'");
            } else {
                molecule.selectAtoms(polymer.getName() + ":*.CA,C,N");
            }
            molecule.setAtomProperty(Atom.DISPLAY, true);
            molecule.selectBonds("atoms");
            molecule.setBondProperty(Bond.DISPLAY, true);
        }
    }

    public void selectLigand() throws InvalidMoleculeException {
        Molecule molecule = Molecule.getActive();
        if (molecule == null) {
            return;
        }
        hideAll();
        for (Compound ligand : molecule.getLigands()) {
            molecule.selectAtoms(ligand.getName() + ":*.*'");
            molecule.setAtomProperty(Atom.DISPLAY, true);
            molecule.selectBonds("atoms");
            molecule.setBondProperty(Bond.DISPLAY, true);
        }
    }

    public void selectHeavy() throws InvalidMoleculeException {
        Molecule molecule = Molecule.getActive();
        if (molecule == null) {
            return;
        }
        hideAll();
        molecule.selectAtoms("*:*.H*", false, true);
        molecule.setAtomProperty(Atom.DISPLAY, true);
        molecule.selectBonds("atoms");
        molecule.setBondProperty(Bond.DISPLAY, true);

    }

    public void selectAll() throws InvalidMoleculeException {
        Molecule molecule = Molecule.getActive();
        if (molecule == null) {
            return;
        }
        hideAll();
        molecule.selectAtoms("*:*.*");
        molecule.setAtomProperty(Atom.DISPLAY, true);
        molecule.selectBonds("atoms");
        molecule.setBondProperty(Bond.DISPLAY, true);
    }

    public int getIndex() {
        itemIndex++;
        return itemIndex;
    }

    public void drawLines() {
        molViewer.addLines(0, "lines " + getIndex());
    }

    public void drawCyls() {
        molViewer.addCyls(0, 0.1, 0.1, "lines " + getIndex());
    }

    public void drawSticks() {
        molViewer.addCyls(0, 0.3, 0.5, "sticks " + getIndex());
    }

    public void drawSpheres() {
        molViewer.addSpheres(0, 0.8, "spheres " + getIndex());
    }

    public void drawTubes() throws InvalidMoleculeException {
        molViewer.addTube(0, 0.7, "tubes " + getIndex());
    }

    public void drawBox() throws InvalidMoleculeException {
        System.out.println("add box");
        molViewer.deleteItems("delete", "box");
        molViewer.addBox(0, 0.3, "box " + getIndex());
    }

    /**
     * Draws the original axes.
     *
     * @throws InvalidMoleculeException
     */
    public void drawAxes() throws InvalidMoleculeException {
        System.out.println("add axes");
        molViewer.deleteItems("delete", "axes");
        molViewer.addAxes(0, 0.3, "axes " + getIndex(), "original");
    }

    /**
     * Draws the rotated axes from an SVD calculation.
     *
     * @throws InvalidMoleculeException
     */
    public void drawSVDAxes() throws InvalidMoleculeException {
        System.out.println("add SVD axes");
        molViewer.deleteItems("delete", "svdaxes");
        molViewer.addAxes(0, 0.3, "svdaxes " + getIndex(), "svd");
    }

    /**
     * Draws the rotated axes from an RDC calculation.
     *
     * @throws InvalidMoleculeException
     */
    public void drawRDCAxes() throws InvalidMoleculeException {
        System.out.println("add RDC axes");
        molViewer.deleteItems("delete", "rdcaxes");
        molViewer.addAxes(0, 0.3, "rdcaxes " + getIndex(), "rdc");
    }

    public void rotateMoleculeRDC() throws InvalidMoleculeException {
        System.out.println("rotate molecule to RDC axes");
        molViewer.resetTransform();
        molViewer.rotateSVDRDC("rdc");
    }

    public void rotateMoleculeSVD() throws InvalidMoleculeException {
        System.out.println("rotate molecule to SVD axes");
        molViewer.resetTransform();
        molViewer.rotateSVDRDC("svd");
    }

    public void removeAll() {
        molViewer.deleteItems("delete", "all");
        itemIndex = 0;
    }

    public void updateRemoveMenu(Collection<String> items) {
        removeMenuButton.getItems().clear();
        // items can be like "spheres 3", so we want to add an entry to get
        // all spheres and one to get ones just with tag 3
        Set<String> added = new HashSet<>();
        List<String> removeItems = new ArrayList<>();
        for (String item : items) {
            String[] fields = item.split(" ");
            if (fields.length > 1) {
                if (!added.contains(fields[0])) {
                    removeItems.add(fields[0]);
                    added.add(fields[0]);
                }
            }
        }
        for (String item : items) {
            removeItems.add(item);
        }

        for (String item : removeItems) {
            MenuItem menuItem = new MenuItem(item);
            menuItem.setOnAction(e -> {
                molViewer.deleteItems("delete", item);
            });
            removeMenuButton.getItems().add(menuItem);
        }
    }

    public void centerOnSelection() {
        molViewer.centerOnSelection();
    }

    public void resetTransform() {
        molViewer.resetTransform();
    }

    @Override
    public void processSelection(String nodeDescriptor, MouseEvent event) {
        Molecule molecule = Molecule.getActive();
        if (molecule != null) {
            String[] fields = nodeDescriptor.split(" ");
            if (fields.length > 0) {
                if (fields[0].equals("atom") && (fields.length > 1)) {
                    try {
                        molecule.selectAtoms(fields[1]);
                    } catch (InvalidMoleculeException ex) {
                        Logger.getLogger(MolSceneController.class.getName()).log(Level.SEVERE, null, ex);
                    }
                } else if (fields[0].equals("clear")) {
                    molecule.clearSelected();
                }
            }
        }
    }

    @FXML
    void drawLigand() {
        ligandCanvas.setupMolecules();
        ligandCanvas.layoutChildren(ligandCanvasPane);
    }

    public void updatePeakListMenu() {
        peakListMenuButton.getItems().clear();

        for (String peakListName : Project.getActive().getPeakListNames()) {
            MenuItem menuItem = new MenuItem(peakListName);
            menuItem.setOnAction(e -> {
                PeakList peakList = PeakList.get(peakListName);
                if (peakList.getNDim() == 2) {
                    setPeakList(peakListName);
                }
            });
            peakListMenuButton.getItems().add(menuItem);
        }
    }

    void setPeakList(String peakListName) {
        peakList = PeakList.get(peakListName);
        PeakList.registerFreezeListener(this);
        updatePeaks();
    }

    void updatePeaks() {
        if (peakList != null) {
            List<String> constraintPairs = new ArrayList<>();
            boolean onlyFrozen = frozenCheckBox.isSelected();
            if (peakList.valid()) {
                double max = Double.NEGATIVE_INFINITY;
                for (Peak peak : peakList.peaks()) {
                    if (peak.getIntensity() > max) {
                        max = peak.getIntensity();
                    }
                }
                for (Peak peak : peakList.peaks()) {
                    boolean frozen1 = peak.getPeakDim(0).isFrozen();
                    boolean frozen2 = peak.getPeakDim(1).isFrozen();
                    if (!onlyFrozen || (frozen1 && frozen2)) {
                        String name1 = peak.getPeakDim(0).getLabel();
                        String name2 = peak.getPeakDim(1).getLabel();
                        if (!name1.equals("") && !name2.equals("")) {
                            double intensity = peak.getIntensity();
                            double normIntensity = 100.0 * intensity / max;
                            String intMode = "w";
                            if (normIntensity > 10.0) {
                                intMode = "s";
                            } else if (normIntensity > 1.5) {
                                intMode = "m";
                            } else if (normIntensity > 1.0) {
                                intMode = "w";
                            } else {
                                intMode = "vw";
                            }
                            constraintPairs.add(name1);
                            constraintPairs.add(name2);
                            constraintPairs.add(intMode);
                        }
                    }
                }
                String datasetName = peakList.getDatasetName();
                if ((datasetName != null) && !datasetName.equals("") && (Molecule.getActive() != null)) {
                    Dataset dataset = Dataset.getDataset(datasetName);
                    String labelScheme = dataset.getProperty("labelScheme");
                    RNALabels rnaLabels = new RNALabels();
                    rnaLabels.parseSelGroups(Molecule.getActive(), labelScheme);
                }
            }
            ssViewer.setConstraintPairs(constraintPairs);
            ssViewer.drawSS();
        }
    }

    @Override
    public void freezeHappened(Peak peak, boolean state) {
        if (frozenCheckBox.isSelected() && peak.getPeakList() == peakList) {
            updatePeaks();
        }
    }

    @FXML
    private void calcStructureAction() {
        calcStructure();
    }

    private void calcStructure() {
        RotationalDynamics.setUpdater(this);
        GradientRefinement.setUpdater(this);
        setProcessingOn();
        statusBar.setProgress(0.0);
        ((Service) calcStructure.worker).restart();
    }

    String getScript() {
        StringBuilder scriptB = new StringBuilder();
        scriptB.append("homeDir = os.getcwd()\n");
        scriptB.append("print yamlString\n");
        scriptB.append("data=readYamlString(yamlString)\n");
        scriptB.append("global refiner\n");
        scriptB.append("dataDir=homeDir+'/'\n");
        scriptB.append("refiner=refine()\n");
        scriptB.append("osfiles.setOutFiles(refiner,dataDir,0)\n");
        scriptB.append("refiner.rootName = 'temp'\n");
        scriptB.append("refiner.loadFromYaml(data,0)\n");
        scriptB.append("refiner.anneal(refiner.dOpt)\n");
//        scriptB.append("refiner.output()\n");

        return scriptB.toString();
    }

    String genYaml() {
        Molecule molecule = Molecule.getActive();
        boolean isRNA = molecule.getPolymers().get(0).isRNA();
        StringBuilder scriptB = new StringBuilder();
        if (isRNA) {
            scriptB.append("rna:\n");
            scriptB.append("    ribose : Constrain\n");
            String dotBracket = molecule.getDotBracket();
            if (dotBracket.length() > 0) {
                scriptB.append("    vienna : ");
                scriptB.append("'" + dotBracket + "'\n");
            }
        }
        scriptB.append("anneal:\n"
                + "    dynOptions :\n"
                + "        steps : 15000\n"
                + "        highTemp : 5000.0\n"
                + "        dfreeSteps : 0\n"
                + "    force :\n"
                + "        tors : 0.1\n"
                + "        irp : 0.0\n"
                + "    stage4.1 :\n"
                + "        nStepVal : 5000\n"
                + "        tempVal : [100.0]\n"
                + "        param:\n"
                + "            dislim : 6.0\n"
                + "        force :\n"
                + "            robson : 1\n"
                + "            repel : -1\n"
        );

        return scriptB.toString();

    }

    private class StructureCalculator {

        String script;
        public Worker<Integer> worker;

        private StructureCalculator() {
            worker = new Service<Integer>() {

                protected Task createTask() {
                    return new Task() {
                        protected Object call() {
                            script = getScript();
                            System.out.println("script " + script);
                            PythonInterpreter processInterp = new PythonInterpreter();
                            updateStatus("Start calculating");
                            updateTitle("Start calculating");
                            processInterp.exec("import os\nfrom refine import *\nfrom molio import readYamlString\nimport osfiles");
                            processInterp.set("yamlString", genYaml());
                            processInterp.exec(script);
                            return 0;
                        }
                    };
                }
            };

            ((Service<Integer>) worker).setOnSucceeded(event -> {
                finishProcessing();
            });
            ((Service<Integer>) worker).setOnCancelled(event -> {
                setProcessingOff();
                setProcessingStatus("cancelled", false);
            });
            ((Service<Integer>) worker).setOnFailed(event -> {
                setProcessingOff();
                final Throwable exception = worker.getException();
                setProcessingStatus(exception.getMessage(), false, exception);

            });

        }
    }

    @Override
    public void updateProgress(double f) {
    }

    @Override
    public void updateStatus(String s) {
        if (Platform.isFxApplicationThread()) {
            setProcessingStatus(s, true);
            updateView();
        } else {
            Platform.runLater(() -> {
                setProcessingStatus(s, true);
                updateView();
            });
        }
    }

    void updateView() {
        removeAll();
        try {
            drawTubes();
            molViewer.centerOnSelection();
        } catch (InvalidMoleculeException ex) {
            Logger.getLogger(MolSceneController.class.getName()).log(Level.SEVERE, null, ex);
        }

    }

    void finishProcessing() {
        updateStatus("Done calculating");
    }

    void setProcessingOff() {

    }

    void setProcessingOn() {

    }

    public void setProcessingStatus(String s, boolean ok) {
        setProcessingStatus(s, ok, null);
    }

    public void setProcessingStatus(String s, boolean ok, Throwable throwable) {
        if (s == null) {
            statusBar.setText("");
        } else {
            statusBar.setText(s);
        }
        if (ok) {
            statusCircle.setFill(Color.GREEN);
            processingThrowable = null;
        } else {
            statusCircle.setFill(Color.RED);
            System.out.println("error: " + s);
            processingThrowable = throwable;
        }
        statusBar.setProgress(0.0);
    }

    public void clearProcessingTextLabel() {
        statusBar.setText("");
        statusCircle.setFill(Color.GREEN);
    }

}<|MERGE_RESOLUTION|>--- conflicted
+++ resolved
@@ -170,11 +170,7 @@
             updatePeakListMenu();
         };
 
-<<<<<<< HEAD
         Project.getActive().addPeakListListener(mapChangeListener);
-=======
-        MainApp.addPeakListListener(mapChangeListener);
->>>>>>> fdeb229f
         updatePeakListMenu();
         modeMenuButton.getItems().add(numbersCheckBox);
         modeMenuButton.getItems().add(activeCheckBox);
