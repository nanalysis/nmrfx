/*
 * NMRFx Structure : A Program for Calculating Structures 
 * Copyright (C) 2004-2017 One Moon Scientific, Inc., Westfield, N.J., USA
 *
 * This program is free software: you can redistribute it and/or modify
 * it under the terms of the GNU General Public License as published by
 * the Free Software Foundation, either version 3 of the License, or
 * (at your option) any later version.
 *
 * This program is distributed in the hope that it will be useful,
 * but WITHOUT ANY WARRANTY; without even the implied warranty of
 * MERCHANTABILITY or FITNESS FOR A PARTICULAR PURPOSE.  See the
 * GNU General Public License for more details.
 *
 * You should have received a copy of the GNU General Public License
 * along with this program.  If not, see <http://www.gnu.org/licenses/>.
 */
package org.nmrfx.structure.chemistry;

import java.util.*;

/**
 *
 * @author bajlabuser
 */
public abstract class SecondaryStructure {

    public static int globalCounter = 0;
    public static String name;
    public int globalIndex = 0;
    public int localIndex = 0;
    public int size;
    public List<Residue> secResidues = new ArrayList<>();
<<<<<<< HEAD
    
=======
    public abstract String getName();
>>>>>>> 1c575ea7
    @Override
    public String toString() {
        return getName() + getGlobalInd() + ":" + getLocalInd();
    }

    public List<Residue> getResidues() {
        return secResidues;
    }

    public int getGlobalInd() {
        return globalIndex;
    }

    public int getLocalInd() {
        return localIndex;
    }

    public void getInvolvedRes() {
        for (Residue residue : secResidues) {
            System.out.print(residue.getName() + residue.resNum);
        }
    }
}<|MERGE_RESOLUTION|>--- conflicted
+++ resolved
@@ -31,11 +31,7 @@
     public int localIndex = 0;
     public int size;
     public List<Residue> secResidues = new ArrayList<>();
-<<<<<<< HEAD
-    
-=======
     public abstract String getName();
->>>>>>> 1c575ea7
     @Override
     public String toString() {
         return getName() + getGlobalInd() + ":" + getLocalInd();
