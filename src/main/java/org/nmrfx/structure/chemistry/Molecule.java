--- conflicted
+++ resolved
@@ -1906,8 +1906,6 @@
         RealMatrix mCoordsR = new Array2DRowRealMatrix(mCoords1);
         SingularValueDecomposition svd = new SingularValueDecomposition(mCoordsR);
         RealMatrix rotMat = svd.getVT();
-<<<<<<< HEAD
-=======
         RealMatrix uMat = svd.getU();
         RealMatrix sMat = svd.getS();
         double[] s = svd.getSingularValues();
@@ -1922,7 +1920,6 @@
             sMat.setEntry(i, i, sMat.getEntry(i,i)*maxX);
         }
         rotMat = rotMat.preMultiply(sMat);
->>>>>>> 591ce00d
         return rotMat;
     }
 
