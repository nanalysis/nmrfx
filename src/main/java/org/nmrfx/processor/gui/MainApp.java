--- conflicted
+++ resolved
@@ -59,14 +59,8 @@
 import org.nmrfx.project.Project;
 import org.nmrfx.server.Server;
 import static javafx.application.Application.launch;
-<<<<<<< HEAD
 import javafx.collections.FXCollections;
 import javafx.collections.ObservableMap;
-=======
-import javafx.collections.MapChangeListener;
-import javafx.collections.ObservableMap;
-import javafx.scene.text.Font;
->>>>>>> d7e27936
 
 public class MainApp extends Application {
 
@@ -86,12 +80,8 @@
     static boolean isAnalyst = false;
     Consumer<String> socketFunction = null;
     static NMRFxServer server = null;
-<<<<<<< HEAD
     public static ObservableMap<String, PeakList> peakListTable = FXCollections.observableMap(PeakList.peakListTable);
-=======
     static Font defaultFont;
-//    public static ObservableMap<String, PeakList> peakListTable = (ObservableMap<String, PeakList>) PeakList.peakListTable;
->>>>>>> d7e27936
 
     public static void setAnalyst() {
         isAnalyst = true;
