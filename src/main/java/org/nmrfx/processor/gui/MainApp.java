/*
 * NMRFx Processor : A Program for Processing NMR Data 
 * Copyright (C) 2004-2017 One Moon Scientific, Inc., Westfield, N.J., USA
 *
 * This program is free software: you can redistribute it and/or modify
 * it under the terms of the GNU General Public License as published by
 * the Free Software Foundation, either version 3 of the License, or
 * (at your option) any later version.
 *
 * This program is distributed in the hope that it will be useful,
 * but WITHOUT ANY WARRANTY; without even the implied warranty of
 * MERCHANTABILITY or FITNESS FOR A PARTICULAR PURPOSE.  See the
 * GNU General Public License for more details.
 *
 * You should have received a copy of the GNU General Public License
 * along with this program.  If not, see <http://www.gnu.org/licenses/>.
 */
package org.nmrfx.processor.gui;

import org.nmrfx.processor.datasets.Dataset;
import org.nmrfx.processor.datasets.peaks.PeakList;
import de.codecentric.centerdevice.MenuToolkit;
import de.codecentric.centerdevice.dialogs.about.AboutStageBuilder;
import java.io.File;
import java.io.IOException;
import java.nio.file.Path;
import java.util.ArrayList;
import java.util.Arrays;
import java.util.Calendar;
import java.util.List;
import java.util.function.Consumer;
import java.util.regex.Matcher;
import java.util.regex.Pattern;
import javafx.application.Application;
import javafx.application.Platform;
import javafx.application.HostServices;
import javafx.scene.control.Menu;
import javafx.scene.control.MenuBar;
import javafx.scene.control.MenuItem;
import javafx.stage.Stage;
import org.python.util.InteractiveInterpreter;
import javafx.event.ActionEvent;
import javafx.fxml.FXML;
import javafx.scene.control.SeparatorMenuItem;
import javafx.scene.image.Image;
import org.apache.commons.lang3.SystemUtils;
import org.controlsfx.dialog.ExceptionDialog;
import javafx.scene.control.Alert;
import javafx.scene.control.Alert.AlertType;
import javafx.stage.DirectoryChooser;
import javafx.stage.FileChooser;
import org.nmrfx.processor.datasets.DatasetListener;
import org.nmrfx.processor.datasets.peaks.io.PeakReader;
import org.nmrfx.processor.gui.controls.FractionCanvas;
import org.nmrfx.processor.gui.tools.RunAbout;
import org.nmrfx.processor.utilities.WebConnect;
import org.nmrfx.project.GUIProject;
import org.nmrfx.project.Project;
import org.nmrfx.server.Server;
import static javafx.application.Application.launch;

public class MainApp extends Application implements DatasetListener {

    public static ArrayList<Stage> stages = new ArrayList<>();
    public static PreferencesController preferencesController;
    public static DocWindowController docWindowController;
    public static DatasetsController datasetController;
    public static AnalyzerController analyzerController;
    public static HostServices hostServices;
    private static String version = null;
    static String appName = "NMRFx Processor";
    public static InteractiveInterpreter interpreter = new InteractiveInterpreter();
    MenuToolkit menuTk;
    private static MenuBar mainMenuBar = null;
    Boolean isMac = null;
    static MainApp mainApp = null;
    static ConsoleController consoleController = null;
    static boolean isAnalyst = false;
    Consumer<String> socketFunction = null;
    static NMRFxServer server = null;

    public static void setAnalyst() {
        isAnalyst = true;
    }

    public static boolean isAnalyst() {
        return isAnalyst;
    }

    public static MainApp getMainApp() {
        return mainApp;
    }

    public static void removeStage(Stage stage) {
        synchronized (stages) {
            stages.remove(stage);
            if (stages.isEmpty()) {
                Platform.exit();
                System.exit(0);
            }
        }
    }

    public static void registerStage(Stage stage, FXMLController controller) {
        if (!stages.contains(stage)) {
            stages.add(stage);
        }
        stage.setOnCloseRequest(e -> {
            controller.close();
            removeStage(stage);
        });

    }

    public static Stage getMainStage() {
        return stages.get(0);
    }

    public static List<Stage> getStages() {
        return stages;
    }

    @Override
    public void start(Stage stage) throws Exception {
        mainApp = this;
        FXMLController controller = FXMLController.create(stage);
        Platform.setImplicitExit(true);
        hostServices = getHostServices();
        stage.setTitle(appName + " " + getVersion());

        if (mainMenuBar == null) {
            mainMenuBar = makeMenuBar(appName);
        }
        Parameters parameters = getParameters();
        System.out.println(parameters.getRaw());

        interpreter.exec("from pyproc import *\ninitLocal()\nfrom gscript import *\nnw=NMRFxWindowScripting()\nfrom dscript import *\nimport os");
        interpreter.set("argv", parameters.getRaw());
        interpreter.exec("parseArgs(argv)");
        Dataset.addObserver(this);
    }

    public static boolean isMac() {
        return SystemUtils.IS_OS_MAC;
    }

    public static MenuBar getMenuBar() {
        return mainApp.makeMenuBar(appName);
    }

    public void quit() {
        waitForCommit();
        Platform.exit();
        System.exit(0);
    }

    @Override
    public void stop() {
        waitForCommit();
    }

    public void waitForCommit() {
        int nTries = 30;
        int iTry = 0;
        while (GUIProject.isCommitting() && (iTry < nTries)) {
            System.out.println("committing");
            try {
                Thread.sleep(500);
            } catch (InterruptedException ex) {
                break;
            }
            iTry++;
        }

    }

    Stage makeAbout(String appName) {
        AboutStageBuilder aboutStageBuilder = AboutStageBuilder.start("About " + appName)
                .withAppName(appName).withCloseOnFocusLoss().withHtml("<i>Processing for NMR Data</i>")
                .withVersionString("Version " + getVersion()).withCopyright("Copyright \u00A9 " + Calendar
                .getInstance().get(Calendar.YEAR));
        Image image = new Image(MainApp.class.getResourceAsStream("/images/Icon_NVFX_256.png"));
        aboutStageBuilder = aboutStageBuilder.withImage(image);
        return aboutStageBuilder.build();
    }

    MenuBar makeMenuBar(String appName) {
        MenuToolkit tk = null;
        if (isMac()) {
            tk = MenuToolkit.toolkit();
        }
        MenuBar menuBar = new MenuBar();

        // Application Menu
        // TBD: services menu
        Menu appMenu = new Menu(appName); // Name for appMenu can't be set at
        // Runtime
        MenuItem aboutItem = null;
        Stage aboutStage = makeAbout(appName);
        if (tk != null) {
            aboutItem = tk.createAboutMenuItem(appName, aboutStage);
        } else {
            aboutItem = new MenuItem("About...");
            aboutItem.setOnAction(e -> aboutStage.show());
        }
        MenuItem prefsItem = new MenuItem("Preferences...");
        MenuItem quitItem;
        prefsItem.setOnAction(e -> showPreferences(e));
        if (tk != null) {
            quitItem = tk.createQuitMenuItem(appName);
            appMenu.getItems().addAll(aboutItem, new SeparatorMenuItem(), prefsItem, new SeparatorMenuItem(),
                    tk.createHideMenuItem(appName), tk.createHideOthersMenuItem(), tk.createUnhideAllMenuItem(),
                    new SeparatorMenuItem(), quitItem);
            // createQuitMeneItem doesn't result in stop or quit being called
            //  therefore we can't check for waiting till a commit is done before leaving
            // so explicitly set action to quit
            quitItem.setOnAction(e -> quit());
        } else {
            quitItem = new MenuItem("Quit");
            quitItem.setOnAction(e -> quit());
        }
        // File Menu (items TBD)
        Menu fileMenu = new Menu("File");
        MenuItem openMenuItem = new MenuItem("Open FID...");
        openMenuItem.setOnAction(e -> FXMLController.getActiveController().openFIDAction(e));
        MenuItem openDatasetMenuItem = new MenuItem("Open Dataset...");
        openDatasetMenuItem.setOnAction(e -> FXMLController.getActiveController().openDatasetAction(e));
        MenuItem addMenuItem = new MenuItem("Open Dataset (No Display) ...");
        addMenuItem.setOnAction(e -> FXMLController.getActiveController().addNoDrawAction(e));
        MenuItem newMenuItem = new MenuItem("New Window...");
        newMenuItem.setOnAction(e -> newGraphics(e));
        MenuItem portMenuItem = new MenuItem("New NMRFx Server...");
        portMenuItem.setOnAction(e -> startServer(e));
        Menu recentFIDMenuItem = new Menu("Recent FIDs");
        Menu recentDatasetMenuItem = new Menu("Recent Datasets");
        PreferencesController.setupRecentMenus(recentFIDMenuItem, recentDatasetMenuItem);

        MenuItem pdfMenuItem = new MenuItem("Export PDF...");
        pdfMenuItem.setOnAction(e -> FXMLController.getActiveController().exportPDFAction(e));
        MenuItem svgMenuItem = new MenuItem("Export SVG...");
        svgMenuItem.setOnAction(e -> FXMLController.getActiveController().exportSVGAction(e));
        MenuItem loadPeakListMenuItem = new MenuItem("Load PeakLists");
        loadPeakListMenuItem.setOnAction(e -> loadPeakLists());

        Menu projectMenu = new Menu("Projects");

        MenuItem projectOpenMenuItem = new MenuItem("Open...");
        projectOpenMenuItem.setOnAction(e -> loadProject());

        MenuItem projectSaveAsMenuItem = new MenuItem("Save As...");
        projectSaveAsMenuItem.setOnAction(e -> saveProjectAs());

        MenuItem projectSaveMenuItem = new MenuItem("Save");
        projectSaveMenuItem.setOnAction(e -> saveProject());
        Menu recentProjectMenuItem = new Menu("Open Recent");

        List<Path> recentProjects = PreferencesController.getRecentProjects();
        for (Path path : recentProjects) {
            int count = path.getNameCount();
            int first = count - 3;
            first = first >= 0 ? first : 0;
            Path subPath = path.subpath(first, count);

            MenuItem projectMenuItem = new MenuItem(subPath.toString());
            projectMenuItem.setOnAction(e -> loadProject(path));
            recentProjectMenuItem.getItems().add(projectMenuItem);
        }

        projectMenu.getItems().addAll(projectOpenMenuItem, recentProjectMenuItem, projectSaveMenuItem, projectSaveAsMenuItem);

        fileMenu.getItems().addAll(openMenuItem, openDatasetMenuItem, addMenuItem,
                recentFIDMenuItem, recentDatasetMenuItem, newMenuItem, portMenuItem, new SeparatorMenuItem(), svgMenuItem, loadPeakListMenuItem);

        Menu spectraMenu = new Menu("Spectra");
        MenuItem deleteItem = new MenuItem("Delete Spectrum");
        deleteItem.setOnAction(e -> FXMLController.getActiveController().getActiveChart().close());
        MenuItem syncMenuItem = new MenuItem("Sync Axes");
        syncMenuItem.setOnAction(e -> PolyChart.activeChart.syncSceneMates());

        Menu arrangeMenu = new Menu("Arrange");
        MenuItem horizItem = new MenuItem("Horizontal");
        horizItem.setOnAction(e -> FXMLController.getActiveController().arrange(FractionCanvas.ORIENTATION.HORIZONTAL));
        MenuItem vertItem = new MenuItem("Vertical");
        vertItem.setOnAction(e -> FXMLController.getActiveController().arrange(FractionCanvas.ORIENTATION.VERTICAL));
        MenuItem gridItem = new MenuItem("Grid");
        gridItem.setOnAction(e -> FXMLController.getActiveController().arrange(FractionCanvas.ORIENTATION.GRID));
        MenuItem overlayItem = new MenuItem("Overlay");
        overlayItem.setOnAction(e -> FXMLController.getActiveController().overlay());
        MenuItem minimizeItem = new MenuItem("Minimize Borders");
        minimizeItem.setOnAction(e -> FXMLController.getActiveController().setBorderState(true));
        MenuItem normalizeItem = new MenuItem("Normal Borders");
        normalizeItem.setOnAction(e -> FXMLController.getActiveController().setBorderState(false));

        arrangeMenu.getItems().addAll(horizItem, vertItem, gridItem, overlayItem, minimizeItem, normalizeItem);
        MenuItem alignMenuItem = new MenuItem("Align Spectra");
        alignMenuItem.setOnAction(e -> FXMLController.getActiveController().alignCenters());
        MenuItem analyzeMenuItem = new MenuItem("Analyzer...");
        analyzeMenuItem.setOnAction(e -> showAnalyzer(e));
        MenuItem measureMenuItem = new MenuItem("Show Measure Bar");
        measureMenuItem.setOnAction(e -> FXMLController.getActiveController().showSpectrumMeasureBar());

        spectraMenu.getItems().addAll(deleteItem, arrangeMenu, syncMenuItem, alignMenuItem, analyzeMenuItem, measureMenuItem);

        // Format (items TBD)
//        Menu formatMenu = new Menu("Format");
//        formatMenu.getItems().addAll(new MenuItem("TBD"));
        // View Menu (items TBD)
        Menu viewMenu = new Menu("View");
        MenuItem dataMenuItem = new MenuItem("Show Datasets");
        dataMenuItem.setOnAction(e -> showDatasetsTable(e));

        MenuItem consoleMenuItem = new MenuItem("Show Console");
        consoleMenuItem.setOnAction(e -> showConsole(e));

        MenuItem attrMenuItem = new MenuItem("Show Attributes");
        attrMenuItem.setOnAction(e -> FXMLController.getActiveController().showSpecAttrAction(e));

        MenuItem procMenuItem = new MenuItem("Show Processor");
        procMenuItem.setOnAction(e -> FXMLController.getActiveController().showProcessorAction(e));

        MenuItem scannerMenuItem = new MenuItem("Show Scanner");
        scannerMenuItem.setOnAction(e -> FXMLController.getActiveController().showScannerAction(e));

        viewMenu.getItems().addAll(consoleMenuItem, dataMenuItem, attrMenuItem, procMenuItem, scannerMenuItem);

        Menu peakMenu = new Menu("Peaks");

        MenuItem peakAttrMenuItem = new MenuItem("Show Peak Tool");
        peakAttrMenuItem.setOnAction(e -> FXMLController.getActiveController().showPeakAttrAction(e));

        MenuItem peakNavigatorMenuItem = new MenuItem("Show Peak Navigator");
        peakNavigatorMenuItem.setOnAction(e -> FXMLController.getActiveController().showPeakNavigator());
        MenuItem runAboutMenuItem = new MenuItem("Show RunAbout");
        runAboutMenuItem.setOnAction(e -> showRunAbout());

        MenuItem linkPeakDimsMenuItem = new MenuItem("Link by Labels");
        linkPeakDimsMenuItem.setOnAction(e -> FXMLController.getActiveController().linkPeakDims());

        MenuItem peakSliderMenuItem = new MenuItem("Show Peak Slider");
        peakSliderMenuItem.setOnAction(e -> FXMLController.getActiveController().showPeakSlider());

        peakMenu.getItems().addAll(peakAttrMenuItem, peakNavigatorMenuItem, linkPeakDimsMenuItem, peakSliderMenuItem);

        // Window Menu
        // TBD standard window menu items
        // Help Menu (items TBD)
        Menu helpMenu = new Menu("Help");

        MenuItem webSiteMenuItem = new MenuItem("NMRFx Web Site");
        webSiteMenuItem.setOnAction(e -> showWebSiteAction(e));

        MenuItem docsMenuItem = new MenuItem("Online Documentation");
        docsMenuItem.setOnAction(e -> showDocAction(e));

        MenuItem versionMenuItem = new MenuItem("Check Version");
        versionMenuItem.setOnAction(e -> showVersionAction(e));

        MenuItem mailingListItem = new MenuItem("Mailing List Site");
        mailingListItem.setOnAction(e -> showMailingListAction(e));

        MenuItem refMenuItem = new MenuItem("NMRFx Publication");
        refMenuItem.setOnAction(e -> {
            MainApp.hostServices.showDocument("http://link.springer.com/article/10.1007/s10858-016-0049-6");
        });

        // home
        // mailing list
        //
        helpMenu.getItems().addAll(docsMenuItem, webSiteMenuItem, mailingListItem, versionMenuItem, refMenuItem);

        if (tk != null) {
            Menu windowMenu = new Menu("Window");
            windowMenu.getItems().addAll(tk.createMinimizeMenuItem(), tk.createZoomMenuItem(), tk.createCycleWindowsItem(),
                    new SeparatorMenuItem(), tk.createBringAllToFrontItem());
            menuBar.getMenus().addAll(appMenu, fileMenu, projectMenu, spectraMenu, viewMenu, peakMenu, windowMenu, helpMenu);
            tk.autoAddWindowMenuItems(windowMenu);
            tk.setGlobalMenuBar(menuBar);
        } else {
            fileMenu.getItems().add(prefsItem);
            fileMenu.getItems().add(quitItem);
            menuBar.getMenus().addAll(fileMenu, projectMenu, spectraMenu, viewMenu, peakMenu, helpMenu);
            helpMenu.getItems().add(0, aboutItem);
        }
        return menuBar;
    }

    /**
     * The main() method is ignored in correctly deployed JavaFX application.
     * main() serves only as fallback in case the application can not be
     * launched through deployment artifacts, e.g., in IDEs with limited FX
     * support. NetBeans ignores main().
     *
     * @param args the command line arguments
     */
    public static void main(String[] args) {
        launch(args);
    }

    public static String getVersion() {
        if (version == null) {
            String cp = System.getProperty("java.class.path");
            // processorgui-10.1.2.jar
            String jarPattern = ".*processorgui-([0-9\\.\\-abcr]+)\\.jar.*";
            Pattern pat = Pattern.compile(jarPattern);
            Matcher match = pat.matcher(cp);
            version = "0.0.0";
            if (match.matches()) {
                version = match.group(1);
            }
        }
        return version;
    }

    static void showDocAction(ActionEvent event) {
        hostServices.showDocument("http://docs.nmrfx.org");
    }

    static void showWebSiteAction(ActionEvent event) {
        hostServices.showDocument("http://nmrfx.org");
    }

    static void showMailingListAction(ActionEvent event) {
        hostServices.showDocument("https://groups.google.com/forum/#!forum/nmrfx-processor");
    }

    public void showVersionAction(ActionEvent event) {
        String onlineVersion = WebConnect.getVersion();
        onlineVersion = onlineVersion.replace('_', '.');
        String currentVersion = getVersion();
        String text;
        if (onlineVersion.equals("")) {
            text = "Sorry, couldn't reach web site";
        } else if (onlineVersion.equals(currentVersion)) {
            text = "You're running the latest version: " + currentVersion;
        } else {
            text = "You're running " + currentVersion;
            text += "\nbut the latest is: " + onlineVersion;
        }
        Alert alert = new Alert(AlertType.INFORMATION, text);
        alert.setTitle("NMRFx Processor Version");
        alert.showAndWait();
    }

    private void showConsole(ActionEvent event) {
        MainApp.getConsoleController().show();
    }

    @FXML
    private void showPreferences(ActionEvent event) {
        if (preferencesController == null) {
            preferencesController = PreferencesController.create(stages.get(0));
        }
        if (preferencesController != null) {
            preferencesController.getStage().show();
        } else {
            System.out.println("Coudn't make controller");
        }
    }

    private void newGraphics(ActionEvent event) {
        FXMLController controller = FXMLController.create();
    }
<<<<<<< HEAD

    private void newServer(ActionEvent event) {
        int port = 8021;
        startSocketListener(port);
    }
=======
>>>>>>> 68a57a42

    @FXML
    void showDatasetsTable(ActionEvent event) {
        if (datasetController == null) {
            datasetController = DatasetsController.create();
            datasetController.setDatasetList(FXMLController.datasetList);
        }
        datasetController.getStage().show();
        datasetController.getStage().toFront();
    }

    void loadPeakLists() {
        PeakReader peakReader = new PeakReader();
        Dataset.datasets().stream().forEach(dataset -> {
            String canonFileName = dataset.getCanonicalFile();
            File canonFile = new File(canonFileName);
            if (canonFile.exists()) {
                int dotIndex = canonFileName.lastIndexOf(".");
                if (dotIndex != -1) {
                    String listFileName = canonFileName.substring(0, dotIndex) + ".xpk2";
                    File listFile = new File(listFileName);
                    String listName = listFile.getName();
                    dotIndex = listName.lastIndexOf('.');
                    listName = listName.substring(0, dotIndex);
                    if (PeakList.get(listName) == null) {
                        try {
                            peakReader.readXPK2Peaks(listFileName);
                        } catch (IOException ioE) {
                            ExceptionDialog dialog = new ExceptionDialog(ioE);
                            dialog.showAndWait();
                        }
                    }
                }
            }
        });
    }

    void showRunAbout() {
        RunAbout.create();
    }

    public static InteractiveInterpreter getInterpreter() {
        return interpreter;
    }

    public static ConsoleController getConsoleController() {
        return consoleController;
    }

    public static void setConsoleController(ConsoleController controller) {
        consoleController = controller;
    }

    public static void writeOutput(String string) {
        if (consoleController == null) {
            System.out.println(string);
        } else {
            consoleController.writeOutput(string);
        }
    }

    public static Project getActive() {
        return GUIProject.getActive();
    }

    private void loadProject() {
        DirectoryChooser chooser = new DirectoryChooser();
        chooser.setTitle("Project Chooser");
        File directoryFile = chooser.showDialog(null);
        if (directoryFile != null) {
            loadProject(directoryFile.toPath());
        }
    }

    private void loadProject(Path path) {
        if (path != null) {
            String projectName = path.getFileName().toString();
            GUIProject project = new GUIProject(projectName);
            try {
                project.loadGUIProject(path);
            } catch (IOException ex) {
                ExceptionDialog dialog = new ExceptionDialog(ex);
                dialog.showAndWait();
            }
        }

    }

    private void saveProjectAs() {
        FileChooser chooser = new FileChooser();
        chooser.setTitle("Project Creator");
        File directoryFile = chooser.showSaveDialog(null);
        if (directoryFile != null) {
            GUIProject activeProject = (GUIProject) getActive();
            if (activeProject != null) {
                GUIProject newProject = GUIProject.replace(appName, activeProject);

                try {
                    newProject.createProject(directoryFile.toPath());
                    newProject.saveProject();
                } catch (IOException ex) {
                    ExceptionDialog dialog = new ExceptionDialog(ex);
                    dialog.showAndWait();
                }
            }
        }

    }

    private void saveProject() {
        GUIProject project = (GUIProject) getActive();
        if (project.hasDirectory()) {
            try {
                project.saveProject();
            } catch (IOException ex) {
                ExceptionDialog dialog = new ExceptionDialog(ex);
                dialog.showAndWait();
            }
        }
    }

    @Override
    public void datasetAdded(Dataset dataset) {
        if (Platform.isFxApplicationThread()) {
            FXMLController.updateDatasetList();
        } else {
            Platform.runLater(() -> {
                FXMLController.updateDatasetList();
            }
            );
        }
    }

    @Override
    public void datasetModified(Dataset dataset) {
    }

    @Override
    public void datasetRemoved(Dataset dataset) {
        if (Platform.isFxApplicationThread()) {
            FXMLController.updateDatasetList();
        } else {
            Platform.runLater(() -> {
                FXMLController.updateDatasetList();
            }
            );
        }
    }

    @Override
    public void datasetRenamed(Dataset dataset) {
        if (Platform.isFxApplicationThread()) {
            FXMLController.updateDatasetList();
        } else {
            Platform.runLater(() -> {
                FXMLController.updateDatasetList();
            }
            );
        }
    }

    @FXML
    private void showAnalyzer(ActionEvent event) {
        if (analyzerController == null) {
            analyzerController = new AnalyzerController();
        }
        try {
            analyzerController.load();
        } catch (IOException ex) {
            ExceptionDialog dialog = new ExceptionDialog(ex);
            dialog.showAndWait();
        }
    }

    private void newServer(ActionEvent event) {
        server = NMRFxServer.create();
    }

    public static void setServer(NMRFxServer Server) {
        server = Server;
    }

    public void startServer(ActionEvent event) {
        int port = NMRFxServer.makePortFile(8021, true);
        startSocketListener(port);
    }

    public void startSocketListener(int port) {
        socketFunction = s -> invokeListenerFunction(s);
        Server.startServer(port, socketFunction);
    }

    void invokeListenerFunction(String s) {
        System.out.println("invoke " + s);
        String[] peakSplit = s.split("/");
        int showInd = Arrays.asList(peakSplit).indexOf("showpeak");
        int nameInd = peakSplit.length - 1 - showInd;
        if (nameInd == 2) {
            int numInd = nameInd - 1;
            GUIScripter.showPeak(peakSplit[nameInd] + "." + peakSplit[numInd]);
        } else if (nameInd == 1) {
            int numInd = nameInd;
            GUIScripter.showPeak(peakSplit[numInd]);
        }
    }
}<|MERGE_RESOLUTION|>--- conflicted
+++ resolved
@@ -460,14 +460,6 @@
     private void newGraphics(ActionEvent event) {
         FXMLController controller = FXMLController.create();
     }
-<<<<<<< HEAD
-
-    private void newServer(ActionEvent event) {
-        int port = 8021;
-        startSocketListener(port);
-    }
-=======
->>>>>>> 68a57a42
 
     @FXML
     void showDatasetsTable(ActionEvent event) {
