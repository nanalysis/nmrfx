--- conflicted
+++ resolved
@@ -152,13 +152,10 @@
         interpreter.exec("from pyproc import *\ninitLocal()\nfrom gscript import *\nnw=NMRFxWindowScripting()\nfrom dscript import *\nfrom pscript import *\nimport os");
         interpreter.set("argv", parameters.getRaw());
         interpreter.exec("parseArgs(argv)");
-<<<<<<< HEAD
-=======
         Dataset.addObserver(this);
         if (defaultFont == null) {
             loadFont();
         }
->>>>>>> c53870f6
     }
 
     public static boolean isMac() {
@@ -593,18 +590,6 @@
         }
     }
 
-<<<<<<< HEAD
-    @FXML
-    private void showAnalyzer(ActionEvent event) {
-        if (analyzerController == null) {
-            analyzerController = new AnalyzerController();
-        }
-        try {
-            analyzerController.load();
-        } catch (IOException ex) {
-            ExceptionDialog dialog = new ExceptionDialog(ex);
-            dialog.showAndWait();
-=======
     @Override
     public void datasetAdded(Dataset dataset) {
         if (Platform.isFxApplicationThread()) {
@@ -642,7 +627,6 @@
                 FXMLController.updateDatasetList();
             }
             );
->>>>>>> c53870f6
         }
     }
 
