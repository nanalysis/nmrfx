/*
 * CoMD/NMR Software : A Program for Analyzing NMR Dynamics Data
 * Copyright (C) 2018-2019 Bruce A Johnson
 *
 * This program is free software: you can redistribute it and/or modify
 * it under the terms of the GNU General Public License as published by
 * the Free Software Foundation, either version 3 of the License, or
 * (at your option) any later version.
 *
 * This program is distributed in the hope that it will be useful,
 * but WITHOUT ANY WARRANTY; without even the implied warranty of
 * MERCHANTABILITY or FITNESS FOR A PARTICULAR PURPOSE.  See the
 * GNU General Public License for more details.
 *
 * You should have received a copy of the GNU General Public License
 * along with this program.  If not, see <http://www.gnu.org/licenses/>.
 */
package org.nmrfx.processor.gui;

import java.io.IOException;
import java.io.OutputStream;
import java.io.PrintStream;
import java.net.URL;
<<<<<<< HEAD
import java.util.ArrayList;
import java.util.ResourceBundle;
import javafx.application.Platform;
=======
import java.util.Optional;
import java.util.ResourceBundle;

import javafx.application.Platform;
import javafx.event.ActionEvent;
>>>>>>> d7e27936
import javafx.event.EventHandler;
import javafx.fxml.FXML;
import javafx.fxml.FXMLLoader;
import javafx.fxml.Initializable;
import javafx.geometry.Rectangle2D;
import javafx.scene.Scene;
<<<<<<< HEAD

import javafx.scene.control.TextArea;
import javafx.scene.input.KeyCode;
import javafx.scene.input.KeyEvent;
import javafx.scene.layout.Pane;
import javafx.stage.Screen;
import javafx.stage.Stage;
import javafx.stage.StageStyle;
import org.python.util.InteractiveInterpreter;
=======
import javafx.scene.control.Alert;
import javafx.scene.control.Button;
import javafx.scene.control.ButtonType;
import javafx.scene.control.ToggleButton;
import javafx.scene.layout.Pane;
import javafx.scene.text.Font;
import javafx.stage.*;
import org.fxmisc.richtext.InlineCssTextArea;
import org.python.util.InteractiveInterpreter;
import org.renjin.parser.RParser;
import org.renjin.sexp.Environment;
import org.renjin.sexp.SEXP;
import org.renjin.studiofx.StudioSession;
import org.renjin.studiofx.console.ConsoleFx;
import static org.nmrfx.utils.GUIUtils.affirm;
>>>>>>> d7e27936

/**
 * This class extends from OutputStream to redirect output to a TextArea
 *
 * @author Martha Beckwith
 *
 */
public class ConsoleController extends OutputStream implements Initializable {

    @FXML
    private TextArea textArea;
    Stage stage;
    ArrayList<String> history = new ArrayList<>();
    InteractiveInterpreter interpreter = MainApp.getInterpreter();
    int historyInd = 0;
    KeyCode prevKey = null;

//    public ConsoleRedirect(TextArea textArea) {
//        this.textArea = textArea;
//    }
    public void initialize(URL url, ResourceBundle rb) {
        initializeConsole();
        MainApp.setConsoleController(this);
    }

    public static ConsoleController create() {
        FXMLLoader loader = new FXMLLoader(FXMLController.class.getResource("/fxml/ConsoleScene.fxml"));
        ConsoleController controller = null;
        Stage stage = new Stage(StageStyle.DECORATED);

        try {
            Scene scene = new Scene((Pane) loader.load());
            stage.setScene(scene);
//            scene.getStylesheets().add("/styles/consolescene.css");

            controller = loader.<ConsoleController>getController();
            controller.stage = stage;
            stage.setTitle("CoMD/NMR Console");
            stage.show();
            Screen screen = Screen.getPrimary();
            Rectangle2D screenSize = screen.getBounds();
            stage.toFront();
            stage.setY(screenSize.getHeight() - stage.getHeight());
            ConsoleController consoleController = controller;
            stage.setOnCloseRequest(consoleController.close);
        } catch (IOException ioE) {
            ioE.printStackTrace();
            System.out.println(ioE.getMessage());
        }

        return controller;

    }

    public void initializeConsole() {

        textArea.setEditable(true);
        textArea.setOnKeyPressed(new EventHandler<KeyEvent>() {
            @Override
            public void handle(KeyEvent keyEvent) {
                consoleInteraction(keyEvent);
            }
        });
        textArea.setOnKeyReleased(new EventHandler<KeyEvent>() {
            @Override
            public void handle(KeyEvent keyEvent) {
                KeyCode code = keyEvent.getCode();
                if (code == KeyCode.ENTER || code == KeyCode.UP || code == KeyCode.DOWN) {
                    textArea.positionCaret(textArea.getText().lastIndexOf(">") + 2);
                }
            }
        });

        PrintStream printStream = new PrintStream(this);
        // re-assigns standard output stream and error output stream
        System.setOut(printStream);
        System.setErr(printStream);

        interpreter.setOut(printStream);
        interpreter.setErr(printStream);

        textArea.appendText("> ");

<<<<<<< HEAD
    }
=======
    EventHandler<WindowEvent> close = event -> {
        if (affirm("Are you sure you want to exit?")) {
            Platform.exit();
            System.exit(0);
        } else {
            event.consume();
        }
    };
>>>>>>> d7e27936

    public void write(String text) {
        if (Platform.isFxApplicationThread()) {
            textArea.appendText(text);
            // scrolls the text area to the end of data
            //textArea.positionCaret(String.valueOf((char)b).length());
            textArea.appendText("");
        } else {
            Platform.runLater(() -> {
                textArea.appendText(text);
                // scrolls the text area to the end of data
                //textArea.positionCaret(String.valueOf((char)b).length());
                textArea.appendText("");
            });
        }
    }

    @Override
    public void write(int b) throws IOException {
        // redirects data to the text area
        if (Platform.isFxApplicationThread()) {
            textArea.appendText(String.valueOf((char) b));
            // scrolls the text area to the end of data
            //textArea.positionCaret(String.valueOf((char)b).length());
            textArea.appendText("");
        } else {
            Platform.runLater(() -> {
                textArea.appendText(String.valueOf((char) b));
                // scrolls the text area to the end of data
                //textArea.positionCaret(String.valueOf((char)b).length());
                textArea.appendText("");
            });
        }
    }

    public void clearConsole() {
        textArea.setText("> ");
    }

    public void close() {
        stage.hide();
    }

    public void show() {
        stage.show();
        stage.toFront();
    }

    public void consoleInteraction(KeyEvent keyEvent) {
        KeyCode key = keyEvent.getCode();
        String text = textArea.getText();
        int lastLineStart = text.lastIndexOf(">") + 2;
        int lastLineEnd = textArea.getLength();
        String lastLine = text.substring(lastLineStart - 2, lastLineEnd).trim();
        String typed = text.substring(lastLineStart).trim();
        if (key == KeyCode.ENTER & lastLine.equals("> " + typed)) {
            history.add(typed);
            historyInd = history.size();
            if (history.size() == 1 || prevKey == KeyCode.UP || prevKey == KeyCode.DOWN) {
                textArea.appendText("\n");
            }
            interpreter.runsource(typed);
            textArea.appendText("> ");
        } else if (key == KeyCode.ENTER & typed.equals("")) {
            textArea.appendText("> ");
        } else if (key == KeyCode.UP) {
            if (history.size() > 0) {
                prevKey = key;
                historyInd -= 1;
                if (historyInd < 0) {
                    historyInd = 0;
                }
                String command = history.get(historyInd);
                textArea.replaceText(lastLineStart, lastLineEnd, command);
            }
        } else if (key == KeyCode.DOWN) {
            if (history.size() > 0) {
                prevKey = key;
                historyInd += 1;
                if (historyInd > history.size() - 1) {
                    historyInd = history.size() - 1;
                }
                String command = history.get(historyInd);
                textArea.replaceText(lastLineStart, lastLineEnd, command);
            }
        } else if (key == KeyCode.ALPHANUMERIC || key == KeyCode.DIGIT0) {
            prevKey = key;
        }
    }
}<|MERGE_RESOLUTION|>--- conflicted
+++ resolved
@@ -21,24 +21,15 @@
 import java.io.OutputStream;
 import java.io.PrintStream;
 import java.net.URL;
-<<<<<<< HEAD
 import java.util.ArrayList;
 import java.util.ResourceBundle;
 import javafx.application.Platform;
-=======
-import java.util.Optional;
-import java.util.ResourceBundle;
-
-import javafx.application.Platform;
-import javafx.event.ActionEvent;
->>>>>>> d7e27936
 import javafx.event.EventHandler;
 import javafx.fxml.FXML;
 import javafx.fxml.FXMLLoader;
 import javafx.fxml.Initializable;
 import javafx.geometry.Rectangle2D;
 import javafx.scene.Scene;
-<<<<<<< HEAD
 
 import javafx.scene.control.TextArea;
 import javafx.scene.input.KeyCode;
@@ -48,23 +39,6 @@
 import javafx.stage.Stage;
 import javafx.stage.StageStyle;
 import org.python.util.InteractiveInterpreter;
-=======
-import javafx.scene.control.Alert;
-import javafx.scene.control.Button;
-import javafx.scene.control.ButtonType;
-import javafx.scene.control.ToggleButton;
-import javafx.scene.layout.Pane;
-import javafx.scene.text.Font;
-import javafx.stage.*;
-import org.fxmisc.richtext.InlineCssTextArea;
-import org.python.util.InteractiveInterpreter;
-import org.renjin.parser.RParser;
-import org.renjin.sexp.Environment;
-import org.renjin.sexp.SEXP;
-import org.renjin.studiofx.StudioSession;
-import org.renjin.studiofx.console.ConsoleFx;
-import static org.nmrfx.utils.GUIUtils.affirm;
->>>>>>> d7e27936
 
 /**
  * This class extends from OutputStream to redirect output to a TextArea
@@ -148,18 +122,7 @@
 
         textArea.appendText("> ");
 
-<<<<<<< HEAD
-    }
-=======
-    EventHandler<WindowEvent> close = event -> {
-        if (affirm("Are you sure you want to exit?")) {
-            Platform.exit();
-            System.exit(0);
-        } else {
-            event.consume();
-        }
-    };
->>>>>>> d7e27936
+    }
 
     public void write(String text) {
         if (Platform.isFxApplicationThread()) {
