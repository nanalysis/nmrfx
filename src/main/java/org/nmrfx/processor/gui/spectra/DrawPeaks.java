--- conflicted
+++ resolved
@@ -52,10 +52,7 @@
 import org.nmrfx.processor.datasets.peaks.AbsMultipletComponent;
 import org.nmrfx.processor.datasets.peaks.Peak.Corner;
 import org.nmrfx.processor.datasets.peaks.PeakDim;
-<<<<<<< HEAD
 import org.nmrfx.processor.datasets.peaks.TreeLine;
-=======
->>>>>>> d7e27936
 import org.nmrfx.processor.gui.utils.GUIColorUtils;
 
 /**
@@ -1007,13 +1004,9 @@
 
         float xM = (float) multiplet.getCenter();
         float yM = (float) multiplet.getMax();
-<<<<<<< HEAD
         ArrayList<TreeLine> lines = multiplet.getSplittingGraph();
-=======
         double range = yAxis.getRange();
         yM += range * frOffset;
-        ArrayList<Line2D> lines = multiplet.getSplittingGraph();
->>>>>>> d7e27936
         double max = 0.0;
         treeOn = true;
         boolean generic = multiplet.isGenericMultiplet();
