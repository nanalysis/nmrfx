--- conflicted
+++ resolved
@@ -198,11 +198,7 @@
             updatePeakListMenu();
         };
 
-<<<<<<< HEAD
         Project.getActive().addPeakListListener(mapChangeListener);
-=======
-        MainApp.addPeakListListener(mapChangeListener);
->>>>>>> c53870f6
 
     }
 
