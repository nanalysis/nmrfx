--- conflicted
+++ resolved
@@ -379,11 +379,7 @@
         MapChangeListener<String, PeakList> mapChangeListener = (MapChangeListener.Change<? extends String, ? extends PeakList> change) -> {
             purgeInvalidPeakListAttributes();
         };
-<<<<<<< HEAD
         Project.getActive().addPeakListListener(mapChangeListener);
-=======
-        MainApp.addPeakListListener(mapChangeListener);
->>>>>>> c53870f6
         keyBindings = new KeyBindings(this);
         mouseBindings = new MouseBindings(this);
         gestureBindings = new GestureBindings(this);
