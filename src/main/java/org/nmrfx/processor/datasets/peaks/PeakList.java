--- conflicted
+++ resolved
@@ -94,15 +94,12 @@
     /**
      *
      */
-<<<<<<< HEAD
     public static Map<String, PeakList> peakListTable = new LinkedHashMap<>();
 
 
     /**
      *
      */
-=======
->>>>>>> e4bc5510
     public static PeakList clusterOrigin = null;
     private String listName;
 
