/*
 * NMRFx Processor : A Program for Processing NMR Data 
 * Copyright (C) 2004-2017 One Moon Scientific, Inc., Westfield, N.J., USA
 *
 * This program is free software: you can redistribute it and/or modify
 * it under the terms of the GNU General Public License as published by
 * the Free Software Foundation, either version 3 of the License, or
 * (at your option) any later version.
 *
 * This program is distributed in the hope that it will be useful,
 * but WITHOUT ANY WARRANTY; without even the implied warranty of
 * MERCHANTABILITY or FITNESS FOR A PARTICULAR PURPOSE.  See the
 * GNU General Public License for more details.
 *
 * You should have received a copy of the GNU General Public License
 * along with this program.  If not, see <http://www.gnu.org/licenses/>.
 */
package org.nmrfx.processor.datasets.peaks;

import org.nmrfx.processor.datasets.Dataset;
import org.nmrfx.processor.utilities.Format;
import java.io.IOException;

import java.util.*;
import static java.util.Comparator.comparing;
import java.util.function.Function;
import java.util.logging.Level;
import java.util.logging.Logger;
import org.nmrfx.processor.datasets.RegionData;
import org.nmrfx.processor.utilities.ColorUtil;

public class Peak implements Comparable, PeakOrMulti {

    static String peakStrings[] = {
        "_Peak.ID",
        "_Peak.Figure_of_merit",
        "_Peak.Details",
        "_Peak.Type",
        "_Peak.Status",
        "_Peak.Color",
        "_Peak.Flag",
        "_Peak.Label_corner",};
    static String peakGeneralCharStrings[] = {
        "_Peak_general_char.Peak_ID",
        "_Peak_general_char.Intensity_val",
        "_Peak_general_char.Intensity_val_err",
        "_Peak_general_char.Measurement_method",};
    static String peakCharStrings[] = {
        "_Peak_char.Peak_ID",
        "_Peak_char.Peak_contribution_ID",
        "_Peak_char.Spectral_dim_ID",
        "_Peak_char.Chem_shift_val",
        "_Peak_char.Chem_shift_val_err",
        "_Peak_char.Bounding_box_val",
        "_Peak_char.Bounding_box_val_err",
        "_Peak_char.Line_width_val",
        "_Peak_char.Line_width_val_err",
        "_Peak_char.Phase_val",
        "_Peak_char.Phase_val_err",
        "_Peak_char.Decay_rate_val",
        "_Peak_char.Decay_rate_val_err",
        "_Peak_char.Derivation_method_ID",
        "_Peak_char.Peak_error",
        "_Peak_char.Detail",
        "_Peak_char.Coupling_detail",
        "_Peak_char.Frozen"};

    static String spectralTransitionStrings[] = {
        "_Spectral_transition.ID",
        "_Spectral_transition.Peak_ID",
        "_Spectral_transition.Figure_of_merit",
        "_Spectral_transition.Details",};

    static String spectralTransitionGeneralCharStrings[] = {
        "_Spectral_transition_general_char.Spectral_transition_ID",
        "_Spectral_transition_general_char.Peak_ID",
        "_Spectral_transition_general_char.Intensity_val",
        "_Spectral_transition_general_char.Intensity_val_err",
        "_Spectral_transition_general_char.Measurement_method",};

    static String spectralTransitionCharStrings[] = {
        "_Spectral_transition_char.Spectral_transition_ID",
        "_Spectral_transition_char.Peak_ID",
        "_Spectral_transition_char.Spectral_dim_ID",
        "_Spectral_transition_char.Chem_shift_val",
        "_Spectral_transition_char.Chem_shift_val_err",
        "_Spectral_transition_char.Bounding_box_val",
        "_Spectral_transition_char.Bounding_box_val_err",
        "_Spectral_transition_char.Line_width_val",
        "_Spectral_transition_char.Line_width_val_err",
        "_Spectral_transition_char.Phase_val",
        "_Spectral_transition_char.Phase_val_err",
        "_Spectral_transition_char.Decay_rate_val",
        "_Spectral_transition_char.Decay_rate_val_err",
        "_Spectral_transition_char.Derivation_method_ID",};

    static String peakComplexCouplingStrings[] = {
        "_Peak_complex_multiplet.ID",
        "_Peak_complex_multiplet.Peak_ID",
        "_Peak_complex_multiplet.Spectral_dim_ID",
        "_Peak_complex_multiplet.Multiplet_component_ID",
        "_Peak_complex_multiplet.Offset_val",
        "_Peak_complex_multiplet.Offset_val_err",
        "_Peak_complex_multiplet.Intensity_val",
        "_Peak_complex_multiplet.Intensity_val_err",
        "_Peak_complex_multiplet.Volume_val",
        "_Peak_complex_multiplet.Volume_val_err",
        "_Peak_complex_multiplet.Line_width_val",
        "_Peak_complex_multiplet.Line_width_val_err"};
    static String peakCouplingPatternStrings[] = {
        "_Peak_coupling.ID",
        "_Peak_coupling.Peak_ID",
        "_Peak_coupling.Spectral_dim_ID",
        "_Peak_coupling.Multiplet_component_ID",
        "_Peak_coupling.Type",
        "_Peak_coupling.Coupling_val",
        "_Peak_coupling.Coupling_val_err",
        "_Peak_coupling.Strong_coupling_effect_val",
        "_Peak_coupling.Strong_coupling_effect_err",
        "_Peak_coupling.Intensity_val",
        "_Peak_coupling.Intensity_val_err",
        "_Peak_coupling.Partner_Peak_coupling_ID"
    };
    static final public int NFLAGS = 16;
    static final public int COMPOUND = 1;
    static final public int MINOR = 2;
    static final public int SOLVENT = 4;
    static final public int ARTIFACT = 8;
    static final public int IMPURITY = 16;
    static final public int CHEMSHIFT_REF = 32;
    static final public int QUANTITY_REF = 64;
    static final public int COMBO_REF = 128;
    static final public int WATER = 256;
    static final private int N_TYPES = 9;
    static private String[] peakTypes = new String[N_TYPES];

    static final public int[][] FREEZE_COLORS = {{255, 165, 0}, {255, 0, 255}, {255, 0, 0}};
<<<<<<< HEAD

=======
>>>>>>> a5be9d00

    static {
        int j = 1;

        for (int i = 0; i < N_TYPES; i++) {
            peakTypes[i] = typeToString(j);
            j *= 2;
        }
    }
    private float figureOfMerit = 1.0f;
    private boolean valid = true;
    private int idNum;
    private int index = -1;
    private float volume1;
    private float volume1Err;
    private float intensity;
    private float intensityErr;
    private float volume2;
    private float volume2Err;
    private int type = COMPOUND;
    private int status;
    private int[] colorArray = null;
<<<<<<< HEAD

=======
>>>>>>> a5be9d00
    private String comment;
    private boolean[] flag;
    private Optional<double[][]> measures = Optional.empty();
    public PeakDim[] peakDims;
    private Corner corner = new Corner("ne");
    public PeakList peakList;

    public Peak(int nDim) {
        peakDims = new PeakDim[nDim];
        flag = new boolean[NFLAGS];
        setComment("");
        for (int i = 0; i < NFLAGS; i++) {
            setFlag(i, false);
        }
        for (int i = 0; i < nDim; i++) {
            peakDims[i] = new PeakDim(this, i);
        }
        setStatus(0);
    }

    public Peak(PeakList peakList, int nDim) {
        this(nDim);
        this.peakList = peakList;
        idNum = peakList.idLast + 1;
        peakList.idLast += 1;
    }

    @Override
    public String toString() {
        return getName();
    }

    public class Corner {

        private final double x;
        private final double y;
        private final char[] cornerChars;

        Corner(double x, double y) {
            this.x = x;
            this.y = y;
            cornerChars = null;
        }

        Corner(char[] cornerChars) {
            x = 0;
            y = 0;
            this.cornerChars = new char[2];
            if ((cornerChars == null) || (cornerChars.length != 2)) {
                this.cornerChars[0] = 'n';
                this.cornerChars[1] = 'e';
            } else {
                this.cornerChars[0] = cornerChars[0];
                this.cornerChars[1] = cornerChars[1];
            }
        }

        Corner(String cornerStr) {
            x = 0;
            y = 0;
            this.cornerChars = new char[2];
            if ((cornerStr == null) || (cornerStr.length() != 2)) {
                this.cornerChars[0] = 'n';
                this.cornerChars[1] = 'e';
            } else {
                this.cornerChars[0] = cornerStr.charAt(0);
                this.cornerChars[1] = cornerStr.charAt(1);
            }

        }

        @Override
        public String toString() {
            String stringRep;
            if (cornerChars != null) {
                stringRep = cornerChars[0] + "" + cornerChars[1];
            } else {
                stringRep = Format.format2(x) + " " + Format.format2(y);
            }
            return stringRep;
        }

        public String toFracString() {
            String stringRep;
            if (cornerChars != null) {
                double[] xy = getPosition(0.5, -0.5, 0.5, -0.5);
                stringRep = Format.format2(xy[0]) + " " + Format.format2(xy[1]);
            } else {
                stringRep = Format.format2(x) + " " + Format.format2(y);
            }
            return stringRep;
        }

        public double[] getPosition(double px1, double py1, double px2, double py2) {
            double[] position = new double[2];
            if (cornerChars != null) {
                switch (cornerChars[0]) {
                    case 'n':
                        position[1] = py2;
                        break;
                    case ' ':
                        position[1] = (py2 + py1) / 2.0;
                        break;
                    default:
                        position[1] = py1;
                        break;
                }

                switch (cornerChars[1]) {
                    case 'e':
                        position[0] = px2;
                        break;
                    case ' ':
                        position[0] = (px1 + px2) / 2.0;
                        break;
                    default:
                        position[0] = px1;
                        break;
                }
            } else {
                position[0] = Math.abs(px2 - px1) * x + ((px1 + px2) / 2);
                position[1] = Math.abs(py2 - py1) * y + ((py1 + py2) / 2);

            }
            return position;
        }

        public double[] getPosition() {
            double[] position = new double[2];
            if (cornerChars != null) {
                switch (cornerChars[0]) {
                    case 'n':
                        position[1] = -0.5;
                        break;
                    case ' ':
                        position[1] = 0.0;
                        break;
                    default:
                        position[1] = 0.5;
                        break;
                }

                switch (cornerChars[1]) {
                    case 'e':
                        position[0] = 0.5;
                        break;
                    case ' ':
                        position[0] = 0.0;
                        break;
                    default:
                        position[0] = -0.5;
                        break;
                }
            } else {
                position[0] = x;
                position[1] = y;

            }
            return position;
        }

        public char[] getAnchor(double px1, double py1, double px2, double py2) {
            char[] anchor = new char[2];
            if (cornerChars != null) {
                switch (cornerChars[0]) {
                    case 'n':
                        anchor[0] = 's';
                        break;
                    case ' ':
                        anchor[0] = ' ';
                        break;
                    default:
                        anchor[0] = 'n';
                        break;
                }

                switch (cornerChars[1]) {
                    case 'e':
                        anchor[1] = 'w';
                        break;
                    case ' ':
                        anchor[1] = ' ';
                        break;
                    default:
                        anchor[1] = 'e';
                        break;
                }
            } else {
                if (y < -0.25) {
                    anchor[0] = 's';
                } else if (y < 0.25) {
                    anchor[0] = ' ';
                } else {
                    anchor[0] = 'n';
                }

                if (x < -0.25) {
                    anchor[1] = 'w';
                } else if (x < 0.25) {
                    anchor[1] = ' ';
                } else {
                    anchor[1] = 'e';
                }

            }
            return anchor;
        }
    }

    public Peak copy() {
        Peak newPeak = new Peak(peakDims.length);
        newPeak.figureOfMerit = figureOfMerit;
        newPeak.valid = valid;
        newPeak.volume1 = volume1;
        newPeak.intensity = intensity;
        newPeak.volume2 = volume2;
        newPeak.volume1Err = volume1Err;
        newPeak.intensityErr = intensityErr;
        newPeak.volume2Err = volume2Err;
        newPeak.type = type;
        newPeak.status = status;
        newPeak.comment = comment;
        newPeak.flag = flag.clone();
        newPeak.corner = new Corner(corner.cornerChars);
        for (int i = 0; i < peakDims.length; i++) {
            peakDims[i].copyTo(newPeak.peakDims[i]);
        }
        return newPeak;
    }

    public Peak copyTo(Peak targetPeak) {
        targetPeak.figureOfMerit = figureOfMerit;
        targetPeak.valid = valid;
        targetPeak.volume1 = volume1;
        targetPeak.intensity = intensity;
        targetPeak.volume2 = volume2;
        targetPeak.volume1Err = volume1Err;
        targetPeak.intensityErr = intensityErr;
        targetPeak.volume2Err = volume2Err;
        targetPeak.type = type;
        targetPeak.status = status;
        targetPeak.comment = comment;
        targetPeak.flag = flag.clone();
        targetPeak.corner = new Corner(corner.cornerChars);
        for (int i = 0; i < peakDims.length; i++) {
            peakDims[i].copyTo(targetPeak.peakDims[i]);
        }
        return targetPeak;
    }

    public Peak copy(PeakList peakList) {
        Peak newPeak = new Peak(peakList, peakDims.length);
        newPeak.figureOfMerit = figureOfMerit;
        newPeak.valid = valid;
        newPeak.volume1 = volume1;
        newPeak.intensity = intensity;
        newPeak.volume2 = volume2;
        newPeak.volume1Err = volume1Err;
        newPeak.intensityErr = intensityErr;
        newPeak.volume2Err = volume2Err;
        newPeak.type = type;
        newPeak.status = status;
        newPeak.comment = comment;
        newPeak.flag = flag.clone();
        newPeak.corner = new Corner(corner.cornerChars);
        for (int i = 0; i < peakDims.length; i++) {
            newPeak.peakDims[i] = peakDims[i].copy(newPeak);
        }
        return newPeak;
    }

    public void copyLabels(Peak newPeak) {
        for (int i = 0; i < peakDims.length; i++) {
            peakDims[i].copyLabels(newPeak.peakDims[i]);
        }
    }

    @Override
    public int compareTo(Object o) {
        int result = 1;
        if (o instanceof Peak) {
            Peak peak2 = (Peak) o;
            result = peakList.getName().compareTo(peak2.peakList.getName());
            if (result == 0) {
                if (idNum > peak2.idNum) {
                    result = 1;
                } else if (idNum < peak2.idNum) {
                    result = -1;
                } else {
                    result = 0;
                }
            }
        }
        return result;
    }

    void peakUpdated(Object object) {
        if (peakList != null) {
            peakList.peakListUpdated(this);
        }
    }

    public static String[] getSTAR3Strings() {
        return peakStrings;
    }

    public static String[] getSTAR3GeneralCharStrings() {
        return peakGeneralCharStrings;
    }

    public static String[] getSTAR3CharStrings() {
        return peakCharStrings;
    }

    public static String[] getSTAR3SpectralTransitionStrings() {
        return spectralTransitionStrings;
    }

    public static String[] getSTAR3SpectralTransitionGeneralCharStrings() {
        return spectralTransitionGeneralCharStrings;
    }

    public static String[] getSTAR3SpectralTransitionCharStrings() {
        return spectralTransitionCharStrings;
    }

    public static String[] getSTAR3ComplexCouplingStrings() {
        return peakComplexCouplingStrings;
    }

    public static String[] getSTAR3CouplingPatternStrings() {
        return peakCouplingPatternStrings;
    }

    public static String[] getPeakTypes() {
        return peakTypes;
    }

    @Override
    public boolean isValid() {
        return valid;
    }

    @Override
    public PeakList getPeakList() {
        return peakList;
    }

    public void markDeleted() {
        valid = false;

        for (PeakDim peakDim : peakDims) {
            peakDim.remove();
        }

    }

    public String getName() {
        return peakList.getName() + "." + getIdNum();
    }

    public int getNDim() {
        return peakList.nDim;
    }

    public PeakDim[] getPeakDims() {
        return peakDims;
    }

    public PeakDim getPeakDim(int iDim) throws IllegalArgumentException {
        PeakDim iPeakDim = null;
        if ((iDim >= 0) && (iDim < peakList.nDim)) {
            iPeakDim = peakDims[iDim];
        }
        if (iPeakDim == null) {
            throw new IllegalArgumentException("Invalid peak dimension \"" + iDim + "\"");
        }
        return iPeakDim;
    }

    public PeakDim getPeakDim(String label) {
        PeakDim matchDim = null;

        for (int i = 0; i < peakList.nDim; i++) {
            if (peakList.getSpectralDim(i).getDimName().equals(label)) {
                matchDim = peakDims[i];
            }
        }

        return matchDim;
    }

    public void initPeakDimContribs() {
        for (PeakDim peakDim : peakDims) {
            peakDim.initResonance();
        }
    }

    /**
     * Get the boundaries, center and widths of the region of a peak in a
     * specified dataset. The indices of the arrays containing this information
     * are the dataset dimensions. So p[0][0] and p[0][1] will contain borders
     * of the peak along dimension 0 of the dataset, which may be a different
     * dimension than dimension 0 of the peak.
     *
     * @param theFile The dataset to use for translating ppm to pts
     * @param pdim An integer mapping of peak dimension to dataset dimension.
     * For example, pdim[0] contains the dataset dimension that corresponds to
     * peak dimension 0.
     * @param p Two-dimensional pre-allocated array of int that will contain the
     * boundaries of the peak dimension. The boundaries are determined by the
     * peak foot print (bounds).
     * @param cpt Array of ints specifying the center of the peak region.
     * @param width Array of doubles containing the widths of the peak in units
     * of dataset points. The width is determined by the peak linewidth
     */
    public void getPeakRegion(Dataset theFile, int[] pdim, int[][] p,
            int[] cpt, double[] width) {
        double p1;
        double p2;
        double p1d;
        double p2d;

        for (int i = 0; i < peakList.nDim; i++) {
            double pc = peakDims[i].getChemShiftValue();

            p1 = pc + Math.abs(peakDims[i].getBoundsValue()) / 2;
            p[pdim[i]][0] = theFile.ppmToFoldedPoint(pdim[i], p1);

            p2 = pc - Math.abs(peakDims[i].getBoundsValue()) / 2;
            p[pdim[i]][1] = theFile.ppmToFoldedPoint(pdim[i], p2);
//            System.out.println(i + " " + pdim[i] + " " + p1 + " " + p[pdim[i]][0] + " " + p2 + " " + p[pdim[i]][1]);
            cpt[pdim[i]] = theFile.ppmToFoldedPoint(pdim[i], pc);

            p1 = peakDims[i].getChemShiftValue() + (Math.abs(peakDims[i].getLineWidthValue()) / 2.0);
            p1d = theFile.ppmToDPoint(pdim[i], p1);
            p2 = peakDims[i].getChemShiftValue() - (Math.abs(peakDims[i].getLineWidthValue()) / 2.0);
            p2d = theFile.ppmToDPoint(pdim[i], p2);
            width[pdim[i]] = Math.abs(p2d - p1d);
        }
    }

    void fold(int iDim, String foldDir)
            throws IllegalArgumentException {
        int iUpDown = 0;

        switch (foldDir) {
            case "up":
                iUpDown = 1;
                break;
            case "down":
                iUpDown = -1;
                break;
            default:
                throw new IllegalArgumentException(
                        "nv_peak fold: Invalid direction " + foldDir);
        }

        peakDims[iDim].setChemShiftValueNoCheck((float) (peakDims[iDim].getChemShiftValue()
                + ((iUpDown * peakList.getSpectralDim(iDim).getSw()) / peakList.getSpectralDim(iDim).getSf())));
    }

    public double[] measurePeak(Dataset dataset, int[] pdim, int[] planes, Function<RegionData, Double> f, String mode) throws IOException {
        RegionData regionData = analyzePeakRegion(dataset, planes, pdim);
        double value = f.apply(regionData);
        Double noise = dataset.getNoiseLevel();
        double err = 0.0;
        if (noise != null) {
            int nPoints = regionData.getNpoints(mode);
            err = nPoints == 1 ? noise.floatValue() : Math.sqrt(nPoints) * noise.floatValue();
        }
        double[] result = {value, err};
        return result;
    }

    public void setMeasures(double[][] values) {
        measures = Optional.of(values);
    }

    public Optional<double[][]> getMeasures() {
        return measures;
    }

    public void quantifyPeak(Dataset dataset, int[] pdim, Function<RegionData, Double> f, String mode) throws IOException, IllegalArgumentException {
        int[] planes = new int[0];
        RegionData regionData = analyzePeakRegion(dataset, planes, pdim);
        double value = f.apply(regionData);
        if (mode.contains("volume")) {
            volume1 = (float) value;
            Double noise = dataset.getNoiseLevel();
            if (noise != null) {
                int nPoints = mode.equals("evolume") ? regionData.getNEllipticalPoints() : regionData.getNpoints();
                volume1Err = (float) Math.sqrt(nPoints) * noise.floatValue();
            }
        } else {
            intensity = (float) value;
            Double noise = dataset.getNoiseLevel();
            if (noise != null) {
                intensityErr = noise.floatValue();
            }
        }
    }

    public static Function<RegionData, Double> getMeasureFunction(String mode) {
        Function<RegionData, Double> f;
        switch (mode) {
            case "center":
                f = RegionData::getCenter;
                break;
            case "jitter":
                f = RegionData::getJitter;
                break;
            case "max":
                f = RegionData::getMax;
                break;
            case "min":
                f = RegionData::getMin;
                break;
            case "extreme":
                f = RegionData::getExtreme;
                break;
            case "volume":
                f = RegionData::getVolume_r;
                break;
            case "evolume":
                f = RegionData::getVolume_e;
                break;
            case "tvolume":
                f = RegionData::getVolume_t;
                break;
            default:
                f = null;
        }
        return f;
    }

    public void tweak(Dataset dataset, int[] pdim, int[] planes) throws IOException {
        RegionData regionData = analyzePeakRegion(dataset, planes, pdim);
        double[] maxPoint = regionData.getMaxDPoint();
        for (int i = 0; i < peakDims.length; i++) {
            PeakDim tweakDim = peakDims[i];
            if (!tweakDim.isFrozen()) {
                //int iDim = regionData
                double position = dataset.pointToPPM(pdim[i], maxPoint[pdim[i]]);
                tweakDim.setChemShiftValue((float) position);
            }
        }
    }

    public RegionData analyze() throws IOException {
        Dataset dataset = Dataset.getDataset(getPeakList().getDatasetName());
        if (dataset == null) {
            throw new IllegalArgumentException("No dataset");
        }
        return analyze(dataset);
    }

    public RegionData analyze(Dataset dataset) throws IOException {
        int[] planes = new int[0];
        return analyzePeakRegion(dataset, planes);
    }

    public RegionData analyzePeakRegion(Dataset theFile, int[] planes)
            throws IOException {
        int dataDim = theFile.getNDim();
        if (dataDim != (peakList.nDim + planes.length)) {
            throw new IllegalArgumentException("Number of peak list dimensions not equal to number of dataset dimensions");
        }
        int[] pdim = peakList.getDimsForDataset(theFile);
        return analyzePeakRegion(theFile, planes, pdim);
    }

    public RegionData analyzePeakRegion(Dataset theFile, int[] planes, int[] pdim)
            throws IOException {
        int dataDim = theFile.getNDim();
        int[][] p = new int[dataDim][2];
        int[] cpt = new int[dataDim];
        double[] width = new double[dataDim];
        int[] dim = new int[dataDim];

        if (dataDim != (peakList.nDim + planes.length)) {
            throw new IllegalArgumentException("Number of peak list dimensions not equal to number of dataset dimensions");
        }

        int k = 0;
        getPeakRegion(theFile, pdim, p, cpt, width);

        for (int i = 0; i < dataDim; i++) {
            dim[i] = i;

            boolean ok = false;

            for (int j = 0; j < peakList.nDim; j++) {
                if (pdim[j] == i) {
                    ok = true;
                }
            }

            if (!ok) {
                cpt[i] = p[i][1] = p[i][0] = planes[k];
                width[i] = 0.0;
                k++;
            }
        }

        RegionData regionData = theFile.analyzeRegion(p, cpt, width, dim);
        return regionData;
    }

    public int getClusterOriginPeakID(int searchDim) {
        int origin = -1;
        int nDim = getNDim();
        int startDim = searchDim;
        int lastDim = searchDim;
        if (searchDim < 0) {
            startDim = 0;
            lastDim = nDim - 1;
        }
        if (PeakList.clusterOrigin != null) {
            for (int iDim = startDim; iDim <= lastDim; iDim++) {
                List<PeakDim> linkedPeakDims = PeakList.getLinkedPeakDims(this, iDim);
                for (int i = 0, n = linkedPeakDims.size(); i < n; i++) {
                    PeakDim linkedDim = (PeakDim) linkedPeakDims.get(i);
                    if (linkedDim.getPeak().peakList == PeakList.clusterOrigin) {
                        origin = linkedDim.getPeak().getIdNum();
                        break;
                    }
                }
                if (origin != -1) {
                    break;
                }
            }
        }
        return origin;
    }

    public int getType() {
        return type;
    }

    public static int getType(String typeString) {
        int type;

        if ("compound".startsWith(typeString.toLowerCase())) {
            type = COMPOUND;
        } else if ("minor".startsWith(typeString.toLowerCase())) {
            type = MINOR;
        } else if ("solvent".startsWith(typeString.toLowerCase())) {
            type = SOLVENT;
        } else if ("contaminant".startsWith(typeString.toLowerCase())) {
            type = IMPURITY;
        } else if ("impurity".startsWith(typeString.toLowerCase())) {
            type = IMPURITY;
        } else if ("chemshiftref".startsWith(typeString.toLowerCase())) {
            type = CHEMSHIFT_REF;
        } else if ("quantityref".startsWith(typeString.toLowerCase())) {
            type = QUANTITY_REF;
        } else if ("comboref".startsWith(typeString.toLowerCase())) {
            type = COMBO_REF;
        } else if ("water".startsWith(typeString.toLowerCase())) {
            type = WATER;
        } else if ("artifact".startsWith(typeString.toLowerCase())) {
            type = ARTIFACT;
        } else {
            type = -1;
        }

        return type;
    }

    public static String typesToString(int iTypes) {
        int j = 1;
        int n = 0;
        StringBuilder sBuf = new StringBuilder();

        for (int i = 0; i < N_TYPES; i++) {
            if ((iTypes & j) != 0) {
                if (n > 0) {
                    sBuf.append(" ");
                }

                sBuf.append(typeToString(j));
                n++;
            }

            j *= 2;
        }

        return sBuf.toString();
    }

    public String typeToString() {
        return typeToString(getType());
    }

    public static String typeToString(int type) {
        switch (type) {
            case Peak.COMPOUND:
                return "compound";
            case Peak.MINOR:
                return "minor";
            case Peak.SOLVENT:
                return "solvent";
            case Peak.IMPURITY:
                return "impurity";
            case Peak.CHEMSHIFT_REF:
                return "chemshiftRef";
            case Peak.QUANTITY_REF:
                return "quantityRef";
            case Peak.COMBO_REF:
                return "comboRef";
            case Peak.WATER:
                return "water";
            default:
                return "artifact";
        }
    }

    public void setType(int type, int flagLoc) {
        this.setType(type);

        if ((flagLoc >= 0) && (flagLoc < NFLAGS)) {
            List<Peak> lPeaks = PeakList.getLinks(this);

            for (int i = 0, n = lPeaks.size(); i < n; i++) {
                Peak lPeak = (Peak) lPeaks.get(i);
                if (type != Peak.COMPOUND) {
                    lPeak.setFlag(flagLoc, true);
                } else {
                    lPeak.setFlag(flagLoc, false);
                }
                lPeak.setType(type);
            }
        }
    }

    public String toSTAR3LoopPeakString() {
        StringBuilder result = new StringBuilder();
        String sep = " ";
        char stringQuote = '"';
        result.append(String.valueOf(getIdNum())).append(sep);
        result.append(String.valueOf(getFigureOfMerit())).append(sep);
        result.append(stringQuote);
        result.append(getComment());
        result.append(stringQuote);
        result.append(sep);
        result.append(typeToString());
        result.append(sep);
        result.append(getStatus());
        result.append(sep);
        String colorName = getColorName();
        if (colorName.equals("")) {
            result.append(".");
        } else {
            result.append(stringQuote);
            result.append(colorName);
            result.append(stringQuote);
        }
        result.append(sep);
        result.append(getFlag());
        result.append(sep);
        result.append(stringQuote);
        result.append(String.valueOf(getCorner()));
        result.append(stringQuote);
        return result.toString();
    }

    public String toSTAR3LoopSpectralTransitionString(int id) {
        StringBuilder result = new StringBuilder();
        String sep = " ";
        char stringQuote = '"';
        result.append(id).append(sep);
        result.append(String.valueOf(getIdNum())).append(sep);
        result.append(".").append(sep);
        result.append(".");
        return result.toString();
    }

    public String toSTAR3LoopIntensityString(int mode) {
        StringBuilder result = new StringBuilder();
        String sep = " ";
//FIXME  need to add intensity object list to Peak
        switch (mode) {
            case 0:
                result.append(String.valueOf(getIdNum())).append(sep);
                result.append(String.valueOf(getIntensity())).append(sep);
                result.append(getIntensityErr()).append(sep);
                result.append("height");
                break;
            case 1:
                result.append(String.valueOf(getIdNum())).append(sep);
                result.append(String.valueOf(getVolume1())).append(sep);
                result.append(getVolume1Err()).append(sep);
                result.append("volume");
                break;
            case 2:
                result.append(String.valueOf(getIdNum())).append(sep);
                result.append(String.valueOf(getVolume2())).append(sep);
                result.append(getVolume2Err()).append(sep);
                result.append("volume2");
                break;
            default:
                break;
        }
        return result.toString();
    }

    public String toNEFString(int id) {
        StringBuilder result = new StringBuilder();
        String sep = " ";
        // need to fix ambiguous
        result.append(String.valueOf(getIdNum())).append(sep);
        result.append(String.valueOf(getIdNum())).append(sep);
        result.append(String.valueOf(getVolume1())).append(sep);
        if (getVolume1Err() == 0.0) {
            result.append(".").append(sep); // uncertainty fixme            
        } else {
            result.append(getVolume1Err()).append(sep); // uncertainty fixme            
        }
        result.append(String.valueOf(getIntensity())).append(sep);
        if (getIntensityErr() == 0.0) {
            result.append(".").append(sep); // uncertainty fixme            
        } else {
            result.append(getIntensityErr()).append(sep); // uncertainty fixme            
        }
        for (PeakDim apeakDim : peakDims) {
            result.append(apeakDim.toNEFString(COMPOUND));
            result.append(sep);
        }
        for (PeakDim apeakDim : peakDims) {
            result.append(".").append(sep);
            result.append(".").append(sep);
            result.append(".").append(sep);
            result.append(".").append(sep);
        }

        return result.toString();
    }

    public String toMyString() {
        StringBuilder result = new StringBuilder();
        String sep = " ";
        char stringQuote = '"';
        result.append(String.valueOf(getIdNum())).append(sep);
        result.append(String.valueOf(getIntensity())).append(sep);
        result.append(String.valueOf(getVolume1())).append(sep);
        result.append(String.valueOf(getVolume2())).append(sep);
        result.append(String.valueOf(getStatus())).append(sep);
        result.append(String.valueOf(typeToString())).append(sep);

        int i;
        boolean nonZero = false;
        StringBuffer flagResult = new StringBuffer();
        for (i = 0; i < NFLAGS; i++) {
            if (getFlag(i)) {
                flagResult.append(1);
                nonZero = true;
            } else {
                flagResult.append(0);
            }
        }

        if (nonZero) {
            result.append(flagResult);
        } else {
            result.append(0);
        }

        result.append(sep).append(stringQuote).append(getComment()).
                append(stringQuote).append(sep);
        result.append(stringQuote);
        result.append(String.valueOf(getCorner()));
        result.append(stringQuote);
        result.append(sep);
        result.append("\n");

        for (i = 0; i < getNDim(); i++) {

            result.append(stringQuote).
                    append(String.valueOf(peakDims[i].getLabel())).
                    append(stringQuote).append(sep);
            result.append(String.valueOf(peakDims[i].getChemShiftValue())).append(sep);
            result.append(String.valueOf(peakDims[i].getLineWidthValue())).append(sep);
            result.append(String.valueOf(peakDims[i].getBoundsValue())).append(sep);
            if (peakDims[i].getError()[0] == ' ') {
                result.append("+");
            } else {
                result.append(String.valueOf(peakDims[i].getError()[0]));
            }

            if (peakDims[i].getError()[1] == ' ') {
                result.append("+");
            } else {
                result.append(String.valueOf(peakDims[i].getError()[1]));
            }

            result.append(sep);
            if (peakDims[i].hasMultiplet()) {
                result.append(String.valueOf(peakDims[i].getMultiplet().getCouplingsAsString())).append(sep);
            } else {
                result.append(sep);
            }

            result.append(stringQuote);
            result.append(String.valueOf(peakDims[i].getResonanceIDsAsString()));
            result.append(stringQuote);
            result.append(sep);
            result.append(sep).append(stringQuote).append(peakDims[i].getUser()).
                    append(stringQuote).append(sep);
            result.append("\n");
        }

        return (result.toString());
    }

    public String toXPKString() {
        StringBuilder result = new StringBuilder();
        String sep = " ";
        //id  V I 
        result.append(String.valueOf(getIdNum())).append(sep);

//P W B
        for (int i = 0; i < getNDim(); i++) {
            String label = peakDims[i].getLabel();
            if (label.contains(" ") || label.equals("")) {
                label = "{" + label + "}";
            }
            result.append(label).append(sep);
            result.append(String.valueOf(peakDims[i].getChemShiftValue())).append(sep);
            result.append(String.valueOf(peakDims[i].getLineWidthValue())).append(sep);
            result.append(String.valueOf(peakDims[i].getBoundsValue())).append(sep);
        }
        result.append(String.valueOf(getVolume1())).append(sep);
        result.append(String.valueOf(getIntensity()));

        return (result.toString().trim());
    }

    public String toXPK2String(int index) {
        StringBuilder result = new StringBuilder();
        String sep = "\t";
        result.append(String.valueOf(getIdNum())).append(sep);
        String formatString = "%.5f";

        for (int i = 0; i < getNDim(); i++) {
            double sf = peakDims[i].getSpectralDimObj().getSf();
            String label = peakDims[i].getLabel();
            result.append(label).append(sep);
            result.append(String.format(formatString, peakDims[i].getChemShiftValue())).append(sep);
            result.append(String.format(formatString, peakDims[i].getLineWidthValue() * sf)).append(sep);
            result.append(String.format(formatString, peakDims[i].getBoundsValue() * sf)).append(sep);
            result.append(peakDims[i].getError()).append(sep);
            if (peakDims[i].hasMultiplet()) {
                result.append(peakDims[i].getMultiplet().getMultiplicity()).append(sep);
                result.append(peakDims[i].getMultiplet().getIDNum()).append(sep);
            } else {
                result.append(sep).append(sep);
            }
            result.append(peakDims[i].getUser()).append(sep);
            result.append(peakDims[i].getResonanceIDsAsString()).append(sep);
            int frozen = peakDims[i].isFrozen() ? 1 : 0;
            result.append(frozen).append(sep);
        }
        result.append(String.valueOf(getVolume1())).append(sep);
        result.append(String.valueOf(getVolume1Err())).append(sep);
        result.append(String.valueOf(getIntensity())).append(sep);
        result.append(String.valueOf(getIntensityErr())).append(sep);
        result.append(String.valueOf(getType())).append(sep);
        result.append(String.valueOf(getComment())).append(sep);
        String colorString = colorArray == null ? "" : ColorUtil.toRGBCode(colorArray);
<<<<<<< HEAD
        result.append(colorString).append(sep);

=======
>>>>>>> a5be9d00
        result.append(colorString).append(sep);
        result.append(getFlag2()).append(sep);
        result.append(String.valueOf(getStatus()));

        return (result.toString().trim());
    }

    public String toMeasureString(int index) {
        StringBuilder result = new StringBuilder();
        String sep = "\t";
        result.append(String.valueOf(getIdNum())).append(sep);
        String formatString = "%.5f";

        for (int i = 0; i < getNDim(); i++) {
            String label = peakDims[i].getLabel();
            result.append(label).append(sep);
        }
        if (measures.isPresent()) {
            double[][] values = measures.get();
            for (int i = 0; i < values[0].length; i++) {
                result.append(String.format(formatString, values[0][i])).append(sep);
                result.append(String.format(formatString, values[1][i])).append(sep);
            }
        }
        return (result.toString().trim());
    }

    public String toXMLString() {
        StringBuilder result = new StringBuilder();

        /*
         _Peak_list_number
         _Intensity_height
         _Intensity_volume
         _Intensity_volume2
         _Peak_status
         _flag
         _comment
         _Dim_1_label
         _Dim_1_chem_shift
         _Dim_1_line_width
         _Dim_1_bounds
         _Dim_1_error
         _Dim_1_j
         _Dim_1_link0
         _Dim_1_link1
         _Dim_1_thread
         _Dim_1_user
         */
        result.append("<peak _Peak_list_number=\"").append(getIdNum()).
                append("\">");
        result.append("<_Intensity_height>").append(getIntensity()).
                append("</_Intensity_height>");
        result.append("<_Intensity_volume>").append(getVolume1()).
                append("</_Intensity_volume>");
        result.append("<_Intensity_volume2>").append(getVolume2()).
                append("</_Intensity_volume2>");
        result.append("<_Peak_status>").append(getStatus()).
                append("</_Peak_status>");
        result.append("<_Peak_type>").append(typeToString()).
                append("</_Peak_type>");

        int i;
        boolean nonZero = false;
        result.append("<_flag>");

        for (i = 0; i < NFLAGS; i++) {
            if (getFlag(i)) {
                result.append(1);
                nonZero = true;
            } else if (nonZero) {
                result.append(0);
            }
        }

        if (!nonZero) {
            result.append(0);
        }

        result.append("</_flag>");

        result.append("<_comment>").append(getComment()).append("</_comment>");

        for (i = 0; i < getNDim(); i++) {
            result.append("<_label dim=\"").append(i).append("\">").
                    append(peakDims[i].getLabel()).append("</_label>\n");
            result.append("<_chem_shift dim=\"").append(i).append("\">").
                    append(peakDims[i].getChemShiftValue()).append("</_chem_shift>\n");
            result.append("<_line_width dim=\"").append(i).append("\">").
                    append(peakDims[i].getLineWidthValue()).append("</_line_width>\n");
            result.append("<_bounds dim=\"").append(i).append("\">").
                    append(peakDims[i].getBoundsValue()).append("</_bounds>\n");
            result.append("<_error dim=\"").append(i).append("\">").
                    append(String.valueOf(peakDims[i].getError())).append("</_error>\n");
            result.append("<_j dim=\"").append(i).append("\">").
                    append(peakDims[i].getMultiplet().getCouplingsAsString()).append("</j>\n");
            result.append("<_j dim=\"").append(i).append("\">").
                    append(peakDims[i].getResonanceIDsAsString()).append("</j>\n");

            result.append("<_user dim=\"").append(i).append("\">").
                    append(peakDims[i].getUser()).append("</_user>\n");
            result.append("\n");
        }

        return (result.toString());
    }

    public String toSparkyString() {
        StringBuilder result = new StringBuilder();
        String sep = " ";
//      ?-?-?  125.395   55.758    8.310      2164733.500
        result.append("   ");
        for (int i = 0; i < getNDim(); i++) {
            String label = peakDims[i].getLabel();
            if (label.equals("")) {
                label = "?";
            }
            if (i > 0) {
                result.append("-");
            }
            result.append(label);
        }
        result.append(sep);
        for (int i = 0; i < getNDim(); i++) {
            result.append(String.format("%8.4f", peakDims[i].getChemShiftValue())).append(sep);
        }
        result.append(String.format("%14.3f", 1.0e6 * getIntensity()));
        return (result.toString());
    }

    public static Peak LinkStringToPeak(String string) {
        Peak peak = null;

        if (string.length() > 3) {
            int start;
            // System.out.println(string);
            if (string.charAt(1) == ':') {
                start = 2;
            } else {
                start = 0;
            }

            peak = PeakList.getAPeak(string.substring(start));
        }

        return (peak);
    }

    public static int LinkStringToDim(String string) {
        int start;

        if (string.charAt(2) == ':') {
            start = 2;
        } else {
            start = 0;
        }

        if (string.length() < 3) {
            return (0);
        }

        return (PeakList.getPeakDimNum(string.substring(start)));
    }

    public double distance(Peak bPeak, double[] scale)
            throws IllegalArgumentException {
        double sum = 0.0;

        if (peakDims.length != bPeak.peakDims.length) {
            throw new IllegalArgumentException(
                    "peaks don't have same number of dimensions");
        }

        for (int i = 0; i < peakDims.length; i++) {
            double dif = peakDims[i].getChemShiftValue() - bPeak.peakDims[i].getChemShiftValue();
            sum += ((dif / scale[i]) * (dif / scale[i]));
        }

        return Math.sqrt(sum);
    }

    public boolean isLinked(int dim) {
        if ((dim < 0) || (dim >= peakDims.length)) {
            return false;
        } else {
            return peakDims[dim].isLinked();
        }
    }

    class CouplingUpdate {

        double origValue;
        int direction;
        int iCoupling;
    }

    private CouplingUpdate startUpdateCouplings(int iDim) {
        CouplingUpdate cUpdate;
        PeakDim pDim = peakDims[iDim];

        List<PeakDim> links = pDim.getLinkedPeakDims();
        links.sort(comparing(PeakDim::getChemShift));

        int iPos = 0;
        for (PeakDim itDim : links) {
            if (itDim == pDim) {
                break;
            }
            iPos++;
        }
        Coupling coupling = pDim.getMultiplet().getCoupling();
        double[] values = null;
        if (coupling != null) {
            if (coupling instanceof CouplingPattern) {
                values = ((CouplingPattern) coupling).getValues();
            }
        }
        cUpdate = new CouplingUpdate();
        int nLinks = links.size();
        int iCoupling;
        if (iPos < (nLinks / 2)) {
            iCoupling = iPos;
            cUpdate.direction = 1;
        } else {
            iCoupling = nLinks - iPos - 1;
            cUpdate.direction = -1;
        }
        if (values != null) {
            if (iCoupling < values.length) {
                cUpdate.iCoupling = values.length - iCoupling - 1;
                cUpdate.origValue = values[cUpdate.iCoupling];
            } else {
                cUpdate.iCoupling = -1;
                cUpdate.origValue = 0.0;
            }

        }

        return cUpdate;
    }

    /*
     public void updateCouplings() {
     if (!getFlag(5)) {
     for (int i = 0; i < peakDim.length; i++) {
     PeakDim pDim = peakDim[i];
     Peak origPeak = pDim.getOrigin();

     if (origPeak != null) {
     ArrayList links = pDim.getLinkedPeakDims();
     PeakDim.sortPeakDims(links, true);
     pDim.adjustCouplings(origPeak);
     }

     peakDim[i].updateCouplings();

     }
     }
     }
     */
    public int getIdNum() {
        return idNum;
    }

    public void setIdNum(int idNum) {
        this.idNum = idNum;
        peakUpdated(this);
    }

    public int getIndex() {
        return index;
    }

    public void setIndex(int index) {
        this.index = index;
    }

    public float getVolume1() {
        return volume1;
    }

    public float getVolume1Err() {
        return volume1Err;
    }

    public void setVolume1(float volume1) {
        this.volume1 = volume1;
        peakUpdated(this);
    }

    public void setVolume1Err(float err) {
        this.volume1Err = err;
        peakUpdated(this);
    }

    public float getIntensity() {
        return intensity;
    }

    public float getIntensityErr() {
        return intensityErr;
    }

    public void setIntensity(float intensity) {
        this.intensity = intensity;
        peakUpdated(this);
    }

    public void setIntensityErr(float err) {
        this.intensityErr = err;
        peakUpdated(this);
    }

    public float getVolume2() {
        return volume2;
    }

    public float getVolume2Err() {
        return volume2Err;
    }

    public void setVolume2(float volume2) {
        this.volume2 = volume2;
        peakUpdated(this);
    }

    public void setType(int type) {
        this.type = type;
        peakUpdated(this);
    }

    public boolean isDeleted() {
        return status < 0;
    }

    @Override
    public int getStatus() {
        return status;
    }

    public void setStatus(int status) {
        this.status = status;
        peakUpdated(this);
    }

    public String getColorName() {
        String colorString = colorArray == null ? "" : ColorUtil.toRGBCode(colorArray);
        return colorString;
    }
<<<<<<< HEAD
    
=======

>>>>>>> a5be9d00
    public int[] getColor() {
        return colorArray;
    }

    public void setColorInt(int[] colors) {
        if (colors != null) {
            colorArray = colors.clone();
        }
        peakUpdated(this);
    }

    public void setColor(String colorName) {
        if (colorName != null) {
            colorArray = ColorUtil.fromRGBCode(colorName);
        }
        peakUpdated(this);
    }

    public void unSetColor() {
        colorArray = null;
        peakUpdated(this);
    }

    public String getComment() {
        return comment;
    }

    public final void setComment(String comment) {
        this.comment = comment;
        peakUpdated(this);
    }

    public void updateFrozenColor() {
        int colorIndex = 0;
        if (peakDims[0].isFrozen()) {
            colorIndex++;
        }
        if ((peakDims.length > 1) && peakDims[1].isFrozen()) {
            colorIndex += 2;
        }
        if (colorIndex == 0) {
            colorArray = null;
        } else {
            colorArray = FREEZE_COLORS[colorIndex - 1].clone();
        }
    }

    public boolean getFlag(int index) {
        return flag[index];
    }

    public void setFrozen(boolean state, boolean allConditions) {
        for (PeakDim pDim : peakDims) {
            pDim.setFrozen(state, allConditions);
        }
    }

    public final void setFlag(int index, boolean value) {
        this.flag[index] = value;
        peakUpdated(this);
    }

    public final void setFlag2(int index, String valueStr) {
        boolean value = valueStr.equals("1");
        this.flag[index] = value;
        peakUpdated(this);
    }

    public void setFlag(String flagString) {
        for (int i = 0; i < flag.length; i++) {
            flag[i] = false;
        }
        for (int i = 0, n = flagString.length(); i < n; i++) {
            if (flagString.charAt(i) != '0') {
                this.flag[i] = true;
            }
        }
        peakUpdated(this);
    }

    public String getFlag() {
        StringBuilder flagResult = new StringBuilder();
        boolean nonZero = false;
        for (int i = 0; i < NFLAGS; i++) {
            if (getFlag(i)) {
                flagResult.append(1);
                nonZero = true;
            } else {
                flagResult.append(0);
            }
        }
        String result = "0";
        if (nonZero) {
            result = flagResult.toString();
        }
        return result;
    }

    public String getFlag2() {
        StringBuilder flagResult = new StringBuilder();
        boolean firstEntry = true;
        for (int i = 0; i < NFLAGS; i++) {
            if (getFlag(i)) {
                if (!firstEntry) {
                    flagResult.append("_");
                }
                flagResult.append(i);
                firstEntry = false;
            }
        }
        return flagResult.toString();
    }

    public void setFlag2(String flagString) {
        for (int i = 0; i < flag.length; i++) {
            flag[i] = false;
        }
        if (flagString.length() > 0) {
            String[] fields = flagString.split("_");
            for (String field : fields) {
                int i = Integer.parseInt(field);
                flag[i] = true;

            }
        }
        peakUpdated(this);
    }

    public Corner getCorner() {
        return corner;
    }

    public void setCorner(char[] corner) {
        this.corner = new Corner(corner);
        peakUpdated(this);
    }

    public void setCorner(double x, double y) {
        this.corner = new Corner(x, y);
    }

    public void setCorner(String cornerStr) {
        cornerStr = cornerStr.trim();
        switch (cornerStr.length()) {
            case 2:
                setCorner(cornerStr.toCharArray());
                break;
            case 1:
                char[] newCorner = {' ', ' '};
                switch (cornerStr) {
                    case "w":
                    case "e":
                        newCorner[1] = cornerStr.charAt(0);
                        setCorner(newCorner);
                        break;
                    case "n":
                    case "s":
                        newCorner[0] = cornerStr.charAt(0);
                        setCorner(newCorner);
                        break;
                    default:
                        // fixme throw exception ?
                        newCorner[0] = 'n';
                        newCorner[0] = 'e';
                        setCorner(newCorner);
                        break;
                }
                break;
            default:
                int cornerIndex = cornerStr.indexOf(' ');
                if (cornerIndex == -1) {
                    cornerIndex = cornerStr.indexOf('\t');
                }
                if (cornerIndex == -1) {
                    setCorner("ne");
                } else {
                    try {
                        double x = Double.parseDouble(cornerStr.substring(0, cornerIndex));
                        double y = Double.parseDouble(cornerStr.substring(cornerIndex + 1));
                        this.corner = new Corner(x, y);
                    } catch (NumberFormatException e) {
                        setCorner("ne");
                    }

                }
                break;
        }
    }

    public float getFigureOfMerit() {
        return figureOfMerit;
    }

    public void setFigureOfMerit(float newValue) {
        figureOfMerit = newValue;
    }

    public int getDerivationSet() {
        return 0;
    }

    public boolean inRegion(double[][] limits, double[][] foldLimits, int[] dim) {
        int nSearchDim = limits.length;
        boolean ok = true;
        for (int j = 0; j < nSearchDim; j++) {
            if ((dim.length <= j) || (dim[j] == -1) || (dim[j] >= peakDims.length)) {
                continue;
            }
            double ctr = peakDims[dim[j]].getChemShiftValue();
            if ((foldLimits != null) && (foldLimits[j] != null)) {
                double fDelta = Math.abs(foldLimits[j][0] - foldLimits[j][1]);
                ctr = peakList.foldPPM(ctr, fDelta, foldLimits[j][0], foldLimits[j][1]);
            }

            if ((ctr < limits[j][0]) || (ctr > limits[j][1])) {
                ok = false;
//                System.out.println(j + " " + limits[j][0] + " " + limits[j][1] + " " + ctr);
                break;
            }

        }
        return ok;

    }

    public boolean overlaps(final Peak peak, final int dim) {
        return overlaps(peak, dim, 1.0);
    }

    public boolean overlaps(final Peak peak, final int dim, final double scale) {
        boolean result = false;
        PeakDim pdimA = getPeakDim(dim);
        PeakDim pdimB = peak.getPeakDim(dim);
        double ctrA = pdimA.getChemShiftValue();
        double bouA = pdimA.getBoundsValue();
        double ctrB = pdimB.getChemShiftValue();
        double bouB = pdimB.getBoundsValue();
        if (ctrA > ctrB) {
            if ((ctrA - scale * bouA / 2.0) < (ctrB + scale * bouB / 2.0)) {
                result = true;
            }
        } else if ((ctrA + scale * bouA / 2.0) > (ctrB - scale * bouB / 2.0)) {
            result = true;
        }
        return result;
    }

    public boolean overlapsLineWidth(final Peak peak, final int dim, final double scale) {
        boolean result = false;
        PeakDim pdimA = getPeakDim(dim);
        PeakDim pdimB = peak.getPeakDim(dim);
        double ctrA = pdimA.getChemShiftValue();
        double widA = pdimA.getLineWidthValue();
        double ctrB = pdimB.getChemShiftValue();
        double widB = pdimB.getLineWidthValue();
        if (ctrA > ctrB) {
            if ((ctrA - scale * widA / 2.0) < (ctrB + scale * widB / 2.0)) {
                result = true;
            }
        } else if ((ctrA + scale * widA / 2.0) > (ctrB - scale * widB / 2.0)) {
            result = true;
        }
        return result;
    }

    public List<Set<Peak>> getOverlapLayers(double scale) {
        List<Set<Peak>> result = new ArrayList<>();
        Set<Peak> firstLayer = getOverlappingPeaks(scale);
        Set<Peak> secondLayer = new HashSet<>();
        for (Peak peak : firstLayer) {
            Set<Peak> overlaps = peak.getOverlappingPeaks(scale);
            for (Peak peak2 : overlaps) {
                if ((peak2 != this) && !firstLayer.contains(peak2)) {
                    secondLayer.add(peak2);
                }
            }
        }
        Set<Peak> centerLayer = new HashSet<>();
        centerLayer.add(this);
        result.add(centerLayer);
        result.add(firstLayer);
        result.add(secondLayer);
        return result;
    }

    public Set<Peak> getOverlappingPeaks(Set<Peak> overlaps) {
        Set<Peak> result = new HashSet<>();
        result.addAll(overlaps);
        for (Peak peak : overlaps) {
            Set<Peak> newSet = peak.getOverlappingPeaks();
            result.addAll(newSet);
        }
        return result;
    }

    public Set<Peak> getAllOverlappingPeaks() {
        Set<Peak> overlaps = new HashSet<>();
        overlaps.add(this);
        int size = 0;
        while (overlaps.size() > size) {
            size = overlaps.size();
            overlaps = getOverlappingPeaks(overlaps);
        }
        return overlaps;
    }

    public Set<Peak> getOverlappingPeaks() {
        return getOverlappingPeaks(1.0);
    }

    public Set<Peak> getOverlappingPeaks(double scale) {
        Set<Peak> overlaps = new HashSet<>();
        int nDim = peakList.nDim;
        for (int i = 0; i < peakList.size(); i++) {
            Peak peak = peakList.getPeak(i);
            if ((peak.getStatus() < 0) || (this == peak)) {
                continue;
            }
            boolean ok = true;
            for (int iDim = 0; iDim < nDim; iDim++) {
                if (!overlapsLineWidth(peak, iDim, scale)) {
                    ok = false;
                    break;
                }
            }
            if (ok) {
                overlaps.add(peak);
            }
        }
        return overlaps;
    }

    public void fit() {
        Dataset dataset = Dataset.getDataset(this.peakList.fileName);
        try {
            PeakList.peakFit(dataset, this);
        } catch (IllegalArgumentException | IOException | PeakFitException ex) {
            Logger.getLogger(Peak.class.getName()).log(Level.SEVERE, null, ex);
        }
    }
}<|MERGE_RESOLUTION|>--- conflicted
+++ resolved
@@ -135,10 +135,6 @@
     static private String[] peakTypes = new String[N_TYPES];
 
     static final public int[][] FREEZE_COLORS = {{255, 165, 0}, {255, 0, 255}, {255, 0, 0}};
-<<<<<<< HEAD
-
-=======
->>>>>>> a5be9d00
 
     static {
         int j = 1;
@@ -161,10 +157,6 @@
     private int type = COMPOUND;
     private int status;
     private int[] colorArray = null;
-<<<<<<< HEAD
-
-=======
->>>>>>> a5be9d00
     private String comment;
     private boolean[] flag;
     private Optional<double[][]> measures = Optional.empty();
@@ -1135,11 +1127,6 @@
         result.append(String.valueOf(getType())).append(sep);
         result.append(String.valueOf(getComment())).append(sep);
         String colorString = colorArray == null ? "" : ColorUtil.toRGBCode(colorArray);
-<<<<<<< HEAD
-        result.append(colorString).append(sep);
-
-=======
->>>>>>> a5be9d00
         result.append(colorString).append(sep);
         result.append(getFlag2()).append(sep);
         result.append(String.valueOf(getStatus()));
@@ -1489,11 +1476,6 @@
         String colorString = colorArray == null ? "" : ColorUtil.toRGBCode(colorArray);
         return colorString;
     }
-<<<<<<< HEAD
-    
-=======
-
->>>>>>> a5be9d00
     public int[] getColor() {
         return colorArray;
     }
