--- conflicted
+++ resolved
@@ -41,15 +41,8 @@
 import org.nmrfx.processor.math.MatrixType;
 import org.nmrfx.processor.operations.IDBaseline2;
 import org.nmrfx.processor.processing.LineShapeCatalog;
-<<<<<<< HEAD
-=======
-import org.renjin.sexp.AttributeMap;
-import org.renjin.sexp.DoubleVector;
-import org.renjin.sexp.DoubleArrayVector;
-import org.renjin.sexp.IntArrayVector;
-import org.renjin.sexp.SEXP;
 import org.nmrfx.project.Project;
->>>>>>> e4bc5510
+
 
 /**
  * Instances of this class represent NMR datasets. The class is typically used
@@ -140,39 +133,6 @@
     LineShapeCatalog simVecs = null;
     Map<String, double[]> buffers = new HashMap<>();
 
-<<<<<<< HEAD
-=======
-    @Override
-    protected SEXP cloneWithNewAttributes(AttributeMap newAttributes) {
-        // fixme should clone to in-memory Dataset or Dataset pointing to same raFile etc. not DoubleArrayVector??
-        double[] arrayValues = toDoubleArray();
-        DoubleArrayVector clone = DoubleArrayVector.unsafe(arrayValues, newAttributes);
-        return clone;
-    }
-
-    private void setDimAttributes() {
-        unsafeSetAttributes(AttributeMap.builder().addAllFrom(getAttributes()).setDim(new IntArrayVector(getSizes())).build());
-    }
-
-    @Override
-    public double getElementAsDouble(int offset) {
-        int[] indices = new int[nDim];
-        double value;
-        for (int i = nDim - 1; i >= 0; i--) {
-            indices[i] = offset / strides[i];
-            offset = offset % strides[i];
-        }
-
-        try {
-            value = readPoint(indices);
-        } catch (IOException | NullPointerException ioE) {
-            value = DoubleVector.NA;
-        }
-        return value;
-    }
-
-    @Override
->>>>>>> e4bc5510
     public int length() {
         int length = 1;
         for (int i = 0; i < nDim; i++) {
