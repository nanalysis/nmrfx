--- conflicted
+++ resolved
@@ -170,14 +170,10 @@
     return returnList
 
 
-<<<<<<< HEAD
 
 
 
 class dynOptions:
-=======
-class dynOptions:    
->>>>>>> ad0290b4
     def __init__(self,steps=15000,highTemp=5000.0,medFrac=0.05,update=20,highFrac=0.3,toMedFrac=0.5,switchFrac=0.65):
         self.steps = steps
         self.highTemp = highTemp
@@ -862,10 +858,10 @@
             #fixme Verify constraints
             restraints.append(("O4'", "H4'", 2.05, 2.2))
             # restraints.append(("O4'", "H4'", 1.97, 2.05))
-#            if resName in ('C','U'):
-#                restraints.append(("N1", "O4'",2.40, 2.68))
-#            else:
-#                restraints.append(("N9", "O4'",2.40, 2.68))
+            if resName in ('C','U', 'URA', 'RCYT'):
+                restraints.append(("N1", "O4'",2.40, 2.68))
+            else:
+                restraints.append(("N9", "O4'",2.40, 2.68))
             #restraints.append(("C5'", "C3'",2.56, 2.58))
             for restraint in restraints:
                 (a1,a2,lower,upper) = restraint
