--- conflicted
+++ resolved
@@ -46,25 +46,6 @@
 bondOrders = ('SINGLE','DOUBLE','TRIPLE','QUAD')
 
 protein1To3 = {protein3To1[key]: key for key in protein3To1}
-
-<<<<<<< HEAD
-def savePDB(molecule, fileName,structureNum=0):
-    molecule.writeXYZToPDB(fileName, structureNum)
-=======
-def tcl(cmd):
-    global tclInterp
-    #runs the file using tcl interpreter
-    tclInterp.eval(cmd)
-    #returns string value of the object
-    return tclInterp.getResult().toString()
-
-def openTclChannel(fileName,mode):
-    chanName = tcl('open '+fileName+' '+mode)
-    return chanName
-
-def closeTclChannel(handle):
-    tcl('close '+handle)
->>>>>>> da475717
 
 def getHelix(pairs,vie):
     inHelix = False
