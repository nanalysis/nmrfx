import re
#from org.nmrfx.structure.chemistry.energy import EnergyLists
from java.util import ArrayList
from org.nmrfx.structure.chemistry.energy import AngleBoundary
from org.nmrfx.structure.chemistry.io import AtomParser

def addElements(captures, resNames):
    ''' Takes in a list of lists. Each internal list has 4 items.
        capture[0] : Residue number
        capture[1] : Atom name
        capture[2] : "or"
        capture[3] : bounds, a string of three numbers
        Each element will either have a value or an empty string. An empty string
        means nothing was found of that type in that capture. This function
        produces a single list of alternating atomnames and ors and possibly ends in
        a capture with just bounds information.  Captures comes from an entire
        line and resNames is needed to rename atoms in IUPAC standards'''
    appending = []
    for capture in captures:
        item = ""
        if capture[0]:
            resNum = capture[0]
            resName = resNames[resNum]
            atomName = AtomParser.xplorToIUPAC(resName, capture[1])
            atomName = atomName if atomName else capture[1]
            item = '.'.join([capture[0], atomName])
        else:
            item = capture[2] if capture[2] else capture[3]
        appending.append(item)
    return appending

def getAtomPairs(atoms,mode='shuffle'):
    ''' getAtomPairs finds all the atom pairs from two lists of atoms
        atoms must be a list of two lists of full atom names.
        This returns the list of strings for atom pairs that complies with the
        working of refine.py'''

    atomPairs = []
    startAtoms, endAtoms = atoms
    if mode == 'shuffle':
        for startAtom in startAtoms:
            for endAtom in endAtoms:
                atomPair = ' '.join([startAtom,endAtom]) if startAtom < endAtom else ' '.join([endAtom, startAtom])
                atomPairs.append(atomPair)
    elif mode == 'pairwise':
        for startAtom, endAtom in zip(startAtoms,endAtoms):
            atomPair = ' '.join([startAtom,endAtom]) if startAtom < endAtom else ' '.join([endAtom, startAtom])
            atomPairs.append(atomPair)
    return atomPairs

def parseConstraints(constraints, type):
    ''' parseConstraints takes the xplorInternalized constraint lists and
        creates more easy to parse contraint dictionaries to be used in either
        refine.py (when type is "distance") or internally in xplor.py (type is "angles")'''
    constraintDicts = []
    for constraint in constraints:
        atoms = [[],[]] if type == 'distance' else constraint[:-1]
        constraintValues = ""
        if type == 'distance':
            prevAtom = False
            placement = 0
            afterValues = False
            pairMode = 'pairwise'
            for element in constraint:
                if len(element.split()) == 3:
                    ''' This indicates that the values here are the constraint
                        values. We set an afterValues bool as we treat ors
                        before slightly differently than the ors after
                    '''
                    afterValues = True
                    constraintValues = element
                    placement = 0;
                elif element.lower() != 'or':
                    if prevAtom:
                        placement += 1
                    atoms[placement].append(element)
                    prevAtom = True
                else:
                    if not afterValues:
                        pairMode = 'shuffle'
                        prevAtom = False
                    else:
                        placement = 0;
                        prevAtom = False
            atomPairs = getAtomPairs(atoms,mode=pairMode)
<<<<<<< HEAD
=======
	    
>>>>>>> 754971d7
        else:
            atomPairs = atoms
            constraintValues = constraint[-1]
        lower, upper = getBounds(constraintValues, type)
        constraint = {'atomPairs':atomPairs, 'lower':lower,'upper':upper}
        constraintDicts.append(constraint)
    return constraintDicts

def getBounds(xplorBounds, type):
    '''getBounds returns the lower and upper bounds for a constraint once given
        values parsed from the constraint file'''
    a,b,c = xplorBounds.strip().split()
    if type == 'distance':
        return [float(a) - float(b), float(a) + float(c)]
    else:
        return [float(b) - float(c), float(b) + float(c)]

class XPLOR:
    def __init__(self, f):
        self.f = open(f, 'r')
        self.s = ""
        self.invalidAtomSelections = []
        self.regex = r"\([^\(]*resi\w*\s+([0-9]+)\s+[\w\s]+\s(\w+[0-9'\*#]*)\s*\)|(or)|(-?[0-9\.]+\s+-?[0-9\.]+\s+-?[0-9\.]+)"
        # Four matching groups within regex: residueNum , atomName, "or", bounds

    def getNextString(self):
        ''' getNextString finds the next data-containing line in the file'''
        while True:
            temp = self.f.readline()
            if temp == '':
                ''' reached EOF '''
                self.s = None
                break
            temp = temp.strip()
            if len(temp) == 0:
                continue
            elif temp[0] == '!':
                continue;
            else:
                self.s = temp
                break

    def processAngleConstraints(self, dihedral, atomsSels, bounds, scale=1):
        ''' processAngleConstraints verifies an angle boundary can exist between
            four provide atoms (atomsSels) and then adds in the constraint'''
        # EX: fullAtoms = ["2koc:1.C5'","2koc:1.C4'","2koc:1.C3'","2koc:1.O3'"]
        validAtomSelections = AngleBoundary.allowRotation(atomsSels)
        if validAtomSelections:
            lower, upper = bounds
            if lower == upper:
                lower = lower - 20
                upper = upper + 20
            if (lower < -180) and (upper < 0.0):
                lower += 360
                upper += 360
            # if dihedral is None:
            #     pass
            #     print "atomSels : ", atomsSels
            #     print "bounds : ", bounds
            # else:
            dihedral.addBoundary(atomsSels, lower, upper, scale)
        else:
            self.invalidAtomSelections.append(atomsSels)
            #raise ValueError("Rotation about atom selections not permissible.")

    def parseXPLORFile(self, resNames):
        ''' parseXPLORFile parses the xplor file to produce constraint lists
            in the xplor.py internalized format: a series of atoms and "or"
            followed by a final element that stores the bounds in a string with
            each value delimited by whitespace'''
        regex = self.regex
        pat = re.compile(regex, re.IGNORECASE)
        constraints = []
        f1 = self.f
        self.distances = True
        elements = []
        while True:
            self.getNextString()
            if not self.s:
                if elements:
                    constraints.append(elements)
                break;
            elif 'assi' in self.s or 'ASSI' in self.s:
                if elements:
                    constraints.append(elements)
                elements = []
            m = pat.findall(self.s)
            elements += addElements(m, resNames)
        self.f.close()
        return constraints

    def readXPLORDistanceConstraints(self, resNames):
        ''' readXPLORDistanceConstraitns parses an xplor distance file and
            returns a list of dictionaries containing the keys atomPairs, lower,
            and upper. This format is easy to parse in the refine.py code '''
        constraints = self.parseXPLORFile(resNames)
        constraints = parseConstraints(constraints, 'distance')
        return constraints

    def readXPLORAngleConstraints(self, dihedral, resNames):
        ''' readXPLORAngleConstraints parses an xplor angle file and adds in the
            constraints directly into the provided dihedral object '''
        constraints = self.parseXPLORFile(resNames)
        constraints = parseConstraints(constraints,'angles')
        for constraint in constraints:
            atomSels = constraint['atomPairs']
            bounds = [constraint['lower'],constraint['upper']]
            self.processAngleConstraints(dihedral, atomSels, bounds)
	if self.invalidAtomSelections:
	    raise ValueError("Please check invalid atom selections in your XPLOR angle constraint file.\n{}".format(self.invalidAtomSelections))<|MERGE_RESOLUTION|>--- conflicted
+++ resolved
@@ -83,10 +83,7 @@
                         placement = 0;
                         prevAtom = False
             atomPairs = getAtomPairs(atoms,mode=pairMode)
-<<<<<<< HEAD
-=======
 	    
->>>>>>> 754971d7
         else:
             atomPairs = atoms
             constraintValues = constraint[-1]
