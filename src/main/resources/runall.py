import subprocess
import time
import sys
import re
import os
import os.path
import glob
import shutil
import imp
from super import *
from java.lang import System
from java.lang import Runtime
from optparse import OptionParser

def makeDirs():
    if not os.path.exists(outDir):
        os.mkdir(outDir)
    if not os.path.exists(finDir):
        os.mkdir(finDir)

def cleanDirs():
    if os.path.exists(outDir):
        existingFiles = glob.glob(os.path.join(outDir,'*'))
        for file in existingFiles:
            os.remove(file)
    if os.path.exists(finDir):
        existingFiles = glob.glob(os.path.join(finDir,'*'))
        for file in existingFiles:
            os.remove(file)

def getCmd():
    classPath = System.getProperties().get('java.class.path').split(':')
    cmd = System.getenv("pgm")
    if cmd == None:
        jarPath = classPath[1]
        print jarPath
        dir = os.path.dirname(jarPath)
        dir = os.path.dirname(dir)
        print dir
        cmd = os.path.join(dir,'nmrfxs')
    return cmd

def calcStructures(calcScript,startStructure,nStructures,dir,nProcesses=4, heapMemory=512):
    """
    Returns errStatus (int)
    - zero if calculations successful
    - nonzero otherwise
    """
    makeDirs()
    cmd = getCmd()
    print cmd
    nSubmitted = 0
    processes = [None]*nProcesses
    fOut = [None]*nProcesses
    myEnv = os.environ.copy()
    myEnv["NMRFXSTR_MEMORY"] = str(heapMemory)
    errStatus = 0
    errExit = False

    while (True):

        # Submission for-loop
        for i in range(nProcesses):
            # errStatus is initially zero to indicate no errors and this for-loop is "good" for submission
            # [submit process] if processes[i]==None and errStatus==0
            # [DONT submit process] otherwise
            if (processes[i]==None and (not errStatus)):
                if nSubmitted < nStructures:
                    strNum = nSubmitted+startStructure
                    fOutName = os.path.join(outDir,'cmdout_'+str(strNum)+'.txt')
                    fOut[i] = open(fOutName,'w')
                    processes[i] = subprocess.Popen([cmd,"gen","-d",dir,"-s",str(strNum),calcScript,],stdout=fOut[i],stderr=subprocess.STDOUT,env=myEnv)
                    pid = processes[i].pid
                    outStr =  "submit %d seed: %3d Structure # %3d of %3d pid %7d" % (i,strNum,(nSubmitted+1),nStructures,pid)
                    print outStr
                    nSubmitted += 1
                else:
                    #print "Submitted all",nStructures
                    break

        gotProcess = False
        # Status checking for-loop
        for i in range(nProcesses):
            if (processes[i] != None):
                retCode = processes[i].poll()
                if (retCode == None):
                    # still running, process hasn't terminated
                    gotProcess = True
                else:
                    # if return code is nonzero, then an error occurred
		    if retCode != 0:
                        # set the error status to nonzero to signal the next preceding for-loop
                        # that there's an error so it shouldn't submit any more processes
                        errStatus = retCode
                        print "Error captured", i, processes[i].pid
                        print "Please see '{}'".format(fOut[i].name)
                    else:
                        print "Finished",i,processes[i].pid
                    processes[i] = None
                    fOut[i].close()
            elif (processes[i] == None and errStatus):
                # If a process hasn't been submitted for processing and error status is nonzero, 
                # then we have a problem...
                # Thus, we have to set a signal to exit due to error. 
                errExit = True 

        if errExit:
           # A job was not submitted for processing even though
           # there were more structures to calculate, and the error status
           # was nonzero...So we must break 
           break

        if not gotProcess:
            if  (nSubmitted == nStructures):
                print "Done"
                break
        time.sleep(1)
    return errStatus

def keepStructures(nStructures,newName='final',rootName=''):
<<<<<<< HEAD
    pat = re.compile('.*\D([0-9]+).pdb')
    ePat = re.compile('.*\s+Total\s+([0-9\.\0]+)')
=======
    pat = re.compile(r'.*\D([0-9]+).pdb')
    ePat = re.compile(r'.*\sTotal\s+([0-9\.\0]+)')
>>>>>>> 7865bb72
    pdbFiles = glob.glob(os.path.join(outDir,rootName+'*.pdb'))
    eValues = []
    for pdbFile in pdbFiles:
        (root,ext) = os.path.splitext(pdbFile)
        structNum = pat.match(pdbFile).group(1)
        eFile = root+'.txt'
        aFile = root+'.ang'
        f1 = open(eFile,'r')
        for line in f1:
            line = line.strip()
            lineMatch = ePat.match(line)
            if lineMatch:
                energy = lineMatch.group(1)
                eValues.append((pdbFile,eFile,aFile,structNum,float(energy),line))
        f1.close()
    eValues.sort(key=lambda tup: tup[4])
    iFile = 1
    sumFileName = os.path.join(finDir, 'summary.txt')
    if eValues:
        fOut = open(sumFileName,'w')
        for fileInfo in eValues[0:nStructures]:
            (pdbFile,eFile,aFile,structNum,energy,eLine) = fileInfo
            shutil.copyfile(pdbFile,os.path.join(finDir,newName+str(iFile)+'.pdb'))
            shutil.copyfile(eFile,os.path.join(finDir,newName+str(iFile)+'.txt'))

            if os.path.exists(aFile):
                shutil.copyfile(aFile,os.path.join(finDir,newName+str(iFile)+'.ang'))
            outLine = "%-3s %-3s %s" % (str(iFile), structNum, (eLine+'\n'))
            fOut.write(outLine);
            iFile += 1
   
        fOut.close()

def parseArgs():
    global calcScript
    global nStructures
    global nProcesses
    global nKeep
    global clean
    global homeDir
    global outDir
    global finDir
    homeDir = os.getcwd()

    nProcesses = Runtime.getRuntime().availableProcessors()

    parser = OptionParser()
    parser.add_option("-n", "--nstructures", dest="nStructures",default='0', help="Number of structures to calculate (0)")
    parser.add_option("-k", "--nkeep", dest="nKeep",default='-1', help="Number of structures to keep (nstructures/4)")
    parser.add_option("-s", "--start", dest="start",default='0', help="Starting number for structures (0)")
    parser.add_option("-p", "--nprocesses", dest="nProcesses",default=nProcesses, help="Number of simultaneous processes (nCpu)")
    parser.add_option("-a", "--align", action="store_true", dest="align", default=False, help="Align structures (False)")
    parser.add_option("-b", "--base", dest="base",default='super', help="Base name for superimposed files (super)")
    parser.add_option("-d", "--directory", dest="directory",default=homeDir, help="Base directory for output files ")
    parser.add_option("-c", "--clean", action="store_true", dest="clean", default=False, help="Clean Directories (False)")
    parser.add_option("-m", "--memory", dest="heapMemory",default='512', help="Amount of heap memory to use in MBytes")

    (options, args) = parser.parse_args()
    print 'args',args
    homeDir = options.directory
    outDir = os.path.join(homeDir,'output')
    finDir = os.path.join(homeDir,'final')
    nStructures = int(options.nStructures)
    clean = options.clean

    if clean:
        cleanDirs()
        if nStructures == 0:
            exit(0)
    calcRetCode = 0
    nKeep = int(options.nKeep)
    heapMemory = int(options.heapMemory)
    start = int(options.start)
    nProcesses = int(options.nProcesses)
    align = options.align
    base = options.base
    if nKeep == 0:
        if nStructures <= 10:
            nKeep = nStructures
        else:
           nKeep = nStructures/4
           if nKeep == 0:
               nKeep = nStructures

    if nKeep > nStructures and (nStructures != 0):
        nKeep = nStructures
    if nProcesses > nStructures:
        nProcesses = nStructures

    if nStructures > 0:
        if len(args) > 0:
           calcScript = args[0]
        else:
           print 'Must specify script'
           exit()
        retCode = calcStructures(calcScript,start,nStructures,homeDir,nProcesses,heapMemory)
    if nKeep > 0 and (not retCode):
        keepStructures(nKeep)
    if align and (not retCode):
        if nStructures == 0 and len(args) > 0:
            files = args
        else:
            files = glob.glob(os.path.join(finDir,'final*.pdb'))
        runSuper(files, base)

parseArgs()

#    return (calcScript,nStructures,nProcesses,nKeep, align)
#(calcScript,nStructures,nProcesses,nKeep, align) = parseArgs()<|MERGE_RESOLUTION|>--- conflicted
+++ resolved
@@ -118,13 +118,8 @@
     return errStatus
 
 def keepStructures(nStructures,newName='final',rootName=''):
-<<<<<<< HEAD
-    pat = re.compile('.*\D([0-9]+).pdb')
-    ePat = re.compile('.*\s+Total\s+([0-9\.\0]+)')
-=======
     pat = re.compile(r'.*\D([0-9]+).pdb')
     ePat = re.compile(r'.*\sTotal\s+([0-9\.\0]+)')
->>>>>>> 7865bb72
     pdbFiles = glob.glob(os.path.join(outDir,rootName+'*.pdb'))
     eValues = []
     for pdbFile in pdbFiles:
