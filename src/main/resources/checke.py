import sys
import os
import glob
import os.path
from org.nmrfx.structure.chemistry import Molecule
from org.nmrfx.structure.chemistry.energy import EnergyLists
from org.nmrfx.structure.chemistry import SuperMol
from org.nmrfx.structure.chemistry.energy import AtomEnergyProp
from org.nmrfx.structure.chemistry.io import PDBFile
import molio
from refine import *
from osfiles import writeLines
from osfiles import getFileName

homeDir =  os.getcwd( )
global outDir;

def setupFile(fileName,disFile=''):

    refiner = refine()
    molecule = molio.readPDB(fileName)
    if disFile != '':
        refiner.addDistanceFile(disFile,mode='NV')
    else:
        disFile = 'distances'
        refiner.addDistanceFile(disFile,mode='cyana')

    seed = 0
    refiner.setup(homeDir,seed)

    refiner.outDir = outDir
    refiner.energy()
    return refiner

def loadPDBModels(files, yaml, out):
    global outDir
    outDir = out
    outDir += '/'

    iFile = 1
    refiner = refine()
    refiner.loadFromYaml(yaml,0,pdbFile=files[0])

    if not os.path.exists(outDir):
        os.mkdir(outDir)
    pdb = PDBFile()
    referenceFile = outDir + '/referenceFile.txt'

    outFiles = []
    data = []
    print yaml
    for file in files:
        outFile = os.path.join(outDir,'output'+str(iFile)+'.txt')
<<<<<<< HEAD
        pdb.readCoordinates(file,0,False)
=======
        pdb.readCoordinates(file,0,False, False)
>>>>>>> 4080d9e4
        refiner.setPars({'coarse':False,'useh':True,'dislim':5.0,'end':10000,'hardSphere':0.0,'shrinkValue':0.0, 'shrinkHValue':0.0})

        if 'shift' in data:
            refiner.setForces({'repel':2.0,'dis':1.0,'dih':1.0,'irp':0.001,'shift':1.0})
            refiner.energyLists.setRingShifts()
        else:
            refiner.setForces({'repel':2.0,'dis':1.0,'dih':1.0,'irp':0.001,'shift':-1.0})

        refiner.energy()

        inFileName=getFileName(file)
        outFileName=getFileName(outFile)

        datum = [inFileName,outFileName]
        distanceEnergy=refiner.molecule.getEnergyCoords().calcNOE(False,1.0)
        datum.append("%.1f" % (distanceEnergy))
        if ("shifts" in yaml):
            shiftEnergy = refiner.energyLists.calcShift(False)
            datum.append("%.1f" % (shiftEnergy))

        data.append(datum)

        refiner.dump(0.1,.20,outFile)
        outFiles.append(outFile)
        iFile += 1
    data.sort(key=lambda x: x[0])
    header = ['PDB File Name','Output File']
    header.append('Dis Viol')
    header.append('Shift Viol')
    writeLines(data,referenceFile, header)
    return outFiles

class Viol:
    def __init__(self,struct,bound,viol):
        self.struct = struct
        self.bound = bound
        self.viol = viol

def analyzeViols(nStruct,viols,limit):
    sum = 0.0
    structIndicators = [' ']*nStruct
    max = 0.0
    bound = viols[0].bound
    nViol = 0
    for viol in viols:
        sum += viol.viol
        aViol = abs(viol.viol)
        if aViol > max:
            max = viol.viol
        if aViol > limit:
            structIndicators[viol.struct]='+'
            nViol += 1
    mean = sum / nStruct
    return nViol,bound,mean,max,''.join(structIndicators)

def summary(outFiles,limit=0.2):
    global outDir
    iFile = 0
    viols = {}
    viols['Rep:'] = {}
    viols['Dis:'] = {}
    viols['Shi:'] = {}
    summaryFile = os.path.join(outDir,'analysis.txt')
    fOut = open(summaryFile,'w')
    for outFile in outFiles:
        f1 = open(outFile,'r')
        for line in f1:
            line = line.strip()
            fields = line.split()
            if fields[0] == 'Rep:' or fields[0] == 'Dis:':
                type = fields[0]
                atoms = fields[1]+'_'+fields[2]
                if not atoms in viols[type]:
                    viols[type][atoms] = []
                viol = Viol(iFile,float(fields[3]),float(fields[-2]))
                viols[type][atoms].append(viol)
                #print fields
            elif fields[0] == 'Shi:':
                type = fields[0]
                atoms = fields[1]
                if not atoms in viols[type]:
                    viols[type][atoms] = []
                viol = Viol(iFile,float(fields[2]),float(fields[-2]))
                viols[type][atoms].append(viol)
        iFile += 1
    nStruct = len(outFiles)
    for type in ['Dis:','Rep:','Shi:']:
        for atoms in viols[type]:
            #sum
            structIndicators = [' ']*nStruct
            (nViol,bound,mean,max,structIndicators) = analyzeViols(nStruct,viols[type][atoms],limit)
            if (nViol > 2):
                if type=="Shi:":
                    atom1 = atoms
                    outLine =  "   %3s %16s - %16s %4d %10.2f %10.2f %10.2f" % (type,atom1,"",nViol,bound,mean,max)
                else:
                    atom1,atom2 = atoms.split("_")
                    outLine =  "   %3s %16s - %16s %4d %10.2f %10.2f %10.2f" % (type,atom1,atom2,nViol,bound,mean,max)
                fOut.write(outLine)
                if nStruct <= 100:
                    fOut.write(structIndicators)
                fOut.write('\n')
    fOut.close()<|MERGE_RESOLUTION|>--- conflicted
+++ resolved
@@ -51,11 +51,7 @@
     print yaml
     for file in files:
         outFile = os.path.join(outDir,'output'+str(iFile)+'.txt')
-<<<<<<< HEAD
-        pdb.readCoordinates(file,0,False)
-=======
         pdb.readCoordinates(file,0,False, False)
->>>>>>> 4080d9e4
         refiner.setPars({'coarse':False,'useh':True,'dislim':5.0,'end':10000,'hardSphere':0.0,'shrinkValue':0.0, 'shrinkHValue':0.0})
 
         if 'shift' in data:
