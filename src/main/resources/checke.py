import sys
import os
import glob
import os.path
from org.nmrfx.structure.chemistry import Molecule
from org.nmrfx.structure.chemistry.energy import EnergyLists
from org.nmrfx.structure.chemistry import SuperMol
from org.nmrfx.structure.chemistry.energy import AtomEnergyProp
from org.nmrfx.structure.chemistry.io import PDBFile
from refine import *
from osfiles import writeLines
from osfiles import getFileName

homeDir =  os.getcwd( )
global outDir;

def setupFile(fileName,disFile=''):
        
    refiner = refine()
    molecule = refiner.readPDBFile(fileName)
    if disFile != '':
        refiner.addDistanceFile(disFile,mode='NV')
    else:
        disFile = 'distances'
        refiner.addDistanceFile(disFile,mode='cyana')

    seed = 0
    refiner.setup(homeDir,seed)

    refiner.outDir = outDir
    refiner.energy()
    return refiner

def loadPDBModels(files, yaml, out):
    global outDir
    outDir = out
    outDir += '/'
 
    iFile = 1
    refiner = refine()
    refiner.loadFromYaml(yaml,0,pdbFile=files[0])

    if not os.path.exists(outDir):
        os.mkdir(outDir)
    pdb = PDBFile()
    referenceFile = outDir + '/referenceFile.txt'

    outFiles = []
    data = []
    print yaml
    for file in files:
        outFile = os.path.join(outDir,'output'+str(iFile)+'.txt')
<<<<<<< HEAD
        
        pdb.readCoordinates(file,0,True)
        refiner.molecule.updateVecCoords()

        refiner.setPars(coarse=False,useh=True,dislim=5.0,end=10000,hardSphere=0.0,shrinkValue=0.0,shrinkHValue =0.00)
        if ("shifts" not in yaml):
            refiner.setForces(repel=2.0,dis=1.0,dih=5.0,irp=0.001,shift=-1)
        else:
            refiner.setForces(repel=2.0,dis=1.0,dih=5.0,irp=0.001,shift=1.0)

        refiner.energyLists.setRingShifts()
=======
        pdb.readCoordinates(file,0,False)

        refiner.setPars(coarse=False,useh=True,dislim=5.0,end=10000,hardSphere=0.0,shrinkValue=0.0,shrinkHValue =0.00)
        if 'shift' in data:
            refiner.setForces(repel=2.0,dis=1.0,dih =1.0,irp=0.001,shift=1.0)
            refiner.energyLists.setRingShifts()
        else:
            refiner.setForces(repel=2.0,dis=1.0,dih =1.0,irp=0.001,shift=-1.0)

>>>>>>> 9e3d3802

        refiner.energy()

        inFileName=getFileName(file)
        outFileName=getFileName(outFile)

        datum = [inFileName,outFileName]
        distanceEnergy=refiner.molecule.getEnergyCoords().calcNOE(False,1.0)
        datum.append("%.1f" % (distanceEnergy))
<<<<<<< HEAD
        if ("shifts" in yaml):
            shiftEnergy = refiner.energyLists.calcShift(False)
            datum.append("%.1f" % (shiftEnergy))
        
=======
        shiftEnergy = refiner.energyLists.calcShift(False) if 'shift' in data else 0.0
        datum.append("%.1f" % (shiftEnergy))
>>>>>>> 9e3d3802
        data.append(datum)

        refiner.dump(0.1,.20,outFile)
        outFiles.append(outFile)
        iFile += 1
    data.sort(key=lambda x: x[0])
    header = ['PDB File Name','Output File']
    header.append('Dis Viol')
    header.append('Shift Viol')
    writeLines(data,referenceFile, header)
    return outFiles

class Viol:
    def __init__(self,struct,bound,viol):
        self.struct = struct
        self.bound = bound
        self.viol = viol

def analyzeViols(nStruct,viols,limit):
    sum = 0.0
    structIndicators = [' ']*nStruct
    max = 0.0
    bound = viols[0].bound
    nViol = 0
    for viol in viols:
        sum += viol.viol
        aViol = abs(viol.viol)
        if aViol > max:
            max = viol.viol
        if aViol > limit:
            structIndicators[viol.struct]='+'
            nViol += 1
    mean = sum / nStruct
    return nViol,bound,mean,max,''.join(structIndicators)

def summary(outFiles,limit=0.2):
    global outDir
    iFile = 0
    viols = {}
    viols['Rep:'] = {}
    viols['Dis:'] = {}
    viols['Shi:'] = {}
    summaryFile = os.path.join(outDir,'analysis.txt')
    fOut = open(summaryFile,'w')
    for outFile in outFiles:
        f1 = open(outFile,'r')
        for line in f1:
            line = line.strip()
            fields = line.split()
            if fields[0] == 'Rep:' or fields[0] == 'Dis:':
                type = fields[0]
                atoms = fields[1]+'_'+fields[2]
                if not atoms in viols[type]:
                    viols[type][atoms] = []
                viol = Viol(iFile,float(fields[3]),float(fields[-2]))
                viols[type][atoms].append(viol)
                #print fields
            elif fields[0] == 'Shi:':
                type = fields[0]
                atoms = fields[1]
                if not atoms in viols[type]:
                    viols[type][atoms] = []
                viol = Viol(iFile,float(fields[2]),float(fields[-2]))
                viols[type][atoms].append(viol)
        iFile += 1
    nStruct = len(outFiles)
    for type in ['Dis:','Rep:','Shi:']:
        for atoms in viols[type]:
            #sum
            structIndicators = [' ']*nStruct
            (nViol,bound,mean,max,structIndicators) = analyzeViols(nStruct,viols[type][atoms],limit)
            if (nViol > 2):
                if type=="Shi:":
                    atom1 = atoms
                    outLine =  "   %3s %16s - %16s %4d %10.2f %10.2f %10.2f" % (type,atom1,"",nViol,bound,mean,max)
                else:
                    atom1,atom2 = atoms.split("_")
                    outLine =  "   %3s %16s - %16s %4d %10.2f %10.2f %10.2f" % (type,atom1,atom2,nViol,bound,mean,max)
                fOut.write(outLine)
                if nStruct <= 100:
                    fOut.write(structIndicators)
                fOut.write('\n')
    fOut.close()
<|MERGE_RESOLUTION|>--- conflicted
+++ resolved
@@ -15,7 +15,7 @@
 global outDir;
 
 def setupFile(fileName,disFile=''):
-        
+
     refiner = refine()
     molecule = refiner.readPDBFile(fileName)
     if disFile != '':
@@ -35,7 +35,7 @@
     global outDir
     outDir = out
     outDir += '/'
- 
+
     iFile = 1
     refiner = refine()
     refiner.loadFromYaml(yaml,0,pdbFile=files[0])
@@ -50,19 +50,6 @@
     print yaml
     for file in files:
         outFile = os.path.join(outDir,'output'+str(iFile)+'.txt')
-<<<<<<< HEAD
-        
-        pdb.readCoordinates(file,0,True)
-        refiner.molecule.updateVecCoords()
-
-        refiner.setPars(coarse=False,useh=True,dislim=5.0,end=10000,hardSphere=0.0,shrinkValue=0.0,shrinkHValue =0.00)
-        if ("shifts" not in yaml):
-            refiner.setForces(repel=2.0,dis=1.0,dih=5.0,irp=0.001,shift=-1)
-        else:
-            refiner.setForces(repel=2.0,dis=1.0,dih=5.0,irp=0.001,shift=1.0)
-
-        refiner.energyLists.setRingShifts()
-=======
         pdb.readCoordinates(file,0,False)
 
         refiner.setPars(coarse=False,useh=True,dislim=5.0,end=10000,hardSphere=0.0,shrinkValue=0.0,shrinkHValue =0.00)
@@ -72,7 +59,6 @@
         else:
             refiner.setForces(repel=2.0,dis=1.0,dih =1.0,irp=0.001,shift=-1.0)
 
->>>>>>> 9e3d3802
 
         refiner.energy()
 
@@ -82,15 +68,10 @@
         datum = [inFileName,outFileName]
         distanceEnergy=refiner.molecule.getEnergyCoords().calcNOE(False,1.0)
         datum.append("%.1f" % (distanceEnergy))
-<<<<<<< HEAD
         if ("shifts" in yaml):
             shiftEnergy = refiner.energyLists.calcShift(False)
             datum.append("%.1f" % (shiftEnergy))
-        
-=======
-        shiftEnergy = refiner.energyLists.calcShift(False) if 'shift' in data else 0.0
-        datum.append("%.1f" % (shiftEnergy))
->>>>>>> 9e3d3802
+
         data.append(datum)
 
         refiner.dump(0.1,.20,outFile)
@@ -173,4 +154,4 @@
                 if nStruct <= 100:
                     fOut.write(structIndicators)
                 fOut.write('\n')
-    fOut.close()
+    fOut.close()