--- conflicted
+++ resolved
@@ -3,11 +3,7 @@
     <modelVersion>4.0.0</modelVersion>
     <groupId>org.nmrfx</groupId>
     <artifactId>nmrfxutils</artifactId>
-<<<<<<< HEAD
-    <version>10.2.22</version>
-=======
     <version>10.3.5</version>
->>>>>>> 625d1f38
     <packaging>jar</packaging>
     <properties>
         <project.build.sourceEncoding>UTF-8</project.build.sourceEncoding>
