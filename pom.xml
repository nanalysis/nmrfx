--- conflicted
+++ resolved
@@ -4,11 +4,7 @@
 
     <groupId>org.nmrfx</groupId>
     <artifactId>nmrfx</artifactId>
-<<<<<<< HEAD
-    <version>11.4.12</version>
-=======
     <version>11.4.13-SNAPSHOT</version>
->>>>>>> 95f367cf
     <packaging>pom</packaging>
 
     <properties>
